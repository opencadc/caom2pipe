--- conflicted
+++ resolved
@@ -35,10 +35,6 @@
 github_project = opencadc/caom2tools
 install_requires = cadcdata>=1.2.4.1 caom2utils>=1.4 caom2repo vos
 # version should be PEP386 compatible (http://www.python.org/dev/peps/pep-0386)
-<<<<<<< HEAD
-version = 0.3.2
-=======
 version = 0.3.3
->>>>>>> 79215f1e
 
 [entry_points]