# -*- coding: utf-8 -*-
# ***********************************************************************
# ******************  CANADIAN ASTRONOMY DATA CENTRE  *******************
# *************  CENTRE CANADIEN DE DONNÉES ASTRONOMIQUES  **************
#
#  (c) 2018.                            (c) 2018.
#  Government of Canada                 Gouvernement du Canada
#  National Research Council            Conseil national de recherches
#  Ottawa, Canada, K1A 0R6              Ottawa, Canada, K1A 0R6
#  All rights reserved                  Tous droits réservés
#
#  NRC disclaims any warranties,        Le CNRC dénie toute garantie
#  expressed, implied, or               énoncée, implicite ou légale,
#  statutory, of any kind with          de quelque nature que ce
#  respect to the software,             soit, concernant le logiciel,
#  including without limitation         y compris sans restriction
#  any warranty of merchantability      toute garantie de valeur
#  or fitness for a particular          marchande ou de pertinence
#  purpose. NRC shall not be            pour un usage particulier.
#  liable in any event for any          Le CNRC ne pourra en aucun cas
#  damages, whether direct or           être tenu responsable de tout
#  indirect, special or general,        dommage, direct ou indirect,
#  consequential or incidental,         particulier ou général,
#  arising from the use of the          accessoire ou fortuit, résultant
#  software.  Neither the name          de l'utilisation du logiciel. Ni
#  of the National Research             le nom du Conseil National de
#  Council of Canada nor the            Recherches du Canada ni les noms
#  names of its contributors may        de ses  participants ne peuvent
#  be used to endorse or promote        être utilisés pour approuver ou
#  products derived from this           promouvoir les produits dérivés
#  software without specific prior      de ce logiciel sans autorisation
#  written permission.                  préalable et particulière
#                                       par écrit.
#
#  This file is part of the             Ce fichier fait partie du projet
#  OpenCADC project.                    OpenCADC.
#
#  OpenCADC is free software:           OpenCADC est un logiciel libre ;
#  you can redistribute it and/or       vous pouvez le redistribuer ou le
#  modify it under the terms of         modifier suivant les termes de
#  the GNU Affero General Public        la “GNU Affero General Public
#  License as published by the          License” telle que publiée
#  Free Software Foundation,            par la Free Software Foundation
#  either version 3 of the              : soit la version 3 de cette
#  License, or (at your option)         licence, soit (à votre gré)
#  any later version.                   toute version ultérieure.
#
#  OpenCADC is distributed in the       OpenCADC est distribué
#  hope that it will be useful,         dans l’espoir qu’il vous
#  but WITHOUT ANY WARRANTY;            sera utile, mais SANS AUCUNE
#  without even the implied             GARANTIE : sans même la garantie
#  warranty of MERCHANTABILITY          implicite de COMMERCIALISABILITÉ
#  or FITNESS FOR A PARTICULAR          ni d’ADÉQUATION À UN OBJECTIF
#  PURPOSE.  See the GNU Affero         PARTICULIER. Consultez la Licence
#  General Public License for           Générale Publique GNU Affero
#  more details.                        pour plus de détails.
#
#  You should have received             Vous devriez avoir reçu une
#  a copy of the GNU Affero             copie de la Licence Générale
#  General Public License along         Publique GNU Affero avec
#  with OpenCADC.  If not, see          OpenCADC ; si ce n’est
#  <http://www.gnu.org/licenses/>.      pas le cas, consultez :
#                                       <http://www.gnu.org/licenses/>.
#
#  $Revision: 4 $
#
# ***********************************************************************
#

import logging
import os
import pytest
import sys

from unittest.mock import Mock, patch

from astropy.io import fits
<<<<<<< HEAD
=======
from datetime import datetime
>>>>>>> 5d24cdef
from hashlib import md5

from caom2 import SimpleObservation, Algorithm
from caom2repo import CAOM2RepoClient
from cadcdata import CadcDataClient

from caom2pipe import execute_composable as ec
from caom2pipe import manage_composable as mc
from caom2pipe import transfer_composable
import test_conf as tc

TEST_APP = 'collection2caom2'


class MyExitError(Exception):
    pass


class TestVisit:
    @staticmethod
    def visit(observation, **kwargs):
        x = kwargs['working_directory']
        assert x is not None, 'working directory'
        y = kwargs['science_file']
        assert y is not None, 'science file'
        z = kwargs['log_file_directory']
        assert z is not None, 'log file directory'
        assert observation is not None, 'undefined observation'


def test_meta_create_client_execute(test_config):
    test_cred = ''
    data_client_mock = Mock()
    data_client_mock.get_file_info.return_value = {'name': 'test_file.fits'}
    repo_client_mock = Mock()
    test_observer = Mock()
    read_obs_orig = mc.read_obs_from_file
    mc.read_obs_from_file = Mock()
    mc.read_obs_from_file.return_value = _read_obs(None)

    test_executor = ec.MetaCreate(
        test_config, tc.TestStorageName(), TEST_APP, test_cred,
        data_client_mock, repo_client_mock, meta_visitors=None,
        observable=test_observer)
    try:
        test_executor.execute(None)
        assert repo_client_mock.create.called, 'create call missed'
        assert test_executor.url == 'https://test_url/', 'url'
        assert test_observer.metrics.observe.called, 'observe not called'
    finally:
        mc.read_obs_from_file = read_obs_orig


@patch('caom2utils.fits2caom2.CadcDataClient')
@patch('caom2utils.fits2caom2.get_cadc_headers')
def test_meta_create_client_execute_failed_update(
        headers_mock, f2c2_data_client_mock, test_config):
    test_cred = ''
    data_client_mock = Mock()
    data_client_mock.get_file_info.return_value = {'name': 'test_file.fits'}
    repo_client_mock = Mock()
    test_observer = Mock()
    read_obs_orig = mc.read_obs_from_file
    mc.read_obs_from_file = Mock()
    mc.read_obs_from_file.return_value = _read_obs(None)
    f2c2_data_client_mock.return_value.get_file_info.side_effect = \
        _mock_get_file_info
    headers_mock.side_effect = _get_headers

    test_executor = ec.MetaCreate(
        test_config, tc.TestStorageName(), 'failedUpdateCollection2caom2',
        test_cred, data_client_mock, repo_client_mock, meta_visitors=None,
        observable=test_observer)
    try:
        with pytest.raises(mc.CadcException):
            test_executor.execute(None)
        assert not repo_client_mock.create.called, 'should have no create call'
        assert test_executor.url == 'https://test_url/', 'url'
    finally:
        mc.read_obs_from_file = read_obs_orig


def test_meta_update_client_execute(test_config):
    test_cred = ''
    data_client_mock = Mock()
    data_client_mock.get_file_info.return_value = {'name': 'test_file.fits'}
    repo_client_mock = Mock()
    test_observer = Mock()
    test_executor = ec.MetaUpdate(
        test_config, tc.TestStorageName(), TEST_APP, test_cred,
        data_client_mock, repo_client_mock, _read_obs(None),
        meta_visitors=None, observable=test_observer)
    test_executor.execute(None)
    assert repo_client_mock.update.called, 'update call missed'
    assert test_observer.metrics.observe.called, 'observer call missed'


def test_meta_delete_create_client_execute(test_config):
    test_cred = ''
    data_client_mock = Mock()
    data_client_mock.get_file_info.return_value = {'name': 'test_file.fits'}
    repo_client_mock = Mock()
    test_observer = Mock()
    test_executor = ec.MetaDeleteCreate(
        test_config, tc.TestStorageName(), TEST_APP, test_cred,
        data_client_mock, repo_client_mock, _read_obs(None), None,
        observable=test_observer)
    test_executor.execute(None)
    assert repo_client_mock.delete.called, 'delete call missed'
    assert repo_client_mock.create.called, 'create call missed'
    assert test_observer.metrics.observe.called, 'observe not called'


def test_local_meta_create_client_execute(test_config):
    test_cred = ''
    data_client_mock = Mock()
    data_client_mock.get_file_info.return_value = {'name': 'test_file.fits'}
    repo_client_mock = Mock()
    test_observer = Mock()

    test_executor = ec.LocalMetaCreate(
        test_config, tc.TestStorageName(), TEST_APP, test_cred,
        data_client_mock, repo_client_mock, meta_visitors=None,
        observable=test_observer)
    test_executor.execute(None)
    assert repo_client_mock.create.called, 'create call missed'
    assert test_observer.metrics.observe.called, 'observe not called'


def test_local_meta_update_client_execute(test_config):
    test_cred = ''
    data_client_mock = Mock()
    data_client_mock.get_file_info.return_value = {'name': 'test_file.fits'}
    repo_client_mock = Mock()
    test_observer = Mock()
    test_executor = ec.LocalMetaUpdate(
        test_config, tc.TestStorageName(), TEST_APP, test_cred,
        data_client_mock, repo_client_mock, _read_obs(None),
        meta_visitors=None, observable=test_observer)
    test_executor.execute(None)
    assert repo_client_mock.update.called, 'update call missed'
    assert test_observer.metrics.observe.called, 'observe not called'


def test_local_meta_delete_create_client_execute(test_config):
    test_cred = ''
    data_client_mock = Mock()
    data_client_mock.get_file_info.return_value = {'name': 'test_file.fits'}
    repo_client_mock = Mock()
    test_observer = Mock()
    test_executor = ec.LocalMetaDeleteCreate(
        test_config, tc.TestStorageName(), TEST_APP, test_cred,
        data_client_mock, repo_client_mock, meta_visitors=None,
        observation=_read_obs(None), observable=test_observer)
    test_executor.execute(None)
    assert repo_client_mock.delete.called, 'delete call missed'
    assert repo_client_mock.create.called, 'create call missed'
    assert test_observer.metrics.observe.called, 'observe not called'


def test_client_visit(test_config):
    test_cred = None
    data_client_mock = Mock()
    repo_client_mock = Mock()
    test_observer = Mock()

    with patch('caom2pipe.manage_composable.write_obs_to_file') as write_mock:
        test_executor = ec.MetaVisit(test_config,
                                     tc.TestStorageName(), test_cred,
                                     data_client_mock,
                                     repo_client_mock,
                                     meta_visitors=None,
                                     observable=test_observer)

        test_executor.execute(None)
        repo_client_mock.read.assert_called_with('OMM', 'test_obs_id'), \
            'read call missed'
        assert repo_client_mock.update.called, 'update call missed'
        assert test_observer.metrics.observe.called, 'observe not called'
        assert write_mock.called, 'write mock not called'


def test_data_execute(test_config):
    test_obs_id = 'test_obs_id'
    test_dir = os.path.join(tc.THIS_DIR, test_obs_id)
    test_fits_fqn = os.path.join(test_dir,
                                 tc.TestStorageName().file_name)
    try:
        if not os.path.exists(test_dir):
            os.mkdir(test_dir, mode=0o755)
        precondition = open(test_fits_fqn, 'w')
        precondition.close()
        logging.error(test_fits_fqn)

        test_data_visitors = [TestVisit]
        repo_client_mock = Mock()
        data_client_mock = Mock()
        test_observer = Mock()
        test_cred = ''
        test_transferrer = transfer_composable.VoTransfer()
        test_transferrer.cadc_client = data_client_mock

        ec.CaomExecute._data_cmd_info = Mock(side_effect=_get_fname)
        repo_client_mock.read.side_effect = tc.mock_read

        # run the test
        test_executor = ec.DataVisit(
            test_config, tc.TestStorageName(), test_cred,
            data_client_mock, repo_client_mock, test_data_visitors,
            mc.TaskType.MODIFY, test_observer, test_transferrer)
        test_executor.execute(None)

        # check that things worked as expected
        assert repo_client_mock.read.called, 'read call missed'
        assert repo_client_mock.update.called, 'update call missed'
        assert test_observer.metrics.observe.called, 'observe not called'
    finally:
        if os.path.exists(test_fits_fqn):
            os.unlink(test_fits_fqn)
        if os.path.exists(test_dir):
            os.rmdir(test_dir)


def test_data_execute_v(test_config):
    test_config.features.supports_latest_client = True
    test_obs_id = 'test_obs_id'
    test_dir = os.path.join(tc.THIS_DIR, test_obs_id)
    test_fits_fqn = os.path.join(test_dir,
                                 tc.TestStorageName().file_name)
    try:
        if not os.path.exists(test_dir):
            os.mkdir(test_dir, mode=0o755)
        # precondition = open(test_fits_fqn, 'w')
        # precondition.close()

        test_data_visitors = [TestVisit]
        repo_client_mock = Mock(autospec=True)
        cadc_client_mock = Mock(autospec=True)
        cadc_client_mock.copy.side_effect = tc.mock_copy_md5
        test_observer = Mock(autospec=True)
        test_cred = ''
        test_transferrer = transfer_composable.VoTransfer()
        test_transferrer.cadc_client = cadc_client_mock

        ec.CaomExecute._data_cmd_info = Mock(side_effect=_get_fname)
        repo_client_mock.read.side_effect = tc.mock_read

        # run the test
        test_executor = ec.DataVisit(
            test_config, tc.TestStorageName(), test_cred,
            cadc_client_mock, repo_client_mock, test_data_visitors,
            mc.TaskType.MODIFY, test_observer, test_transferrer)
        test_executor.execute(None)

        # check that things worked as expected
        assert repo_client_mock.read.called, 'read call missed'
        assert repo_client_mock.update.called, 'update call missed'
        assert test_observer.metrics.observe.called, 'observe not called'
        assert cadc_client_mock.copy.called, 'copy not called'
        cadc_client_mock.copy.assert_called_with(
            'ad:TEST/test_obs_id.fits.gz', test_fits_fqn, send_md5=True), \
            'wrong call args'
    finally:
        if os.path.exists(test_fits_fqn):
            os.unlink(test_fits_fqn)
        if os.path.exists(test_dir):
            os.rmdir(test_dir)


def test_data_local_execute(test_config):
    test_data_visitors = [TestVisit]

    data_client_mock = Mock()
    data_client_mock.get_file_info.return_value = {'name': 'test_file.fits'}
    repo_client_mock = Mock()
    repo_client_mock.read.return_value = _read_obs(None)
    test_cred = None
    test_observer = Mock()

    # run the test
    test_executor = ec.LocalDataVisit(
        test_config, tc.TestStorageName(), test_cred, data_client_mock,
        repo_client_mock, test_data_visitors, observable=test_observer)
    test_executor.execute(None)

    # check that things worked as expected - no cleanup
    assert repo_client_mock.read.called, 'read call missed'
    assert repo_client_mock.update.called, 'update call missed'
    assert test_observer.metrics.observe.called, 'observe not called'


def test_data_store(test_config):
    test_dir = f'{tc.TEST_DATA_DIR}/test_obs_id'
    if os.path.exists(test_dir):
        os.rmdir(test_dir)

    data_client_mock = Mock()
    repo_client_mock = Mock()
    test_observer = Mock()
    # stat mock is for CadcDataClient
    stat_orig = os.stat
    os.stat = Mock()
    os.stat.st_size.return_value = 1243
    # path.exists mock is because the stat mock causes os.path.exists to
    # return True
    path_orig = os.path.exists
    os.path.exists = Mock(return_value=False)
    test_config.features.supports_multiple_files = False
    try:
        test_config.working_directory = tc.TEST_DATA_DIR
        test_executor = ec.Store(
            test_config, tc.TestStorageName(), 'command_name', '',
            data_client_mock, repo_client_mock, observable=test_observer,
            transferrer=transfer_composable.Transfer())
        test_executor.execute(None)

        # check that things worked as expected - no cleanup
        assert data_client_mock.put_file.called, 'put_file call missed'
    finally:
        os.stat = stat_orig
        os.path.exists = path_orig


def test_scrape(test_config):
    # clean up from previous tests
    if os.path.exists(tc.TestStorageName().model_file_name):
        os.remove(tc.TestStorageName().model_file_name)
    netrc = os.path.join(tc.TEST_DATA_DIR, 'test_netrc')
    assert os.path.exists(netrc)
    test_config.working_directory = tc.TEST_DATA_DIR
    test_config.logging_level = 'INFO'
    test_executor = ec.Scrape(
        test_config, tc.TestStorageName(), __name__, observable=None,
        meta_visitors=[])
    test_executor.execute(None)


def test_data_scrape_execute(test_config):
    test_data_visitors = [TestVisit]
    read_orig = mc.read_obs_from_file
    mc.read_obs_from_file = Mock(side_effect=_read_obs)
    try:

        # run the test
        test_executor = ec.DataScrape(
            test_config, tc.TestStorageName(), test_data_visitors,
            observable=None)
        test_executor.execute(None)

        assert mc.read_obs_from_file.called, 'read obs call missed'

    finally:
        mc.read_obs_from_file = read_orig


def test_organize_executes_chooser(test_config):
    test_obs_id = tc.TestStorageName()
    test_config.use_local_files = True
    log_file_directory = os.path.join(tc.THIS_DIR, 'logs')
    test_config.log_file_directory = log_file_directory
    test_config.features.supports_composite = True
    exec_cmd_orig = mc.exec_cmd_info
    repo_cmd_orig = ec.CaomExecute.repo_cmd_get_client
    CadcDataClient.__init__ = Mock(return_value=None)
    CAOM2RepoClient.__init__ = Mock(return_value=None)

    try:
        ec.CaomExecute.repo_cmd_get_client = Mock(return_value=_read_obs(None))
        mc.exec_cmd_info = \
            Mock(return_value='INFO:cadc-data:info\n'
                              'File C170324_0054_SCI_prev.jpg:\n'
                              '    archive: OMM\n'
                              '   encoding: None\n'
                              '    lastmod: Mon, 25 Jun 2018 16:52:07 GMT\n'
                              '     md5sum: f37d21c53055498d1b5cb7753e1c6d6f\n'
                              '       name: C120902_sh2-132_J_old_'
                              'SCIRED.fits.gz\n'
                              '       size: 754408\n'
                              '       type: image/jpeg\n'
                              '    umd5sum: 704b494a972eed30b18b817e243ced7d\n'
                              '      usize: 754408\n'.encode('utf-8'))

        test_config.task_types = [mc.TaskType.INGEST]
        test_chooser = tc.TestChooser()
        test_oe = ec.OrganizeExecutes(
            test_config, 'command_name', [], [], test_chooser)
        executors = test_oe.choose(test_obs_id)
        assert executors is not None
        assert len(executors) == 1
        assert isinstance(executors[0],
                          ec.LocalMetaDeleteCreate)
        assert executors[0].fname == 'test_obs_id.fits', 'file name'
        assert executors[0].stream == 'TEST', 'stream'
        assert executors[0].working_dir == tc.THIS_DIR, 'working_dir'

        test_config.use_local_files = False
        test_config.task_types = [mc.TaskType.INGEST]
        test_oe = ec.OrganizeExecutes(
            test_config, 'command_name', [], [], test_chooser)
        executors = test_oe.choose(test_obs_id)
        assert executors is not None
        assert len(executors) == 1
        assert isinstance(executors[0],
                          ec.MetaDeleteCreate)
        assert CadcDataClient.__init__.called, 'mock not called'
        assert CAOM2RepoClient.__init__.called, 'mock not called'
    finally:
        mc.exec_cmd_orig = exec_cmd_orig
        ec.CaomExecute.repo_cmd_get_client = repo_cmd_orig


def test_organize_executes_client_existing(test_config):
    test_obs_id = tc.TestStorageName()
    test_config.features.use_clients = True
    repo_cmd_orig = ec.CaomExecute.repo_cmd_get_client
    CadcDataClient.__init__ = Mock(return_value=None)
    CAOM2RepoClient.__init__ = Mock(return_value=None)
    try:

        ec.CaomExecute.repo_cmd_get_client = Mock(return_value=_read_obs(None))
        test_config.task_types = [mc.TaskType.INGEST]
        test_config.use_local_files = False
        test_oe = ec.OrganizeExecutes(
            test_config, 'command_name', [], [])
        executors = test_oe.choose(test_obs_id)
        assert executors is not None
        assert len(executors) == 1
        assert isinstance(executors[0], ec.MetaUpdate)
        assert CadcDataClient.__init__.called, 'mock not called'
        assert CAOM2RepoClient.__init__.called, 'mock not called'
    finally:
        ec.CaomExecute.repo_cmd_get_client = repo_cmd_orig


def test_organize_executes_client_visit(test_config):
    test_obs_id = tc.TestStorageName()
    test_config.features.use_clients = True
    test_config.task_types = [mc.TaskType.VISIT]
    test_config.use_local_files = False
    test_oe = ec.OrganizeExecutes(
        test_config, 'command_name', [], [])
    CadcDataClient.__init__ = Mock(return_value=None)
    CAOM2RepoClient.__init__ = Mock(return_value=None)
    executors = test_oe.choose(test_obs_id)
    assert executors is not None
    assert len(executors) == 1
    assert isinstance(executors[0], ec.MetaVisit)
    assert CadcDataClient.__init__.called, 'mock not called'
    assert CAOM2RepoClient.__init__.called, 'mock not called'


def test_do_one(test_config):
    test_config.task_types = []
    test_organizer = ec.OrganizeExecutes(
        test_config, 'test2caom2', [], [])
    # no client
    test_result = test_organizer.do_one(tc.TestStorageName())
    assert test_result is not None
    assert test_result == -1

    # client
    test_config.features.use_clients = True
    test_result = test_organizer.do_one(tc.TestStorageName())
    assert test_result is not None
    assert test_result == -1


def test_storage_name():
    sn = mc.StorageName(obs_id='test_obs_id', collection='TEST',
                        collection_pattern='T[\\w+-]+')
    assert sn.file_uri == 'ad:TEST/test_obs_id.fits.gz'
    assert sn.file_name == 'test_obs_id.fits'
    assert sn.compressed_file_name == 'test_obs_id.fits.gz'
    assert sn.model_file_name == 'test_obs_id.fits.xml'
    assert sn.prev == 'test_obs_id_prev.jpg'
    assert sn.thumb == 'test_obs_id_prev_256.jpg'
    assert sn.prev_uri == 'ad:TEST/test_obs_id_prev.jpg'
    assert sn.thumb_uri == 'ad:TEST/test_obs_id_prev_256.jpg'
    assert sn.obs_id == 'test_obs_id'
    assert sn.log_file == 'test_obs_id.log'
    assert sn.product_id == 'test_obs_id'
    assert sn.fname_on_disk is None
    assert not sn.is_valid()
    sn = mc.StorageName(obs_id='Test_obs_id', collection='TEST',
                        collection_pattern='T[\\w+-]+')
    assert sn.is_valid()
    x = mc.StorageName.remove_extensions('test_obs_id.fits.header.gz')
    assert x == 'test_obs_id'


def test_caom_name():
    cn = mc.CaomName(uri='ad:TEST/test_obs_id.fits.gz')
    assert cn.file_id == 'test_obs_id'
    assert cn.file_name == 'test_obs_id.fits.gz'
    assert cn.uncomp_file_name == 'test_obs_id.fits'
    assert mc.CaomName.make_obs_uri_from_obs_id('TEST', 'test_obs_id') == \
        'caom:TEST/test_obs_id'


def test_omm_name_dots():
    TEST_NAME = 'C121121_J024345.57-021326.4_K_SCIRED'
    TEST_URI = f'ad:OMM/{TEST_NAME}.fits.gz'
    test_file_id = mc.CaomName(TEST_URI).file_id
    assert TEST_NAME == test_file_id, 'dots messing with things'


def test_meta_update_observation_direct(test_config):
    test_cred_param = '--cert /usr/src/app/cadcproxy.pem'
    data_client_mock = Mock()
    repo_client_mock = Mock()
    test_sn = tc.TestStorageName()
    test_observation = mc.read_obs_from_file(
        f'{tc.TEST_DATA_DIR}/fpf_start_obs.xml')
    try:
        test_observable = mc.Observable(
            mc.Rejected(test_config.rejected_fqn), mc.Metrics(test_config))
        test_executor = ec.MetaUpdateObservation(
            test_config, test_sn, TEST_APP, test_cred_param, data_client_mock,
            repo_client_mock, test_observation, [], observable=test_observable)
        test_executor.execute(None)
        assert repo_client_mock.update.called, 'repo update called'
    finally:
        pass


@patch('sys.exit', Mock(side_effect=MyExitError))
def test_choose_exceptions(test_config):
    test_config.init_local_files = False
    test_config.task_types = [mc.TaskType.SCRAPE]
    with pytest.raises(mc.CadcException):
        test_organizer = ec.OrganizeExecutes(
            test_config, 'command name', [], [])
        test_organizer.choose(tc.TestStorageName())


@patch('sys.exit', Mock(side_effect=MyExitError))
def test_storage_name_failure(test_config):
    class TestStorageNameFails(tc.TestStorageName):

        def __init__(self):
            super(TestStorageNameFails, self).__init__()

        def is_valid(self):
            return False
    test_config.log_to_file = True
    assert not os.path.exists(test_config.success_fqn)
    assert not os.path.exists(test_config.failure_fqn)
    assert not os.path.exists(test_config.retry_fqn)
    test_organizer = ec.OrganizeExecutes(test_config, 'command name',
                                                  [], [])
    test_organizer.choose(TestStorageNameFails())
    assert os.path.exists(test_config.success_fqn)
    assert os.path.exists(test_config.failure_fqn)
    assert os.path.exists(test_config.retry_fqn)


def test_organize_executes_client_do_one(test_config):
    test_obs_id = tc.TestStorageName()
    test_config.use_local_files = True
    log_file_directory = os.path.join(tc.THIS_DIR, 'logs')
    test_config.log_file_directory = log_file_directory
    success_log_file_name = 'success_log.txt'
    test_config.success_log_file_name = success_log_file_name
    failure_log_file_name = 'failure_log.txt'
    test_config.failure_log_file_name = failure_log_file_name
    test_config.features.use_clients = True
    retry_file_name = 'retries.txt'
    test_config.retry_file_name = retry_file_name
    exec_cmd_orig = mc.exec_cmd_info
    repo_cmd_orig = ec.CaomExecute.repo_cmd_get_client
    CadcDataClient.__init__ = Mock(return_value=None)
    CAOM2RepoClient.__init__ = Mock(return_value=None)

    try:
        ec.CaomExecute.repo_cmd_get_client = Mock(return_value=None)
        mc.exec_cmd_info = \
            Mock(return_value='INFO:cadc-data:info\n'
                              'File C170324_0054_SCI_prev.jpg:\n'
                              '    archive: OMM\n'
                              '   encoding: None\n'
                              '    lastmod: Mon, 25 Jun 2018 16:52:07 GMT\n'
                              '     md5sum: f37d21c53055498d1b5cb7753e1c6d6f\n'
                              '       name: C120902_sh2-132_J_old_'
                              'SCIRED.fits.gz\n'
                              '       size: 754408\n'
                              '       type: image/jpeg\n'
                              '    umd5sum: 704b494a972eed30b18b817e243ced7d\n'
                              '      usize: 754408\n'.encode('utf-8'))

        test_config.task_types = [mc.TaskType.SCRAPE]
        test_oe = ec.OrganizeExecutes(
            test_config, TEST_APP, [], [], chooser=None)
        executors = test_oe.choose(test_obs_id)
        assert executors is not None
        assert len(executors) == 1
        assert isinstance(executors[0], ec.ScrapeUpdate)

        test_config.task_types = [mc.TaskType.STORE,
                                  mc.TaskType.INGEST,
                                  mc.TaskType.MODIFY]
        test_oe = ec.OrganizeExecutes(
            test_config, TEST_APP, [], [], chooser=None)
        executors = test_oe.choose(test_obs_id)
        assert executors is not None
        assert len(executors) == 3
        assert isinstance(executors[0], ec.Store), \
            type(executors[0])
        assert isinstance(executors[1],
                          ec.LocalMetaCreate)
        assert isinstance(executors[2], ec.LocalDataVisit)
        assert CadcDataClient.__init__.called, 'mock not called'
        assert CAOM2RepoClient.__init__.called, 'mock not called'

        test_config.use_local_files = False
        test_config.task_types = [mc.TaskType.INGEST,
                                  mc.TaskType.MODIFY]
        test_oe = ec.OrganizeExecutes(
            test_config, TEST_APP, [], [], chooser=None)
        executors = test_oe.choose(test_obs_id)
        assert executors is not None
        assert len(executors) == 2
        assert isinstance(executors[0], ec.MetaCreate)
        assert isinstance(executors[1], ec.DataVisit)
        assert CadcDataClient.__init__.called, 'mock not called'
        assert CAOM2RepoClient.__init__.called, 'mock not called'

        test_config.use_local_files = True
        test_config.task_types = [mc.TaskType.INGEST,
                                  mc.TaskType.MODIFY]
        test_oe = ec.OrganizeExecutes(
            test_config, TEST_APP, [], [], chooser=None)
        executors = test_oe.choose(test_obs_id)
        assert executors is not None
        assert len(executors) == 2
        assert isinstance(
            executors[0], ec.LocalMetaCreate)
        assert isinstance(executors[1], ec.LocalDataVisit)
        assert CadcDataClient.__init__.called, 'mock not called'
        assert CAOM2RepoClient.__init__.called, 'mock not called'

        test_config.task_types = [mc.TaskType.SCRAPE,
                                  mc.TaskType.MODIFY]
        test_config.use_local_files = True
        test_oe = ec.OrganizeExecutes(
            test_config, TEST_APP, [], [], chooser=None)
        executors = test_oe.choose(test_obs_id)
        assert executors is not None
        assert len(executors) == 2
        assert isinstance(executors[0], ec.ScrapeUpdate)
        assert isinstance(executors[1], ec.DataScrape)
        assert CadcDataClient.__init__.called, 'mock not called'
        assert CAOM2RepoClient.__init__.called, 'mock not called'

        test_config.task_types = [mc.TaskType.INGEST]
        test_config.use_local_files = False
        test_chooser = tc.TestChooser()
        ec.CaomExecute.repo_cmd_get_client = Mock(return_value=_read_obs(None))
        test_oe = ec.OrganizeExecutes(
            test_config, TEST_APP, [], [], chooser=test_chooser)
        executors = test_oe.choose(test_obs_id)
        assert executors is not None
        assert len(executors) == 1
        assert isinstance(executors[0], ec.MetaDeleteCreate)
        assert CadcDataClient.__init__.called, 'mock not called'
        assert CAOM2RepoClient.__init__.called, 'mock not called'

        test_config.task_types = [mc.TaskType.INGEST_OBS]
        test_config.use_local_files = False
        ec.CaomExecute.repo_cmd_get_client = Mock(
            return_value=_read_obs(test_obs_id))
        test_oe = ec.OrganizeExecutes(test_config, TEST_APP, [], [])
        executors = test_oe.choose(test_obs_id)
        assert executors is not None
        assert len(executors) == 1
        assert isinstance(executors[0], ec.MetaUpdateObservation)
        assert CadcDataClient.__init__.called, 'mock not called'
        assert CAOM2RepoClient.__init__.called, 'mock not called'
        assert executors[0].url == 'https://test_url/', 'url'
        assert executors[0].fname is None, 'file name'
        assert executors[0].stream == 'TEST', 'stream'
        assert executors[0].lineage is None, 'lineage'
        assert executors[0].external_urls_param == '', 'external_url_params'
        assert executors[0].working_dir == f'{tc.THIS_DIR}/test_obs_id', \
            'working_dir'
        assert test_oe.todo_fqn == f'{tc.THIS_DIR}/todo.txt', 'wrong todo'
    finally:
        mc.exec_cmd_orig = exec_cmd_orig
        ec.CaomExecute.repo_cmd_get_client = repo_cmd_orig


@patch('caom2pipe.manage_composable.data_get')
def test_data_visit(get_mock, test_config):
    get_mock.side_effect = Mock(autospec=True)
    test_data_client = Mock(autospec=True)
    test_repo_client = Mock(autospec=True)
    test_repo_client.read.side_effect = tc.mock_read
    dv_mock = Mock(autospec=True)
    test_data_visitors = [dv_mock]
    test_observable = Mock(autospec=True)
    test_sn = mc.StorageName(obs_id='test_obs_id', collection='TEST',
                             collection_pattern='T[\\w+-]+')
    test_cred_param = ''
    test_transferrer = transfer_composable.CadcTransfer()
    test_transferrer.cadc_client = test_data_client
    test_transferrer.observable = test_observable

    test_subject = ec.DataVisit(test_config, test_sn,
                                test_cred_param, test_data_client,
                                test_repo_client, test_data_visitors,
                                mc.TaskType.VISIT, test_observable,
                                test_transferrer)
    test_subject.execute(None)
    assert get_mock.called, 'should be called'
    args, kwargs = get_mock.call_args
    assert args[1] == f'{tc.THIS_DIR}/test_obs_id', 'wrong directory'
    assert args[2] == 'test_obs_id.fits', 'wrong file name'
    assert args[3] == 'TEST', 'wrong archive'
    test_repo_client.read.assert_called_with('OMM', 'test_obs_id'), \
        'wrong values'
    assert test_repo_client.update.called, 'expect an execution'
    # TODO - why is the log file directory NOT the working directory?

    args, kwargs = dv_mock.visit.call_args
    assert kwargs.get('working_directory') == f'{tc.THIS_DIR}/test_obs_id'
    assert kwargs.get('science_file') == 'test_obs_id.fits'
    assert kwargs.get('log_file_directory') == tc.TEST_DATA_DIR
    assert kwargs.get('stream') == 'TEST'


def test_store(test_config):
    test_config.working_directory = '/test_files/caom2pipe'
    test_sn = tc.TestStorageName()
    test_command = 'collection2caom2'
    test_cred_param = ''
    test_data_client = Mock(autospec=True)
    test_repo_client = Mock(autospec=True)
    test_observable = Mock(autospec=True)
    test_transferrer = Mock(autospec=True)
    test_transferrer.get.side_effect = _transfer_get_mock
    test_subject = ec.Store(test_config, test_sn, test_command,
                            test_cred_param, test_data_client,
                            test_repo_client, test_observable,
                            test_transferrer)
    assert test_subject is not None, 'expect construction'
    assert test_subject.working_dir == '/test_files/caom2pipe/test_obs_id', \
        'wrong working directory'
    assert len(test_subject.multiple_files) == 1, 'wrong file count'
    assert len(test_subject._destination_f_names) == 1, \
        'wrong destination file count'
    assert test_subject._destination_f_names[0] == 'test_obs_id.fits', \
        'wrong destination'
    test_subject.execute(None)
    assert test_data_client.put_file.called, 'data put not called'
    assert test_data_client.put_file.call_args.args[0] is None, \
        'archive not set for test_config'
    assert test_data_client.put_file.call_args.args[1] == 'test_obs_id.fits', \
        'expect a file name'
    assert test_data_client.put_file.call_args.kwargs['archive_stream'] == \
           'TEST', 'wrong archive stream'
    assert test_data_client.put_file.call_args.kwargs['mime_type'] == \
           'application/fits', 'wrong archive'
    assert test_data_client.put_file.call_args.kwargs['mime_encoding'] \
           is None, 'wrong archive'
    assert test_data_client.put_file.call_args.kwargs['md5_check'] is True, \
        'wrong archive'


def test_local_store(test_config):
    test_config.working_directory = '/test_files/caom2pipe'
    test_config.use_local_files = True
    test_config.archive = 'LOCAL_TEST'
    test_config.store_newer_files_only = False
    test_config.features.supports_latest_client = False
    test_sn = tc.TestStorageName()

    test_fqn = os.path.join(test_config.working_directory, test_sn.file_name)
    if not os.path.exists(test_fqn):
        with open(test_fqn, 'w') as f:
            f.write('test content')

    test_command = 'collection2caom2'
    test_cred_param = ''
    test_data_client = Mock(autospec=True)
    test_repo_client = Mock(autospec=True)
    test_observable = Mock(autospec=True)
    test_transferrer = transfer_composable.Transfer()
    test_subject = ec.LocalStore(test_config, test_sn, test_command,
                                 test_cred_param, test_data_client,
                                 test_repo_client, test_observable,
                                 test_transferrer)
    assert test_subject is not None, 'expect construction'
    test_subject.execute(None)
    # does the working directory get used if it's just a local store?
    assert test_subject.working_dir == '/test_files/caom2pipe', \
        'wrong working directory'
    # do one file at a time, so it doesn't matter how many files are
    # in the working directory
    assert len(test_subject.multiple_files) == 1, 'wrong file count'
    assert len(test_subject._destination_f_names) == 1, \
        'wrong destination file count'
    assert test_subject._destination_f_names[0] == 'test_obs_id.fits', \
        'wrong destination'
    assert test_data_client.put_file.called, 'data put not called'
    assert test_data_client.put_file.call_args.args[0] == 'LOCAL_TEST', \
        'expect an archive'
    assert test_data_client.put_file.call_args.args[1] == 'test_obs_id.fits', \
        'expect a file name'
    assert test_data_client.put_file.call_args.kwargs['archive_stream'] == \
           'TEST', 'wrong archive'
    assert test_data_client.put_file.call_args.kwargs['mime_type'] == \
           'application/fits', 'wrong archive'
    assert test_data_client.put_file.call_args.kwargs['mime_encoding'] \
           is None, 'wrong archive'
    assert test_data_client.put_file.call_args.kwargs['md5_check'] is True, \
        'wrong archive'


class FlagStorageName(mc.StorageName):

    def __init__(self, file_name):
        super(FlagStorageName, self).__init__(fname_on_disk=file_name,
                                              obs_id='1000003f',
                                              collection='TEST',
                                              archive='TEST', compression='',
                                              entry=file_name)
        self._file_name = file_name

    @property
    def file_name(self):
        return self._file_name


@patch('cadcdata.CadcDataClient')
def test_store_newer_files_only_flag(client_mock, test_config):
    # first test case
    # flag set to True, file is older at CADC, supports_latest_client = False
    test_config.working_directory = '/caom2pipe_test'
    test_config.use_local_files = True
    test_config.store_newer_files_only = True
    test_config.features.supports_latest_client = False
    test_sn = FlagStorageName('1000003f.fits.fz')
    cred_param_mock = Mock(autospec=True)
    repo_client_mock = Mock(autospec=True)
    observable_mock = Mock(autospec=True)
    transferrer_mock = Mock(autospec=True)
    client_mock.get_file_info.return_value = {
        'lastmod': 'Mon, 4 Mar 2019 19:05:41 GMT'}

    test_subject = ec.LocalStore(test_config, test_sn, 'TEST_STORE',
                                 cred_param_mock, client_mock,
                                 repo_client_mock, observable_mock,
                                 transferrer_mock)
    test_subject.execute(None)
    assert client_mock.put_file.called, 'expect put call'

    # second test case, flag set to True, file is newer at CADC
    client_mock.put_file.reset()
    client_mock.get_file_info.return_value = {
        'lastmod': datetime.utcnow().strftime('%a, %d %b %Y %H:%M:%S GMT')}

    test_subject = ec.LocalStore(test_config, test_sn, 'TEST_STORE',
                                 cred_param_mock, client_mock,
                                 repo_client_mock, observable_mock,
                                 transferrer_mock)
    test_subject.execute(None)
    assert client_mock.put_file.called, 'expect put call, file time is newer'
    client_mock.get_file_info.assert_called_with(None, '1000003f.fits.fz'), \
        'wrong get_file_info call args'

    # third test case, flag set to False, file is older
    test_config.store_newer_files_only = False
    client_mock.put_file.reset()
    test_subject = ec.LocalStore(test_config, test_sn, 'TEST_STORE',
                                 cred_param_mock, client_mock,
                                 repo_client_mock, observable_mock,
                                 transferrer_mock)
    test_subject.execute(None)
    assert client_mock.put_file.called, 'expect put call, file time irrelevant'


@patch('caom2pipe.manage_composable.client_put')
@patch('vos.Client')
def test_store_newer_files_only_flag_client(
        client_mock, put_mock, test_config):
    # just like the previous test, except supports_latest_client = True
    # first test case
    # flag set to True, file is older at CADC, supports_latest_client = False
    test_config.working_directory = '/caom2pipe_test'
    test_config.use_local_files = True
    test_config.store_newer_files_only = True
    test_config.features.supports_latest_client = True
    test_sn = FlagStorageName('1000003f.fits.fz')
    cred_param_mock = Mock(autospec=True)
    repo_client_mock = Mock(autospec=True)
    observable_mock = Mock(autospec=True)
    transferrer_mock = Mock(autospec=True)
    test_node = type('', (), {})()
    test_node.props = {'date': 'Mon, 4 Mar 2019 19:05:41 GMT'}
    client_mock.get_node.return_value = test_node

    test_subject = ec.LocalStore(test_config, test_sn, 'TEST_STORE',
                                 cred_param_mock, client_mock,
                                 repo_client_mock, observable_mock,
                                 transferrer_mock)
    test_subject.execute(None)
    assert put_mock.called, 'expect copy call'

    # second test case, flag set to True, file is newer at CADC
    put_mock.reset()
    test_node.props = {
        'date': datetime.utcnow().strftime('%a, %d %b %Y %H:%M:%S GMT')}
    client_mock.get_node.return_value = test_node

    test_subject = ec.LocalStore(test_config, test_sn, 'TEST_STORE',
                                 cred_param_mock, client_mock,
                                 repo_client_mock, observable_mock,
                                 transferrer_mock)
    test_subject.execute(None)
    assert put_mock.called, 'expect copy call, file time is newer'

    # third test case, flag set to False, file is older
    test_config.store_newer_files_only = False
    put_mock.reset()
    test_subject = ec.LocalStore(test_config, test_sn, 'TEST_STORE',
                                 cred_param_mock, client_mock,
                                 repo_client_mock, observable_mock,
                                 transferrer_mock)
    test_subject.execute(None)
    assert put_mock.called, 'expect copy call, file time irrelevant'


def _transfer_get_mock(entry, fqn):
    assert fqn == '/test_files/caom2pipe/test_obs_id/test_obs_id.fits', \
        'wrong fqn'
    with open(fqn, 'w') as f:
        f.write('test content')


def _communicate():
    return ['return status', None]


def _get_headers(uri, subject):
    x = """SIMPLE  =                    T / Written by IDL:  Fri Oct  6 01:48:35 2017
BITPIX  =                  -32 / Bits per pixel
NAXIS   =                    2 / Number of dimensions
NAXIS1  =                 2048 /
NAXIS2  =                 2048 /
DATATYPE= 'REDUC   '           /Data type, SCIENCE/CALIB/REJECT/FOCUS/TEST
END
"""
    delim = '\nEND'
    extensions = \
        [e + delim for e in x.split(delim) if e.strip()]
    headers = [fits.Header.fromstring(e, sep='\n') for e in extensions]
    return headers


def _get_test_metadata(subject, path):
    return {'size': 37,
            'md5sum': 'e330482de75d5c4c88ce6f6ef99035ea',
            'type': 'applicaton/octect-stream'}


def _get_test_file_meta(path):
    return _get_test_metadata(None, None)


def _read_obs(arg1):
    return SimpleObservation(collection='test_collection',
                             observation_id='test_obs_id',
                             algorithm=Algorithm(str('exposure')))


def _get_fname():
    return 'TBD'


def _test_map_todo():
    """For a mock."""
    return ''


def _get_file_info():
    return {'fname': 'test_file.fits'}


def to_caom2():
    """Called from ScrapeDirect"""
    assert sys.argv is not None, 'expect sys.argv to be set'
    assert sys.argv == ['test_execute_composable', '--verbose',
                        '--not_connected', '--observation', 'OMM',
                        'test_obs_id', '--local',
                        '/usr/src/app/caom2pipe/caom2pipe/tests/data/'
                        'test_file.fits.gz',
                        '--out',
                        '/usr/src/app/caom2pipe/caom2pipe/tests/data/'
                        'test_obs_id.fits.xml', '--plugin',
                        '/usr/local/lib/python3.8/site-packages/'
                        'test_execute_composable/test_execute_composable.py',
                        '--module',
                        '/usr/local/lib/python3.8/site-packages/'
                        'test_execute_composable/test_execute_composable.py',
                        '--lineage',
                        'test_obs_id/ad:TEST/test_obs_id.fits.gz']


def _mock_get_file_info(archive, file_id):
    return {'size': 10290,
            'md5sum': 'md5:{}'.format(md5('-37'.encode()).hexdigest()),
            'type': 'image/jpeg', 'name': file_id}<|MERGE_RESOLUTION|>--- conflicted
+++ resolved
@@ -75,10 +75,7 @@
 from unittest.mock import Mock, patch
 
 from astropy.io import fits
-<<<<<<< HEAD
-=======
 from datetime import datetime
->>>>>>> 5d24cdef
 from hashlib import md5
 
 from caom2 import SimpleObservation, Algorithm
