# ***********************************************************************
# ******************  CANADIAN ASTRONOMY DATA CENTRE  *******************
# *************  CENTRE CANADIEN DE DONNÉES ASTRONOMIQUES  **************
#
#  (c) 2018.                            (c) 2018.
#  Government of Canada                 Gouvernement du Canada
#  National Research Council            Conseil national de recherches
#  Ottawa, Canada, K1A 0R6              Ottawa, Canada, K1A 0R6
#  All rights reserved                  Tous droits réservés
#
#  NRC disclaims any warranties,        Le CNRC dénie toute garantie
#  expressed, implied, or               énoncée, implicite ou légale,
#  statutory, of any kind with          de quelque nature que ce
#  respect to the software,             soit, concernant le logiciel,
#  including without limitation         y compris sans restriction
#  any warranty of merchantability      toute garantie de valeur
#  or fitness for a particular          marchande ou de pertinence
#  purpose. NRC shall not be            pour un usage particulier.
#  liable in any event for any          Le CNRC ne pourra en aucun cas
#  damages, whether direct or           être tenu responsable de tout
#  indirect, special or general,        dommage, direct ou indirect,
#  consequential or incidental,         particulier ou général,
#  arising from the use of the          accessoire ou fortuit, résultant
#  software.  Neither the name          de l'utilisation du logiciel. Ni
#  of the National Research             le nom du Conseil National de
#  Council of Canada nor the            Recherches du Canada ni les noms
#  names of its contributors may        de ses  participants ne peuvent
#  be used to endorse or promote        être utilisés pour approuver ou
#  products derived from this           promouvoir les produits dérivés
#  software without specific prior      de ce logiciel sans autorisation
#  written permission.                  préalable et particulière
#                                       par écrit.
#
#  This file is part of the             Ce fichier fait partie du projet
#  OpenCADC project.                    OpenCADC.
#
#  OpenCADC is free software:           OpenCADC est un logiciel libre ;
#  you can redistribute it and/or       vous pouvez le redistribuer ou le
#  modify it under the terms of         modifier suivant les termes de
#  the GNU Affero General Public        la “GNU Affero General Public
#  License as published by the          License” telle que publiée
#  Free Software Foundation,            par la Free Software Foundation
#  either version 3 of the              : soit la version 3 de cette
#  License, or (at your option)         licence, soit (à votre gré)
#  any later version.                   toute version ultérieure.
#
#  OpenCADC is distributed in the       OpenCADC est distribué
#  hope that it will be useful,         dans l’espoir qu’il vous
#  but WITHOUT ANY WARRANTY;            sera utile, mais SANS AUCUNE
#  without even the implied             GARANTIE : sans même la garantie
#  warranty of MERCHANTABILITY          implicite de COMMERCIALISABILITÉ
#  or FITNESS FOR A PARTICULAR          ni d’ADÉQUATION À UN OBJECTIF
#  PURPOSE.  See the GNU Affero         PARTICULIER. Consultez la Licence
#  General Public License for           Générale Publique GNU Affero
#  more details.                        pour plus de détails.
#
#  You should have received             Vous devriez avoir reçu une
#  a copy of the GNU Affero             copie de la Licence Générale
#  General Public License along         Publique GNU Affero avec
#  with OpenCADC.  If not, see          OpenCADC ; si ce n’est
#  <http://www.gnu.org/licenses/>.      pas le cas, consultez :
#                                       <http://www.gnu.org/licenses/>.
#
#  $Revision: 4 $
#
# ***********************************************************************
#

import logging
import os
import pytest
import sys

from unittest.mock import Mock, patch, ANY

from astropy.io import fits
from hashlib import md5
from shutil import copy
from tempfile import TemporaryDirectory

from cadcdata import FileInfo
from caom2 import SimpleObservation, Algorithm

from caom2pipe.client_composable import ClientCollection
from caom2pipe import execute_composable as ec
from caom2pipe import manage_composable as mc
from caom2pipe.reader_composable import FileMetadataReader
from caom2pipe import transfer_composable
import test_conf as tc

TEST_APP = 'collection2caom2'


class MyExitError(Exception):
    pass


class TestVisit:
    @staticmethod
    def visit(observation, **kwargs):
        x = kwargs['working_directory']
        assert x is not None, 'working directory'
        y = kwargs['storage_name']
        assert y is not None, 'storage_name'
        z = kwargs['log_file_directory']
        assert z is not None, 'log file directory'
        assert observation is not None, 'undefined observation'
        return observation


class LocalTestVisit:
    @staticmethod
    def visit(observation, **kwargs):
        v = kwargs['stream']
        assert v is not None, 'stream'
        assert v == 'TEST', 'wrong stream'
        x = kwargs['working_directory']
        assert x is not None, 'working directory'
        assert (
            x == f'{tc.TEST_DATA_DIR}/test_obs_id'
        ), 'wrong working directory'
        y = kwargs['storage_name']
        assert y is not None, 'storage name'
        assert (
            y.destination_uris[0] == 'cadc:TEST/test_file.fits'
        ), 'wrong science file'
        z = kwargs['log_file_directory']
        assert z is not None, 'log file directory'
        assert z == tc.TEST_DATA_DIR, 'wrong log dir'
        assert observation is not None, 'undefined observation'
        return observation


@patch('cadcutils.net.ws.WsCapabilities.get_access_url')
def test_meta_visit_delete_create_execute(access_mock, test_config):
    access_mock.return_value = 'https://localhost:2022'
    data_client_mock = Mock()
    data_client_mock.get_file_info.return_value = {'name': 'test_file.fits'}
    repo_client_mock = Mock()
    repo_client_mock.read.side_effect = _read_obs2
    clients = ClientCollection(test_config)
    clients._data_client = data_client_mock
    clients._metadata_client = repo_client_mock
    test_observer = Mock()
    with TemporaryDirectory() as tmp_dir_name:
        test_sn = tc.TestStorageName()
        test_config.working_directory = tmp_dir_name
        os.mkdir(os.path.join(tmp_dir_name, test_sn.obs_id))
        test_executor = ec.MetaVisitDeleteCreate(
            test_config,
            [],
            observable=test_observer,
            metadata_reader=Mock(autospec=True),
            clients=clients,
        )
        test_executor.execute({'storage_name': test_sn})
        assert repo_client_mock.delete.called, 'delete call missed'
        assert repo_client_mock.create.called, 'create call missed'
        assert test_observer.metrics.observe.called, 'observe not called'


@patch('cadcutils.net.ws.WsCapabilities.get_access_url')
def test_client_visit(access_mock, test_config):
    access_mock.return_value = 'https://localhost:2022'
    data_client_mock = Mock()
    repo_client_mock = Mock()
    metadata_reader_mock = Mock()
    test_observer = Mock()
    clients = ClientCollection(test_config)
    clients._data_client = data_client_mock
    clients._metadata_client = repo_client_mock

    with patch('caom2pipe.manage_composable.write_obs_to_file') as write_mock:
        mc.StorageName.collection = 'TEST'
        test_executor = ec.MetaVisit(
            test_config,
            meta_visitors=None,
            observable=test_observer,
            metadata_reader=metadata_reader_mock,
            clients=clients,
        )

        test_executor.execute({'storage_name': tc.TestStorageName()})
        repo_client_mock.read.assert_called_with(
            'TEST', 'test_obs_id'
        ), 'read call missed'
        assert repo_client_mock.update.called, 'update call missed'
        assert test_observer.metrics.observe.called, 'observe not called'
        assert write_mock.called, 'write mock not called'


<<<<<<< HEAD
def test_data_execute(test_config):
=======
@patch('cadcutils.net.ws.WsCapabilities.get_access_url')
def test_data_execute(access_mock, test_config):
    access_mock.return_value = 'https://localhost:2022'
>>>>>>> 636699ae
    mc.StorageName.collection = 'TEST'
    test_obs_id = 'test_obs_id'
    with TemporaryDirectory() as tmp_dir_name:
        test_dir = os.path.join(tmp_dir_name, test_obs_id)
        test_config.working_directory = tmp_dir_name
        os.mkdir(test_dir, mode=0o755)
        test_fits_fqn = os.path.join(test_dir, tc.TestStorageName().file_name)
        precondition = open(test_fits_fqn, 'w')
        precondition.close()

        test_data_visitors = [TestVisit]
        repo_client_mock = Mock()
        data_client_mock = Mock()
        clients = ClientCollection(test_config)
        clients._data_client = data_client_mock
        clients._metadata_client = repo_client_mock
        test_observer = Mock()
        test_transferrer = transfer_composable.VoTransfer()
        test_transferrer.cadc_client = data_client_mock

        ec.CaomExecute._data_cmd_info = Mock(side_effect=_get_fname)
        repo_client_mock.read.side_effect = tc.mock_read

        # run the test
        test_executor = ec.DataVisit(
            test_config,
            test_data_visitors,
            test_observer,
            test_transferrer,
            clients,
            metadata_reader=None,
        )
        test_executor.execute({'storage_name': tc.TestStorageName()})

        # check that things worked as expected
        assert repo_client_mock.read.called, 'read call missed'
        assert repo_client_mock.update.called, 'update call missed'
        assert test_observer.metrics.observe.called, 'observe not called'


<<<<<<< HEAD
def test_data_execute_v(test_config):
    mc.StorageName.collection = 'TEST'
    test_config.features.supports_latest_client = True
    test_obs_id = 'test_obs_id'
    test_dir = os.path.join(tc.THIS_DIR, test_obs_id)
    test_fits_fqn = os.path.join(test_dir, 'test_obs_id.fits.gz')
    try:
=======
@patch('cadcutils.net.ws.WsCapabilities.get_access_url')
def test_data_execute_v(access_mock, test_config):
    access_mock.return_value = 'https://localhost:2022'
    mc.StorageName.collection = 'TEST'
    test_config.features.supports_latest_client = True
    test_obs_id = 'test_obs_id'
    with TemporaryDirectory() as tmp_dir_name:
        test_config.working_directory = tmp_dir_name
        test_dir = os.path.join(tmp_dir_name, test_obs_id)
        test_fits_fqn = os.path.join(test_dir, 'test_obs_id.fits.gz')
>>>>>>> 636699ae
        if not os.path.exists(test_dir):
            os.mkdir(test_dir, mode=0o755)

        test_data_visitors = [TestVisit]
        repo_client_mock = Mock(autospec=True)
        cadc_client_mock = Mock(autospec=True)
        cadc_client_mock.copy.side_effect = tc.mock_copy_md5
        clients = ClientCollection(test_config)
        clients._data_client = cadc_client_mock
        clients._metadata_client = repo_client_mock
        test_observer = Mock(autospec=True)
        test_transferrer = transfer_composable.VoTransfer()
        test_transferrer.cadc_client = cadc_client_mock

        ec.CaomExecute._data_cmd_info = Mock(side_effect=_get_fname)
        repo_client_mock.read.side_effect = tc.mock_read

        test_sn = tc.TestStorageName()
        test_sn.source_names = ['ad:TEST/test_obs_id.fits.gz']

        # run the test
        test_executor = ec.DataVisit(
            test_config,
            test_data_visitors,
            test_observer,
            test_transferrer,
            clients,
            metadata_reader=None,
        )
        test_executor.execute({'storage_name': test_sn})

        # check that things worked as expected
        assert repo_client_mock.read.called, 'read call missed'
        assert repo_client_mock.update.called, 'update call missed'
        assert test_observer.metrics.observe.called, 'observe not called'
        assert cadc_client_mock.copy.called, 'copy not called'
        cadc_client_mock.copy.assert_called_with(
            'cadc:TEST/test_obs_id.fits',
            test_fits_fqn.replace('.gz', ''),
            send_md5=True,
        ), 'wrong call args'


@patch('cadcutils.net.ws.WsCapabilities.get_access_url')
def test_data_local_execute(access_mock, test_config):
    access_mock.return_value = 'https://localhost:2022'
    # ensure the model uses the log directory for writing the model file
    mc.StorageName.collection = 'TEST'
    test_config.log_to_file = True
    test_config.working_directory = tc.TEST_DATA_DIR
    test_config.features.supports_latest_client = False
    test_data_visitors = [LocalTestVisit]

    data_client_mock = Mock()
    repo_client_mock = Mock()
    repo_client_mock.read.return_value = _read_obs(None)
    clients = ClientCollection(test_config)
    clients._data_client = data_client_mock
    clients._metadata_client = repo_client_mock
    test_observer = Mock()

    test_model_fqn = os.path.join(tc.TEST_DATA_DIR, 'test_obs_id.xml')
    # check that a file is written to disk
    if os.path.exists(test_model_fqn):
        os.unlink(test_model_fqn)

    # run the test
    test_executor = ec.LocalDataVisit(
        test_config,
<<<<<<< HEAD
        tc.TestStorageName(
            source_names=[f'{tc.TEST_DATA_DIR}/test_file.fits.gz'],
        ),
        data_client_mock,
        repo_client_mock,
=======
>>>>>>> 636699ae
        test_data_visitors,
        observable=test_observer,
        clients=clients,
        metadata_reader=None,
    )
    test_executor.execute({'storage_name': tc.TestStorageName(
        source_names=[f'{tc.TEST_DATA_DIR}/test_file.fits.gz'],
    )})

    # check that things worked as expected - no cleanup
    assert repo_client_mock.read.called, 'read call missed'
    repo_client_mock.read.assert_called_with(
        'TEST', 'test_obs_id'
    ), 'wrong repo client read args'
    assert repo_client_mock.update.called, 'update call missed'
    assert test_observer.metrics.observe.called, 'observe not called'
    assert os.path.exists(test_model_fqn), 'observation not written to disk'


<<<<<<< HEAD
@patch('caom2pipe.execute_composable.FitsForCADCDecompressor.fix_compression')
def test_data_store(fix_mock, test_config):
=======
@patch('cadcutils.net.ws.WsCapabilities.get_access_url')
@patch('caom2pipe.execute_composable.FitsForCADCDecompressor.fix_compression')
def test_data_store(fix_mock, access_mock, test_config):
    access_mock.return_value = 'https://localhost:2022'
>>>>>>> 636699ae
    test_dir = f'{tc.TEST_DATA_DIR}/test_obs_id'
    if os.path.exists(test_dir):
        os.rmdir(test_dir)

    data_client_mock = Mock()
    clients = ClientCollection(test_config)
    clients._data_client = data_client_mock
    test_observer = Mock()
    # stat mock is for CadcDataClient
    stat_orig = os.stat
    os.stat = Mock()
    os.stat.st_size.return_value = 1243
    # path.exists mock is because the stat mock causes os.path.exists to
    # return True
    path_orig = os.path.exists
    os.path.exists = Mock(return_value=False)
    test_config.features.supports_multiple_files = False
    try:
        test_config.working_directory = tc.TEST_DATA_DIR
        test_executor = ec.Store(
            test_config,
<<<<<<< HEAD
            tc.TestStorageName(
                source_names=[f'{tc.TEST_DATA_DIR}/test_file.fits.gz'],
            ),
            data_client_mock,
=======
>>>>>>> 636699ae
            observable=test_observer,
            transferrer=transfer_composable.Transfer(),
            clients=clients,
            metadata_reader=Mock(),
        )
        test_executor.execute({'storage_name': tc.TestStorageName(
            source_names=[f'{tc.TEST_DATA_DIR}/test_file.fits.gz'],
        )})

        # check that things worked as expected - no cleanup
        assert data_client_mock.put.called, 'put_file call missed'
    finally:
        os.stat = stat_orig
        os.path.exists = path_orig


def test_scrape(test_config):
    # clean up from previous tests
    test_sn = tc.TestStorageName()
    model_fqn = os.path.join(tc.TEST_DATA_DIR, test_sn.model_file_name)
    if os.path.exists(model_fqn):
        os.remove(model_fqn)

<<<<<<< HEAD
    # netrc = os.path.join(tc.TEST_DATA_DIR, 'test_netrc')
    # assert os.path.exists(netrc)
    test_config.working_directory = tc.TEST_DATA_DIR
    test_config.logging_level = 'INFO'
    test_reader = rdc.FileMetadataReader()
    test_executor = ec.Scrape(
        test_config,
        tc.TestStorageName(
            source_names=[f'{tc.TEST_FILES_DIR}/correct.fits'],
        ),
        observable=None,
        meta_visitors=[],
        metadata_reader=test_reader,
    )
    try:
        if not os.path.exists(test_executor.working_dir):
            os.mkdir(test_executor.working_dir)
        test_executor.execute(None)
    finally:
        _clean_up_dir(test_executor.working_dir)
=======
    with TemporaryDirectory() as tmp_dir_name:
        test_config.working_directory = tmp_dir_name
        test_config.logging_level = 'INFO'
        test_reader = FileMetadataReader()
        test_sn = tc.TestStorageName(source_names=[f'{tc.TEST_FILES_DIR}/correct.fits'])
        test_executor = ec.Scrape(
            test_config,
            observable=None,
            meta_visitors=[],
            metadata_reader=test_reader,
        )
        os.mkdir(os.path.join(tmp_dir_name, test_sn.obs_id))
        test_executor.execute({'storage_name': test_sn})
>>>>>>> 636699ae


def test_data_scrape_execute(test_config):
    test_config.log_to_file = True
    test_data_visitors = [TestVisit]
    with TemporaryDirectory() as tmp_dir_name:
        test_config.working_directory = tmp_dir_name
        test_sn = tc.TestStorageName()
        # run the test
        test_executor = ec.DataScrape(
            test_config,
            test_data_visitors,
            observable=None,
            metadata_reader=None,
        )
        os.mkdir(os.path.join(tmp_dir_name, test_sn.obs_id))
        copy(
            f'{tc.TEST_DATA_DIR}/fpf_start_obs.xml',
            f'{tc.TEST_DATA_DIR}/test_obs_id.xml',
        )
        test_executor.execute({'storage_name': test_sn})


def test_organize_executes_chooser(test_config):
    test_config.use_local_files = True
    test_config.features.supports_latest_client = False
    log_file_directory = os.path.join(tc.THIS_DIR, 'logs')
    test_config.log_file_directory = log_file_directory
    test_config.features.supports_composite = True

    test_config.task_types = [mc.TaskType.INGEST]
    test_chooser = tc.TestChooser()
    test_oe = ec.OrganizeExecutes(
        test_config,
        [],
        [],
        test_chooser,
        clients=Mock(autospec=True, return_value=None),
        metadata_reader=Mock(autospec=True),
    )
    test_oe.choose()
    assert test_oe._executors is not None
    assert len(test_oe._executors) == 1
    assert isinstance(test_oe._executors[0], ec.MetaVisitDeleteCreate)
    test_oe._executors[0].storage_name = tc.TestStorageName()
    assert test_oe._executors[0].working_dir == os.path.join(tc.THIS_DIR, 'test_obs_id'), 'working_dir'
    test_config.use_local_files = False
    test_config.task_types = [mc.TaskType.INGEST]
    test_oe = ec.OrganizeExecutes(
        test_config,
        [],
        [],
        test_chooser,
        clients=Mock(autospec=True, return_value=None),
        metadata_reader=Mock(autospec=True),
    )
    test_oe.choose()
    assert test_oe._executors is not None
    assert len(test_oe._executors) == 1
    assert isinstance(test_oe._executors[0], ec.MetaVisitDeleteCreate)


def test_organize_executes_client_existing(test_config):
    test_config.features.use_clients = True
    test_config.task_types = [mc.TaskType.INGEST]
    test_config.use_local_files = False
    test_oe = ec.OrganizeExecutes(
        test_config,
        [],
        [],
        metadata_reader=Mock(autospec=True),
        clients=Mock(autospec=True),
    )
    test_oe.choose()
    assert test_oe._executors is not None
    assert len(test_oe._executors) == 1
    assert isinstance(test_oe._executors[0], ec.MetaVisit)


def test_organize_executes_client_visit(test_config):
    test_config.features.use_clients = True
    test_config.task_types = [mc.TaskType.VISIT]
    test_config.use_local_files = False
    clients_mock = Mock(autospec=True)
    test_oe = ec.OrganizeExecutes(
        test_config,
        [],
        [],
        metadata_reader=Mock(autospec=True),
        clients=clients_mock,
    )
    test_oe.choose()
    assert test_oe._executors is not None
    assert len(test_oe._executors) == 1
    assert isinstance(test_oe._executors[0], ec.MetaVisit)
    clients_mock.return_value.metadata_client.read.assert_not_called, 'mock should not be called?'


def test_do_one(test_config):
    test_config.task_types = []
    test_reader = Mock(autospec=True)
    test_organizer = ec.OrganizeExecutes(
        test_config, 'test2caom2', [], [], metadata_reader=test_reader
    )
    # no client
    test_result = test_organizer.do_one(tc.TestStorageName())
    assert test_result is not None
    assert test_result == -1

    # client
    test_config.features.use_clients = True
    test_result = test_organizer.do_one(tc.TestStorageName())
    assert test_result is not None
    assert test_result == -1


def test_storage_name():
    mc.StorageName.collection = 'TEST'
    mc.StorageName.collection_pattern = 'T[\\w+-]+'
    sn = mc.StorageName(obs_id='test_obs_id', file_name='test_obs_id.fits.gz')
    assert sn.file_uri == 'cadc:TEST/test_obs_id.fits'
    assert sn.file_name == 'test_obs_id.fits.gz'
    assert sn.model_file_name == 'test_obs_id.xml'
    assert sn.prev == 'test_obs_id_prev.jpg'
    assert sn.thumb == 'test_obs_id_prev_256.jpg'
    assert sn.prev_uri == 'cadc:TEST/test_obs_id_prev.jpg'
    assert sn.thumb_uri == 'cadc:TEST/test_obs_id_prev_256.jpg'
    assert sn.obs_id == 'test_obs_id'
    assert sn.log_file == 'test_obs_id.log'
    assert sn.product_id == 'test_obs_id'
    assert not sn.is_valid()
    sn = mc.StorageName(file_name='Test_obs_id.fits.gz')
    assert sn.is_valid()
    x = mc.StorageName.remove_extensions('test_obs_id.fits.header.gz')
    assert x == 'test_obs_id'


def test_caom_name():
    cn = mc.CaomName(uri='ad:TEST/test_obs_id.fits.gz')
    assert cn.file_id == 'test_obs_id'
    assert cn.file_name == 'test_obs_id.fits.gz'
    assert cn.uncomp_file_name == 'test_obs_id.fits'
    assert (
        mc.CaomName.make_obs_uri_from_obs_id('TEST', 'test_obs_id')
        == 'caom:TEST/test_obs_id'
    )


def test_omm_name_dots():
    TEST_NAME = 'C121121_J024345.57-021326.4_K_SCIRED'
    TEST_URI = f'ad:OMM/{TEST_NAME}.fits.gz'
    test_file_id = mc.CaomName(TEST_URI).file_id
    assert TEST_NAME == test_file_id, 'dots messing with things'


@patch('sys.exit', Mock(side_effect=MyExitError))
def test_choose_exceptions(test_config):
    test_config.init_local_files = False
    test_config.task_types = [mc.TaskType.SCRAPE]
    with pytest.raises(mc.CadcException):
        test_organizer = ec.OrganizeExecutes(
            test_config, 'command name', [], []
        )
        test_organizer.choose()


@patch('sys.exit', Mock(side_effect=MyExitError))
def test_storage_name_failure(test_config):
    test_config.log_to_file = True
    assert not os.path.exists(test_config.success_fqn)
    assert not os.path.exists(test_config.failure_fqn)
    assert not os.path.exists(test_config.retry_fqn)
    test_organizer = ec.OrganizeExecutes(test_config, 'command name', [], [])
    test_organizer.choose()
    assert os.path.exists(test_config.success_fqn)
    assert os.path.exists(test_config.failure_fqn)
    assert os.path.exists(test_config.retry_fqn)


def test_organize_executes_client_do_one(test_config):
    test_config.use_local_files = True
    log_file_directory = os.path.join(tc.THIS_DIR, 'logs')
    test_config.log_file_directory = log_file_directory
    success_log_file_name = 'success_log.txt'
    test_config.success_log_file_name = success_log_file_name
    failure_log_file_name = 'failure_log.txt'
    test_config.failure_log_file_name = failure_log_file_name
    test_config.features.use_clients = True
    retry_file_name = 'retries.txt'
    test_config.retry_file_name = retry_file_name
    test_config.task_types = [mc.TaskType.SCRAPE]
    test_oe = ec.OrganizeExecutes(
        test_config,
        [],
        [],
        chooser=None,
        clients=Mock(autospec=True),
        metadata_reader=Mock(autospec=True),
    )
    test_oe.choose()
    assert test_oe._executors is not None
    assert len(test_oe._executors) == 1
    assert isinstance(test_oe._executors[0], ec.Scrape), f'{type(test_oe._executors[0])}'

    test_config.task_types = [
        mc.TaskType.STORE,
        mc.TaskType.INGEST,
        mc.TaskType.MODIFY,
    ]
    test_oe = ec.OrganizeExecutes(
        test_config,
        [],
        [],
        chooser=None,
        clients=Mock(autospec=True),
        metadata_reader=Mock(autospec=True),
    )
    test_oe.choose()
    assert test_oe._executors is not None
    assert len(test_oe._executors) == 3
    assert (isinstance(test_oe._executors[0], ec.Store), type(test_oe._executors[0]))
    assert isinstance(test_oe._executors[1], ec.MetaVisit)
    assert isinstance(test_oe._executors[2], ec.LocalDataVisit)

    test_config.use_local_files = False
    test_config.task_types = [mc.TaskType.INGEST, mc.TaskType.MODIFY]
    test_oe = ec.OrganizeExecutes(
        test_config,
        [],
        [],
        chooser=None,
        clients=Mock(autospec=True),
        metadata_reader=Mock(autospec=True),
    )
    test_oe.choose()
    assert test_oe._executors is not None
    assert len(test_oe._executors) == 2
    assert isinstance(test_oe._executors[0], ec.MetaVisit)
    assert isinstance(test_oe._executors[1], ec.DataVisit)

    test_config.use_local_files = True
    test_config.task_types = [mc.TaskType.INGEST, mc.TaskType.MODIFY]
    test_oe = ec.OrganizeExecutes(
        test_config,
        [],
        [],
        chooser=None,
        clients=Mock(autospec=True),
        metadata_reader=Mock(autospec=True),
    )
    test_oe.choose()
    assert test_oe._executors is not None
    assert len(test_oe._executors) == 2
    assert isinstance(test_oe._executors[0], ec.MetaVisit)
    assert isinstance(test_oe._executors[1], ec.LocalDataVisit)

    test_config.task_types = [mc.TaskType.SCRAPE, mc.TaskType.MODIFY]
    test_config.use_local_files = True
    test_oe = ec.OrganizeExecutes(
        test_config,
        [],
        [],
        chooser=None,
        clients=Mock(autospec=True),
        metadata_reader=Mock(autospec=True),
    )
    test_oe.choose()
    assert test_oe._executors is not None
    assert len(test_oe._executors) == 2
    assert isinstance(test_oe._executors[0], ec.Scrape)
    assert isinstance(test_oe._executors[1], ec.DataScrape)

    test_config.task_types = [mc.TaskType.INGEST]
    test_config.use_local_files = False
    test_chooser = tc.TestChooser()
    test_oe = ec.OrganizeExecutes(
        test_config,
        [],
        [],
        chooser=test_chooser,
        clients=Mock(autospec=True),
        metadata_reader=Mock(autospec=True),
    )
    test_oe.choose()
    assert test_oe._executors is not None
    assert len(test_oe._executors) == 1
    assert isinstance(test_oe._executors[0], ec.MetaVisitDeleteCreate)


@patch('cadcutils.net.ws.WsCapabilities.get_access_url')
@patch('caom2utils.data_util.StorageClientWrapper')
<<<<<<< HEAD
def test_data_visit(client_mock, test_config):
=======
def test_data_visit(client_mock, access_mock, test_config):
    access_mock.return_value = 'https://localhost:2022'
>>>>>>> 636699ae
    test_config.features.supports_latest_client = False
    client_mock.get.side_effect = Mock(autospec=True)
    test_repo_client = Mock(autospec=True)
    test_repo_client.read.side_effect = tc.mock_read
    clients = ClientCollection(test_config)
    clients._data_client = client_mock
    clients._metadata_client = test_repo_client
    dv_mock = Mock(autospec=True)
    dv_mock.visit.return_value = SimpleObservation(
        collection='test_collection',
        observation_id='test_obs_id',
        algorithm=Algorithm('exposure'),
    )
    test_data_visitors = [dv_mock]
    test_observable = Mock(autospec=True)
    mc.StorageName.collection = 'TEST'
    mc.StorageName.collection_pattern = 'T[\\w+-]+'
    test_sn = mc.StorageName(
        obs_id='test_obs_id',
        file_name='test_obs_id.fits',
        source_names=['ad:TEST/test_obs_id.fits'],
    )
    test_transferrer = transfer_composable.CadcTransfer()
    test_transferrer.cadc_client = client_mock
    test_transferrer.observable = test_observable

    with TemporaryDirectory() as tmp_dir_name:
        test_config.working_directory = tmp_dir_name
        test_subject = ec.DataVisit(
            test_config,
            test_data_visitors,
            test_observable,
            test_transferrer,
            clients,
            metadata_reader=None,
        )
        os.mkdir(os.path.join(tmp_dir_name, test_sn.obs_id))
        test_subject.execute({'storage_name': test_sn})
        assert client_mock.get.called, 'should be called'
        client_mock.get.assert_called_with(
            f'{tmp_dir_name}/test_obs_id', test_sn.destination_uris[0]
        ), 'wrong get call args'
        test_repo_client.read.assert_called_with(
            'TEST', 'test_obs_id'
        ), 'wrong values'
        assert test_repo_client.update.called, 'expect an execution'
        # TODO - why is the log file directory NOT the working directory?

        args, kwargs = dv_mock.visit.call_args
        assert kwargs.get('working_directory') == f'{tmp_dir_name}/test_obs_id'
        assert (
            kwargs.get('storage_name') == test_sn
        ), 'wrong storage name parameter'
        assert kwargs.get('log_file_directory') == tc.TEST_DATA_DIR
        assert kwargs.get('stream') == 'TEST'


<<<<<<< HEAD
@patch('caom2pipe.execute_composable.FitsForCADCDecompressor.fix_compression')
def test_store(compressor_mock, test_config):
=======
@patch('cadcutils.net.ws.WsCapabilities.get_access_url')
@patch('caom2pipe.execute_composable.FitsForCADCDecompressor.fix_compression')
def test_store(compressor_mock, access_mock, test_config):
    access_mock.return_value = 'https://localhost:2022'
>>>>>>> 636699ae
    test_config.working_directory = tc.TEST_DATA_DIR
    test_config.features.supports_latest_client = False
    test_sn = tc.TestStorageName(
        obs_id='test_obs_id',
        source_names=['vos:goliaths/nonexistent.fits.gz'],
    )
    test_data_client = Mock(autospec=True)
    clients = ClientCollection(test_config)
    clients._data_client = test_data_client
    test_observable = Mock(autospec=True)
    test_transferrer = Mock(autospec=True)
    test_transferrer.get.side_effect = _transfer_get_mock
    compressor_mock.return_value = (
        f'{test_config.working_directory}/test_obs_id/test_file.fits'
<<<<<<< HEAD
    )
    test_subject = ec.Store(
        test_config,
        test_sn,
        test_data_client,
        test_observable,
        test_transferrer,
    )
    assert test_subject is not None, 'expect construction'
    assert test_subject.working_dir == os.path.join(
        tc.TEST_DATA_DIR, 'test_obs_id'
    ), 'wrong working directory'
    assert (
        len(test_subject._storage_name.destination_uris) == 1
    ), 'wrong file count'
    assert (
        test_subject._storage_name.destination_uris[0]
        == 'cadc:TEST/test_file.fits'
    ), 'wrong destination'
    try:
        if not os.path.exists(test_subject.working_dir):
            os.mkdir(test_subject.working_dir)
        test_subject.execute(None)
        assert test_data_client.put.called, 'data put not called'
        test_data_client.put.assert_called_with(
            '/usr/src/app/caom2pipe/caom2pipe/tests/data/test_obs_id',
            'cadc:TEST/test_file.fits',
            'TEST',
=======
    )
    with TemporaryDirectory() as tmp_dir_name:
        test_config.working_directory = tmp_dir_name
        test_subject = ec.Store(
            test_config,
            test_observable,
            test_transferrer,
            clients,
            metadata_reader=Mock(),
        )
        assert test_subject is not None, 'expect construction'
        os.mkdir(os.path.join(tmp_dir_name, test_sn.obs_id))
        test_subject.execute({'storage_name': test_sn})
        assert test_subject.working_dir == os.path.join(tmp_dir_name, 'test_obs_id'), 'wrong working directory'
        assert (
            len(test_subject._storage_name.destination_uris) == 1
        ), 'wrong file count'
        assert (
            test_subject._storage_name.destination_uris[0]
            == 'cadc:TEST/test_file.fits'
        ), 'wrong destination'
        assert test_data_client.put.called, 'data put not called'
        test_data_client.put.assert_called_with(
            f'{tmp_dir_name}/test_obs_id', 'cadc:TEST/test_file.fits', 'TEST'
>>>>>>> 636699ae
        ), 'wrong put call args'


<<<<<<< HEAD
@patch('caom2pipe.execute_composable.FitsForCADCDecompressor.fix_compression')
def test_local_store(compressor_mock, test_config):
=======
@patch('cadcutils.net.ws.WsCapabilities.get_access_url')
@patch('caom2pipe.execute_composable.FitsForCADCDecompressor.fix_compression')
def test_local_store(compressor_mock, access_mock, test_config):
    access_mock.return_value = 'https://localhost:2022'
>>>>>>> 636699ae
    test_config.working_directory = tc.TEST_DATA_DIR
    test_config.data_source = ['/test_files/caom2pipe']
    test_config.use_local_files = True
    test_config.store_newer_files_only = False
    test_config.features.supports_latest_client = False
    test_sn = tc.TestStorageName(
        source_names=[f'{tc.TEST_DATA_DIR}/test_file.fits.gz'],
    )
    compressor_mock.return_value = test_sn.source_names[0].replace('.gz', '')

    if not os.path.exists(test_sn.source_names[0]):
        with open(test_sn.source_names[0], 'w') as f:
            f.write('test content')

    test_data_client = Mock(autospec=True)
    clients = ClientCollection(test_config)
    clients._data_client = test_data_client
    test_observable = Mock(autospec=True)
    test_subject = ec.LocalStore(
        test_config,
        # test_sn,
        test_observable,
        clients,
        metadata_reader=Mock(),
    )
    assert test_subject is not None, 'expect construction'
    test_subject.execute({'storage_name': test_sn})
    # does the working directory get used if it's just a local store?
    assert test_subject.working_dir == os.path.join(
        tc.TEST_DATA_DIR, 'test_obs_id'
    ), 'wrong working directory'
    # do one file at a time, so it doesn't matter how many files are
    # in the working directory
    assert (
        len(test_subject._storage_name.destination_uris) == 1
    ), 'wrong file count'
    assert (
        test_subject._storage_name.destination_uris[0]
        == 'cadc:TEST/test_file.fits'
    ), 'wrong destination'
    assert test_data_client.put.called, 'data put not called'
    assert (
        test_data_client.put.call_args.args[0] == tc.TEST_DATA_DIR
    ), 'working directory'
    assert (
        test_data_client.put.call_args.args[1] == test_sn.destination_uris[0]
    ), 'expect a file name'


class FlagStorageName(mc.StorageName):
    def __init__(self, file_name, source_names):
        super().__init__(
            file_name=file_name,
            obs_id='1000003f',
            source_names=source_names,
        )

    @property
    def file_name(self):
        return self._file_name


@patch('cadcutils.net.ws.WsCapabilities.get_access_url')
@patch('caom2utils.data_util.StorageClientWrapper')
def test_store_newer_files_only_flag(client_mock, access_mock, test_config):
    access_mock.return_value = 'https://localhost:2022'
    # first test case
    # flag set to True, file is older at CADC, supports_latest_client = False
    test_config.working_directory = tc.TEST_DATA_DIR
    test_config.use_local_files = True
    test_config.features.supports_latest_client = False
    test_f_name = '1000003f.fits.fz'
    sn = [os.path.join('/caom2pipe_test', test_f_name)]
    du = [f'cadc:TEST/{test_f_name}']
    test_sn = FlagStorageName(test_f_name, sn)
    observable_mock = Mock(autospec=True)
    client_mock.info.return_value = FileInfo(
        id=du[0], lastmod='Mon, 4 Mar 2019 19:05:41 GMT'
    )
    clients = ClientCollection(test_config)
    clients._data_client = client_mock

    test_subject = ec.LocalStore(
        test_config,
        # test_sn,
        observable_mock,
        clients,
        metadata_reader=Mock(),
    )
    test_subject.execute({'storage_name': test_sn})
    assert client_mock.put.called, 'expect put call'


@patch('cadcutils.net.ws.WsCapabilities.get_access_url')
@patch('caom2utils.data_util.StorageClientWrapper')
def test_store_newer_files_only_flag_client(
    client_mock, access_mock, test_config
):
    access_mock.return_value = 'https://localhost:2022'
    # just like the previous test, except supports_latest_client = True
    # first test case
    # flag set to True, file is older at CADC, supports_latest_client = False
    test_config.working_directory = tc.TEST_DATA_DIR
    test_config.use_local_files = True
    test_config.features.supports_latest_client = True
    test_f_name = '1000003f.fits.fz'
    sn = [os.path.join('/caom2pipe_test', test_f_name)]
    du = [f'cadc:TEST/{test_f_name}']
    test_sn = FlagStorageName(test_f_name, sn)
    observable_mock = Mock(autospec=True)
    client_mock.cadcinfo.return_value = FileInfo(
        id=du[0], md5sum='d41d8cd98f00b204e9800998ecf8427e'
    )
    clients = ClientCollection(test_config)
    clients._data_client = client_mock

    test_subject = ec.LocalStore(
        test_config,
        # test_sn,
        observable_mock,
        clients,
        metadata_reader=Mock(),
    )
    test_subject.execute({'storage_name': test_sn})
    assert client_mock.put.called, 'expect copy call'


@patch('cadcutils.net.ws.WsCapabilities.get_access_url')
def test_data_visit_params(access_mock):
    access_mock.return_value = 'https://localhost:2022'
    test_wd = '/tmp/abc'
    if os.path.exists(test_wd):
        if os.path.isdir(test_wd):
            os.rmdir(test_wd)
        else:
            os.unlink(test_wd)
    storage_name = mc.StorageName(
        obs_id='abc',
        file_name='abc.fits.gz',
        source_names=['vos:DAO/incoming/abc.fits.gz'],
    )

    test_config = mc.Config()
    test_config.task_types = [mc.TaskType.MODIFY]
    test_config.working_directory = '/tmp'
    test_config.logging_level = 'DEBUG'
    test_config.proxy_file_name = 'proxy.pem'
    test_config.proxy_fqn = f'{tc.TEST_DATA_DIR}/proxy.pem'
    test_config.resource_id = 'ivo:cadc.nrc.ca/test'

    test_cadc_client = Mock(autospec=True)
    test_caom_client = Mock(autospec=True)
    test_caom_client.read.side_effect = _read_obs2
    clients = ClientCollection(test_config)
    clients._data_client = test_cadc_client
    clients._metadata_client = test_caom_client
    data_visitor = Mock(autospec=True)
    data_visitor.visit.return_value = SimpleObservation(
        collection='test_collection',
        observation_id='test_obs_id',
        algorithm=Algorithm('exposure'),
    )
    test_data_visitors = [data_visitor]
    test_observable = Mock(autospec=True)
    test_transferrer = Mock(autospec=True)

    with TemporaryDirectory() as tmp_dir_name:
        test_config.working_directory = tmp_dir_name
        os.mkdir(os.path.join(test_config.working_directory, storage_name.obs_id))
        test_config.use_local_files = False
        test_subject = ec.DataVisit(
            test_config,
            test_data_visitors,
            test_observable,
            test_transferrer,
            clients,
            metadata_reader=None,
        )
        assert test_subject is not None, 'broken ctor'
        test_subject.execute({'storage_name': storage_name})
        assert data_visitor.visit.called, 'expect visit call'
        data_visitor.visit.assert_called_with(
            ANY,
            working_directory=f'{tmp_dir_name}/abc',
            storage_name=storage_name,
            log_file_directory=None,
            stream=None,
            observable=ANY,
            clients=ANY,
            metadata_reader=ANY,
        ), f'wrong visit params {storage_name.source_names}'
        data_visitor.visit.reset_mock()


def test_decompress():
    if os.path.exists('/tmp/abc.fits.fz'):
        os.unlink('/tmp/abc.fits.fz')

    class RecompressStorageName(mc.StorageName):
        def __init__(self, file_name):
            super().__init__(file_name=file_name, source_names=[file_name])

        @property
        def file_uri(self):
            # because this is the condition which causes recompression
            return f'{super().file_uri}.fz'

    test_files = [
        '/tmp/abc.tar.gz',
        '/tmp/def.csv',
        '/test_files/compression/abc.fits.gz',
        # '/test_files/compression/ghi.fits.bz2',
    ]

    for fqn in test_files:
        test_sn = RecompressStorageName(file_name=fqn)
        for test_subject in [
            ec.FitsForCADCDecompressor('/tmp', logging.DEBUG),
            ec.FitsForCADCCompressor('/tmp', logging.DEBUG, test_sn),
        ]:
            assert test_subject is not None, 'ctor failure'
            test_result = test_subject.fix_compression(fqn)

            if '.fits' in fqn:
                assert os.path.exists(test_result), f'expect {test_result}'
                if isinstance(test_subject, ec.FitsForCADCCompressor):
                    temp = os.path.basename(fqn).replace('.gz', '.fz')
                    fz_fqn = os.path.join('/tmp', temp)
                    assert os.path.exists(fz_fqn), f'expect {fz_fqn}'
                os.unlink(test_result)


def test_decompresss():
    if os.path.exists('/tmp/abc.fits.fz'):
        os.unlink('/tmp/abc.fits.fz')

    for test_subject in [
        ec.FitsForCADCDecompressor('/tmp', logging.DEBUG),
        ec.FitsForCADCCompressor('/tmp', logging.DEBUG),
    ]:
        assert test_subject is not None, 'ctor failure'
        test_files = [
            '/tmp/abc.tar.gz',
            '/tmp/def.csv',
            '/test_files/compression/abc.fits.gz',
            # '/test_files/compression/ghi.fits.bz2',
        ]

        for fqn in test_files:
            test_result = test_subject.fix_compression(fqn)

            if '.fits' in fqn:
                assert os.path.exists(test_result), f'expect {test_result}'
                os.unlink(test_result)

                if isinstance(test_subject, ec.FitsForCADCCompressor):
                    fz_fqn = '/tmp/abc.fits.fz'
                    assert os.path.exists(fz_fqn), f'expect {fz_fqn}'
                    os.unlink(fz_fqn)


def _transfer_get_mock(entry, fqn):
    assert entry == 'vos:goliaths/nonexistent.fits.gz', 'wrong entry'
    with open(fqn, 'w') as f:
        f.write('test content')


def _communicate():
    return ['return status', None]


def _get_headers(uri):
    x = """SIMPLE  =                    T / Written by IDL:  Fri Oct  6 01:48:35 2017
BITPIX  =                   32 / Bits per pixel
NAXIS   =                    2 / Number of dimensions
NAXIS1  =                 2048 /
NAXIS2  =                 2048 /
DATATYPE= 'REDUC   '           /Data type, SCIENCE/CALIB/REJECT/FOCUS/TEST
END
"""
    delim = '\nEND'
    extensions = [e + delim for e in x.split(delim) if e.strip()]
    headers = [fits.Header.fromstring(e, sep='\n') for e in extensions]
    return headers


def _get_test_metadata(subject, path):
    return {
        'size': 37,
        'md5sum': 'e330482de75d5c4c88ce6f6ef99035ea',
        'type': 'applicaton/octect-stream',
    }


def _get_test_file_meta(path):
    return _get_test_metadata(None, None)


def _read_obs(arg1):
    return SimpleObservation(
        collection='test_collection',
        observation_id='test_obs_id',
        algorithm=Algorithm('exposure'),
    )


def _read_obs2(arg1, arg2):
    return _read_obs(None)


def _get_fname():
    return 'TBD'


def _test_map_todo():
    """For a mock."""
    return ''


def _get_file_info():
    return {'fname': 'test_file.fits'}


def to_caom2_with_client(ignore):
    assert sys.argv is not None, 'expect sys.argv to be set'
    local_meta_create_answer = [
        'test_execute_composable',
        '--verbose',
        '--observation',
        'OMM',
        'test_obs_id',
        '--local',
        f'{tc.TEST_DATA_DIR}/test_file.fits.gz',
        '--out',
        f'{tc.THIS_DIR}/test_obs_id/test_obs_id.xml',
        '--lineage',
        'test_obs_id/cadc:TEST/test_obs_id.fits.gz',
    ]
    scrape_answer = [
        'test_execute_composable',
        '--verbose',
        '--observation',
        'OMM',
        'test_obs_id',
        '--local',
        f'{tc.TEST_DATA_DIR}/test_file.fits.gz',
        '--out',
        f'{tc.TEST_DATA_DIR}/test_obs_id/test_obs_id.xml',
        '--lineage',
        'test_obs_id/cadc:TEST/test_obs_id.fits.gz',
    ]
    # TaskType.SCRAPE (Scrape)
    if sys.argv != scrape_answer:
        # TaskType.INGEST (LocalMetaCreate)
        if sys.argv != local_meta_create_answer:
            assert False, (
                f'wrong sys.argv values \n{sys.argv} '
                f'\n{local_meta_create_answer}'
            )
    fqn_index = sys.argv.index('--out') + 1
    fqn = sys.argv[fqn_index]
    mc.write_obs_to_file(
        SimpleObservation(
            collection='test_collection',
            observation_id='test_obs_id',
            algorithm=Algorithm('exposure'),
        ),
        fqn,
    )


def _mock_get_file_info(file_id):
    return FileInfo(
        id=file_id,
        size=10290,
        md5sum='{}'.format(md5(b'-37').hexdigest()),
        file_type='image/jpeg',
    )<|MERGE_RESOLUTION|>--- conflicted
+++ resolved
@@ -189,13 +189,9 @@
         assert write_mock.called, 'write mock not called'
 
 
-<<<<<<< HEAD
-def test_data_execute(test_config):
-=======
 @patch('cadcutils.net.ws.WsCapabilities.get_access_url')
 def test_data_execute(access_mock, test_config):
     access_mock.return_value = 'https://localhost:2022'
->>>>>>> 636699ae
     mc.StorageName.collection = 'TEST'
     test_obs_id = 'test_obs_id'
     with TemporaryDirectory() as tmp_dir_name:
@@ -236,15 +232,6 @@
         assert test_observer.metrics.observe.called, 'observe not called'
 
 
-<<<<<<< HEAD
-def test_data_execute_v(test_config):
-    mc.StorageName.collection = 'TEST'
-    test_config.features.supports_latest_client = True
-    test_obs_id = 'test_obs_id'
-    test_dir = os.path.join(tc.THIS_DIR, test_obs_id)
-    test_fits_fqn = os.path.join(test_dir, 'test_obs_id.fits.gz')
-    try:
-=======
 @patch('cadcutils.net.ws.WsCapabilities.get_access_url')
 def test_data_execute_v(access_mock, test_config):
     access_mock.return_value = 'https://localhost:2022'
@@ -255,7 +242,6 @@
         test_config.working_directory = tmp_dir_name
         test_dir = os.path.join(tmp_dir_name, test_obs_id)
         test_fits_fqn = os.path.join(test_dir, 'test_obs_id.fits.gz')
->>>>>>> 636699ae
         if not os.path.exists(test_dir):
             os.mkdir(test_dir, mode=0o755)
 
@@ -325,14 +311,6 @@
     # run the test
     test_executor = ec.LocalDataVisit(
         test_config,
-<<<<<<< HEAD
-        tc.TestStorageName(
-            source_names=[f'{tc.TEST_DATA_DIR}/test_file.fits.gz'],
-        ),
-        data_client_mock,
-        repo_client_mock,
-=======
->>>>>>> 636699ae
         test_data_visitors,
         observable=test_observer,
         clients=clients,
@@ -352,15 +330,10 @@
     assert os.path.exists(test_model_fqn), 'observation not written to disk'
 
 
-<<<<<<< HEAD
-@patch('caom2pipe.execute_composable.FitsForCADCDecompressor.fix_compression')
-def test_data_store(fix_mock, test_config):
-=======
 @patch('cadcutils.net.ws.WsCapabilities.get_access_url')
 @patch('caom2pipe.execute_composable.FitsForCADCDecompressor.fix_compression')
 def test_data_store(fix_mock, access_mock, test_config):
     access_mock.return_value = 'https://localhost:2022'
->>>>>>> 636699ae
     test_dir = f'{tc.TEST_DATA_DIR}/test_obs_id'
     if os.path.exists(test_dir):
         os.rmdir(test_dir)
@@ -382,13 +355,6 @@
         test_config.working_directory = tc.TEST_DATA_DIR
         test_executor = ec.Store(
             test_config,
-<<<<<<< HEAD
-            tc.TestStorageName(
-                source_names=[f'{tc.TEST_DATA_DIR}/test_file.fits.gz'],
-            ),
-            data_client_mock,
-=======
->>>>>>> 636699ae
             observable=test_observer,
             transferrer=transfer_composable.Transfer(),
             clients=clients,
@@ -412,28 +378,6 @@
     if os.path.exists(model_fqn):
         os.remove(model_fqn)
 
-<<<<<<< HEAD
-    # netrc = os.path.join(tc.TEST_DATA_DIR, 'test_netrc')
-    # assert os.path.exists(netrc)
-    test_config.working_directory = tc.TEST_DATA_DIR
-    test_config.logging_level = 'INFO'
-    test_reader = rdc.FileMetadataReader()
-    test_executor = ec.Scrape(
-        test_config,
-        tc.TestStorageName(
-            source_names=[f'{tc.TEST_FILES_DIR}/correct.fits'],
-        ),
-        observable=None,
-        meta_visitors=[],
-        metadata_reader=test_reader,
-    )
-    try:
-        if not os.path.exists(test_executor.working_dir):
-            os.mkdir(test_executor.working_dir)
-        test_executor.execute(None)
-    finally:
-        _clean_up_dir(test_executor.working_dir)
-=======
     with TemporaryDirectory() as tmp_dir_name:
         test_config.working_directory = tmp_dir_name
         test_config.logging_level = 'INFO'
@@ -447,7 +391,6 @@
         )
         os.mkdir(os.path.join(tmp_dir_name, test_sn.obs_id))
         test_executor.execute({'storage_name': test_sn})
->>>>>>> 636699ae
 
 
 def test_data_scrape_execute(test_config):
@@ -739,12 +682,8 @@
 
 @patch('cadcutils.net.ws.WsCapabilities.get_access_url')
 @patch('caom2utils.data_util.StorageClientWrapper')
-<<<<<<< HEAD
-def test_data_visit(client_mock, test_config):
-=======
 def test_data_visit(client_mock, access_mock, test_config):
     access_mock.return_value = 'https://localhost:2022'
->>>>>>> 636699ae
     test_config.features.supports_latest_client = False
     client_mock.get.side_effect = Mock(autospec=True)
     test_repo_client = Mock(autospec=True)
@@ -802,15 +741,10 @@
         assert kwargs.get('stream') == 'TEST'
 
 
-<<<<<<< HEAD
-@patch('caom2pipe.execute_composable.FitsForCADCDecompressor.fix_compression')
-def test_store(compressor_mock, test_config):
-=======
 @patch('cadcutils.net.ws.WsCapabilities.get_access_url')
 @patch('caom2pipe.execute_composable.FitsForCADCDecompressor.fix_compression')
 def test_store(compressor_mock, access_mock, test_config):
     access_mock.return_value = 'https://localhost:2022'
->>>>>>> 636699ae
     test_config.working_directory = tc.TEST_DATA_DIR
     test_config.features.supports_latest_client = False
     test_sn = tc.TestStorageName(
@@ -825,36 +759,6 @@
     test_transferrer.get.side_effect = _transfer_get_mock
     compressor_mock.return_value = (
         f'{test_config.working_directory}/test_obs_id/test_file.fits'
-<<<<<<< HEAD
-    )
-    test_subject = ec.Store(
-        test_config,
-        test_sn,
-        test_data_client,
-        test_observable,
-        test_transferrer,
-    )
-    assert test_subject is not None, 'expect construction'
-    assert test_subject.working_dir == os.path.join(
-        tc.TEST_DATA_DIR, 'test_obs_id'
-    ), 'wrong working directory'
-    assert (
-        len(test_subject._storage_name.destination_uris) == 1
-    ), 'wrong file count'
-    assert (
-        test_subject._storage_name.destination_uris[0]
-        == 'cadc:TEST/test_file.fits'
-    ), 'wrong destination'
-    try:
-        if not os.path.exists(test_subject.working_dir):
-            os.mkdir(test_subject.working_dir)
-        test_subject.execute(None)
-        assert test_data_client.put.called, 'data put not called'
-        test_data_client.put.assert_called_with(
-            '/usr/src/app/caom2pipe/caom2pipe/tests/data/test_obs_id',
-            'cadc:TEST/test_file.fits',
-            'TEST',
-=======
     )
     with TemporaryDirectory() as tmp_dir_name:
         test_config.working_directory = tmp_dir_name
@@ -879,19 +783,13 @@
         assert test_data_client.put.called, 'data put not called'
         test_data_client.put.assert_called_with(
             f'{tmp_dir_name}/test_obs_id', 'cadc:TEST/test_file.fits', 'TEST'
->>>>>>> 636699ae
         ), 'wrong put call args'
 
 
-<<<<<<< HEAD
-@patch('caom2pipe.execute_composable.FitsForCADCDecompressor.fix_compression')
-def test_local_store(compressor_mock, test_config):
-=======
 @patch('cadcutils.net.ws.WsCapabilities.get_access_url')
 @patch('caom2pipe.execute_composable.FitsForCADCDecompressor.fix_compression')
 def test_local_store(compressor_mock, access_mock, test_config):
     access_mock.return_value = 'https://localhost:2022'
->>>>>>> 636699ae
     test_config.working_directory = tc.TEST_DATA_DIR
     test_config.data_source = ['/test_files/caom2pipe']
     test_config.use_local_files = True
@@ -1122,35 +1020,6 @@
                     fz_fqn = os.path.join('/tmp', temp)
                     assert os.path.exists(fz_fqn), f'expect {fz_fqn}'
                 os.unlink(test_result)
-
-
-def test_decompresss():
-    if os.path.exists('/tmp/abc.fits.fz'):
-        os.unlink('/tmp/abc.fits.fz')
-
-    for test_subject in [
-        ec.FitsForCADCDecompressor('/tmp', logging.DEBUG),
-        ec.FitsForCADCCompressor('/tmp', logging.DEBUG),
-    ]:
-        assert test_subject is not None, 'ctor failure'
-        test_files = [
-            '/tmp/abc.tar.gz',
-            '/tmp/def.csv',
-            '/test_files/compression/abc.fits.gz',
-            # '/test_files/compression/ghi.fits.bz2',
-        ]
-
-        for fqn in test_files:
-            test_result = test_subject.fix_compression(fqn)
-
-            if '.fits' in fqn:
-                assert os.path.exists(test_result), f'expect {test_result}'
-                os.unlink(test_result)
-
-                if isinstance(test_subject, ec.FitsForCADCCompressor):
-                    fz_fqn = '/tmp/abc.fits.fz'
-                    assert os.path.exists(fz_fqn), f'expect {fz_fqn}'
-                    os.unlink(fz_fqn)
 
 
 def _transfer_get_mock(entry, fqn):
