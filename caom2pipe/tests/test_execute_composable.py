# -*- coding: utf-8 -*-
# ***********************************************************************
# ******************  CANADIAN ASTRONOMY DATA CENTRE  *******************
# *************  CENTRE CANADIEN DE DONNÉES ASTRONOMIQUES  **************
#
#  (c) 2018.                            (c) 2018.
#  Government of Canada                 Gouvernement du Canada
#  National Research Council            Conseil national de recherches
#  Ottawa, Canada, K1A 0R6              Ottawa, Canada, K1A 0R6
#  All rights reserved                  Tous droits réservés
#
#  NRC disclaims any warranties,        Le CNRC dénie toute garantie
#  expressed, implied, or               énoncée, implicite ou légale,
#  statutory, of any kind with          de quelque nature que ce
#  respect to the software,             soit, concernant le logiciel,
#  including without limitation         y compris sans restriction
#  any warranty of merchantability      toute garantie de valeur
#  or fitness for a particular          marchande ou de pertinence
#  purpose. NRC shall not be            pour un usage particulier.
#  liable in any event for any          Le CNRC ne pourra en aucun cas
#  damages, whether direct or           être tenu responsable de tout
#  indirect, special or general,        dommage, direct ou indirect,
#  consequential or incidental,         particulier ou général,
#  arising from the use of the          accessoire ou fortuit, résultant
#  software.  Neither the name          de l'utilisation du logiciel. Ni
#  of the National Research             le nom du Conseil National de
#  Council of Canada nor the            Recherches du Canada ni les noms
#  names of its contributors may        de ses  participants ne peuvent
#  be used to endorse or promote        être utilisés pour approuver ou
#  products derived from this           promouvoir les produits dérivés
#  software without specific prior      de ce logiciel sans autorisation
#  written permission.                  préalable et particulière
#                                       par écrit.
#
#  This file is part of the             Ce fichier fait partie du projet
#  OpenCADC project.                    OpenCADC.
#
#  OpenCADC is free software:           OpenCADC est un logiciel libre ;
#  you can redistribute it and/or       vous pouvez le redistribuer ou le
#  modify it under the terms of         modifier suivant les termes de
#  the GNU Affero General Public        la “GNU Affero General Public
#  License as published by the          License” telle que publiée
#  Free Software Foundation,            par la Free Software Foundation
#  either version 3 of the              : soit la version 3 de cette
#  License, or (at your option)         licence, soit (à votre gré)
#  any later version.                   toute version ultérieure.
#
#  OpenCADC is distributed in the       OpenCADC est distribué
#  hope that it will be useful,         dans l’espoir qu’il vous
#  but WITHOUT ANY WARRANTY;            sera utile, mais SANS AUCUNE
#  without even the implied             GARANTIE : sans même la garantie
#  warranty of MERCHANTABILITY          implicite de COMMERCIALISABILITÉ
#  or FITNESS FOR A PARTICULAR          ni d’ADÉQUATION À UN OBJECTIF
#  PURPOSE.  See the GNU Affero         PARTICULIER. Consultez la Licence
#  General Public License for           Générale Publique GNU Affero
#  more details.                        pour plus de détails.
#
#  You should have received             Vous devriez avoir reçu une
#  a copy of the GNU Affero             copie de la Licence Générale
#  General Public License along         Publique GNU Affero avec
#  with OpenCADC.  If not, see          OpenCADC ; si ce n’est
#  <http://www.gnu.org/licenses/>.      pas le cas, consultez :
#                                       <http://www.gnu.org/licenses/>.
#
#  $Revision: 4 $
#
# ***********************************************************************
#

import logging
import os
import pytest
import sys

from unittest.mock import Mock, patch

from astropy.io import fits
from hashlib import md5

from cadcdata import FileInfo
from caom2 import SimpleObservation, Algorithm

from cadcdata import CadcDataClient
from caom2repo import CAOM2RepoClient
from caom2pipe import execute_composable as ec
from caom2pipe import manage_composable as mc
from caom2pipe import transfer_composable
import test_conf as tc

TEST_APP = 'collection2caom2'


class MyExitError(Exception):
    pass


class TestVisit:
    @staticmethod
    def visit(observation, **kwargs):
        x = kwargs['working_directory']
        assert x is not None, 'working directory'
        y = kwargs['science_file']
        assert y is not None, 'science file'
        z = kwargs['log_file_directory']
        assert z is not None, 'log file directory'
        assert observation is not None, 'undefined observation'


class LocalTestVisit:
    @staticmethod
    def visit(observation, **kwargs):
        v = kwargs['stream']
        assert v is not None, 'stream'
        assert v == 'TEST', 'wrong stream'
        x = kwargs['working_directory']
        assert x is not None, 'working directory'
        assert x == tc.TEST_DATA_DIR, 'wrong working directory'
        y = kwargs['science_file']
        assert y is not None, 'science file'
        assert y == 'cadc:TEST/test_file.fits.gz', 'wrong science file'
        z = kwargs['log_file_directory']
        assert z is not None, 'log file directory'
        assert z == tc.TEST_DATA_DIR, 'wrong log dir'
        assert observation is not None, 'undefined observation'


def test_meta_create_client_execute(test_config):
    test_cred = ''
    data_client_mock = Mock()
    data_client_mock.get_file_info.return_value = {'name': 'test_file.fits'}
    repo_client_mock = Mock()
    test_observer = Mock()
    read_obs_orig = mc.read_obs_from_file
    mc.read_obs_from_file = Mock()
    mc.read_obs_from_file.return_value = _read_obs(None)

    test_executor = ec.MetaCreate(
        test_config,
        tc.TestStorageName(),
        TEST_APP,
        test_cred,
        data_client_mock,
        repo_client_mock,
        meta_visitors=None,
        observable=test_observer,
    )
    try:
        test_executor.execute(None)
        assert repo_client_mock.create.called, 'create call missed'
        assert test_observer.metrics.observe.called, 'observe not called'
    finally:
        mc.read_obs_from_file = read_obs_orig


@patch('caom2utils.cadc_client_wrapper.StorageClientWrapper')
def test_meta_create_client_execute_failed_update(
    f2c2_data_client_mock, test_config
):
    test_cred = ''
    data_client_mock = Mock()
    data_client_mock.get_file_info.return_value = {'name': 'test_file.fits'}
    repo_client_mock = Mock()
    test_observer = Mock()
    read_obs_orig = mc.read_obs_from_file
    mc.read_obs_from_file = Mock()
    mc.read_obs_from_file.return_value = _read_obs(None)
    f2c2_data_client_mock.return_value.info.side_effect = (
        _mock_get_file_info
    )
    f2c2_data_client_mock.return_value.get_head.side_effect = _get_headers

    test_executor = ec.MetaCreate(
        test_config,
        tc.TestStorageName(),
        'failedUpdateCollection2caom2',
        test_cred,
        data_client_mock,
        repo_client_mock,
        meta_visitors=None,
        observable=test_observer,
    )
    try:
        with pytest.raises(mc.CadcException):
            test_executor.execute(None)
        assert not repo_client_mock.create.called, 'should have no create call'
    finally:
        mc.read_obs_from_file = read_obs_orig


def test_meta_update_client_execute(test_config):
    test_cred = ''
    data_client_mock = Mock()
    data_client_mock.get_file_info.return_value = {'name': 'test_file.fits'}
    repo_client_mock = Mock()
    test_observer = Mock()
    test_executor = ec.MetaUpdate(
        test_config,
        tc.TestStorageName(),
        TEST_APP,
        test_cred,
        data_client_mock,
        repo_client_mock,
        _read_obs(None),
        meta_visitors=None,
        observable=test_observer,
    )
    test_executor.execute(None)
    assert repo_client_mock.update.called, 'update call missed'
    assert test_observer.metrics.observe.called, 'observer call missed'


def test_meta_delete_create_client_execute(test_config):
    test_cred = ''
    data_client_mock = Mock()
    data_client_mock.get_file_info.return_value = {'name': 'test_file.fits'}
    repo_client_mock = Mock()
    test_observer = Mock()
    test_executor = ec.MetaDeleteCreate(
        test_config,
        tc.TestStorageName(),
        TEST_APP,
        test_cred,
        data_client_mock,
        repo_client_mock,
        _read_obs(None),
        None,
        observable=test_observer,
    )
    test_executor.execute(None)
    assert repo_client_mock.delete.called, 'delete call missed'
    assert repo_client_mock.create.called, 'create call missed'
    assert test_observer.metrics.observe.called, 'observe not called'


def test_local_meta_create_client_execute(test_config):
    test_dir = os.path.join(tc.THIS_DIR, 'test_obs_id')
    test_f_fqn = os.path.join(test_dir, 'test_obs_id.fits.xml')
    if os.path.exists(test_f_fqn):
        os.unlink(test_f_fqn)
        os.rmdir(test_dir)

    test_cred = ''
    data_client_mock = Mock()
    data_client_mock.get_file_info.return_value = {'name': 'test_file.fits'}
    repo_client_mock = Mock()
    test_observer = Mock()
    test_config.logging_level = 'INFO'

    test_executor = ec.LocalMetaCreate(
        test_config,
        tc.TestStorageName(entry=f'{tc.TEST_DATA_DIR}/test_file.fits.gz'),
        __name__,
        test_cred,
        data_client_mock,
        repo_client_mock,
        meta_visitors=None,
        observable=test_observer,
    )
    test_executor.execute(None)
    assert repo_client_mock.create.called, 'create call missed'
    assert test_observer.metrics.observe.called, 'observe not called'


def test_local_meta_update_client_execute(test_config):
    test_cred = ''
    data_client_mock = Mock()
    data_client_mock.get_file_info.return_value = {'name': 'test_file.fits'}
    repo_client_mock = Mock()
    test_observer = Mock()
    test_executor = ec.LocalMetaUpdate(
        test_config,
        tc.TestStorageName(entry=f'{tc.TEST_DATA_DIR}/test_file.fits.gz'),
        TEST_APP,
        test_cred,
        data_client_mock,
        repo_client_mock,
        _read_obs(None),
        meta_visitors=None,
        observable=test_observer,
    )
    test_executor.execute(None)
    assert repo_client_mock.update.called, 'update call missed'
    assert test_observer.metrics.observe.called, 'observe not called'


def test_local_meta_delete_create_client_execute(test_config):
    test_cred = ''
    data_client_mock = Mock()
    data_client_mock.get_file_info.return_value = {'name': 'test_file.fits'}
    repo_client_mock = Mock()
    test_observer = Mock()
    test_executor = ec.LocalMetaDeleteCreate(
        test_config,
        tc.TestStorageName(entry=f'{tc.TEST_DATA_DIR}/test_file.fits.gz'),
        TEST_APP,
        test_cred,
        data_client_mock,
        repo_client_mock,
        meta_visitors=None,
        observation=_read_obs(None),
        observable=test_observer,
    )
    test_executor.execute(None)
    assert repo_client_mock.delete.called, 'delete call missed'
    assert repo_client_mock.create.called, 'create call missed'
    assert test_observer.metrics.observe.called, 'observe not called'


def test_client_visit(test_config):
    test_cred = None
    data_client_mock = Mock()
    repo_client_mock = Mock()
    test_observer = Mock()

    with patch('caom2pipe.manage_composable.write_obs_to_file') as write_mock:
        test_executor = ec.MetaVisit(
            test_config,
            tc.TestStorageName(),
            test_cred,
            data_client_mock,
            repo_client_mock,
            meta_visitors=None,
            observable=test_observer,
        )

        test_executor.execute(None)
        repo_client_mock.read.assert_called_with(
            'OMM', 'test_obs_id'
        ), 'read call missed'
        assert repo_client_mock.update.called, 'update call missed'
        assert test_observer.metrics.observe.called, 'observe not called'
        assert write_mock.called, 'write mock not called'


def test_data_execute(test_config):
    test_obs_id = 'test_obs_id'
    test_dir = os.path.join(tc.THIS_DIR, test_obs_id)
    test_fits_fqn = os.path.join(
        test_dir, tc.TestStorageName().file_name
    )
    try:
        if not os.path.exists(test_dir):
            os.mkdir(test_dir, mode=0o755)
        precondition = open(test_fits_fqn, 'w')
        precondition.close()

        test_data_visitors = [TestVisit]
        repo_client_mock = Mock()
        data_client_mock = Mock()
        test_observer = Mock()
        test_transferrer = transfer_composable.VoTransfer()
        test_transferrer.cadc_client = data_client_mock

        ec.CaomExecute._data_cmd_info = Mock(side_effect=_get_fname)
        repo_client_mock.read.side_effect = tc.mock_read

        # run the test
        test_executor = ec.DataVisit(
            test_config,
            tc.TestStorageName(),
            data_client_mock,
            repo_client_mock,
            test_data_visitors,
            mc.TaskType.MODIFY,
            test_observer,
            test_transferrer,
        )
        test_executor.execute(None)

        # check that things worked as expected
        assert repo_client_mock.read.called, 'read call missed'
        assert repo_client_mock.update.called, 'update call missed'
        assert test_observer.metrics.observe.called, 'observe not called'
    finally:
        if os.path.exists(test_fits_fqn):
            os.unlink(test_fits_fqn)
        if os.path.exists(test_dir):
            os.rmdir(test_dir)


def test_data_execute_v(test_config):
    test_config.features.supports_latest_client = True
    test_obs_id = 'test_obs_id'
    test_dir = os.path.join(tc.THIS_DIR, test_obs_id)
    test_fits_fqn = os.path.join(test_dir, 'test_file.fits.gz')
    try:
        if not os.path.exists(test_dir):
            os.mkdir(test_dir, mode=0o755)

        test_data_visitors = [TestVisit]
        repo_client_mock = Mock(autospec=True)
        cadc_client_mock = Mock(autospec=True)
        cadc_client_mock.copy.side_effect = tc.mock_copy_md5
        test_observer = Mock(autospec=True)
        test_transferrer = transfer_composable.VoTransfer()
        test_transferrer.cadc_client = cadc_client_mock

        ec.CaomExecute._data_cmd_info = Mock(side_effect=_get_fname)
        repo_client_mock.read.side_effect = tc.mock_read

        test_sn = tc.TestStorageName()
        test_sn.source_names = ['ad:TEST/test_obs_id.fits.gz']

        # run the test
        test_executor = ec.DataVisit(
            test_config,
            test_sn,
            cadc_client_mock,
            repo_client_mock,
            test_data_visitors,
            mc.TaskType.MODIFY,
            test_observer,
            test_transferrer,
        )
        test_executor.execute(None)

        # check that things worked as expected
        assert repo_client_mock.read.called, 'read call missed'
        assert repo_client_mock.update.called, 'update call missed'
        assert test_observer.metrics.observe.called, 'observe not called'
        assert cadc_client_mock.copy.called, 'copy not called'
        cadc_client_mock.copy.assert_called_with(
            'cadc:TEST/test_file.fits.gz', test_fits_fqn, send_md5=True
        ), 'wrong call args'
    finally:
        if os.path.exists(test_fits_fqn):
            os.unlink(test_fits_fqn)
        if os.path.exists(test_dir):
            os.rmdir(test_dir)


def test_data_local_execute(test_config):
    # ensure the model uses the log directory for writing the model file
    test_config.log_to_file = True
    test_config.working_directory = tc.TEST_DATA_DIR
    test_data_visitors = [LocalTestVisit]

    data_client_mock = Mock()
    repo_client_mock = Mock()
    repo_client_mock.read.return_value = _read_obs(None)
    test_observer = Mock()

    test_model_fqn = os.path.join(tc.TEST_DATA_DIR, 'test_obs_id.xml')
    # check that a file is written to disk
    if os.path.exists(test_model_fqn):
        os.unlink(test_model_fqn)

    # run the test
    test_executor = ec.LocalDataVisit(
        test_config,
        tc.TestStorageName(entry=f'{tc.TEST_DATA_DIR}/test_file.fits.gz'),
        data_client_mock,
        repo_client_mock,
        test_data_visitors,
        observable=test_observer,
    )
    test_executor.execute(None)

    # check that things worked as expected - no cleanup
    assert repo_client_mock.read.called, 'read call missed'
    repo_client_mock.read.assert_called_with(
        'OMM', 'test_obs_id'
    ), 'wrong repo client read args'
    assert repo_client_mock.update.called, 'update call missed'
    assert test_observer.metrics.observe.called, 'observe not called'
    assert os.path.exists(test_model_fqn), 'observation not written to disk'


def test_data_store(test_config):
    test_dir = f'{tc.TEST_DATA_DIR}/test_obs_id'
    if os.path.exists(test_dir):
        os.rmdir(test_dir)

    data_client_mock = Mock()
    test_observer = Mock()
    # stat mock is for CadcDataClient
    stat_orig = os.stat
    os.stat = Mock()
    os.stat.st_size.return_value = 1243
    # path.exists mock is because the stat mock causes os.path.exists to
    # return True
    path_orig = os.path.exists
    os.path.exists = Mock(return_value=False)
    test_config.features.supports_multiple_files = False
    try:
        test_config.working_directory = tc.TEST_DATA_DIR
        test_executor = ec.Store(
            test_config,
            tc.TestStorageName(entry=f'{tc.TEST_DATA_DIR}/test_file.fits.gz'),
            'command_name',
            data_client_mock,
            observable=test_observer,
            transferrer=transfer_composable.Transfer(),
        )
        test_executor.execute(None)

        # check that things worked as expected - no cleanup
        assert data_client_mock.put.called, 'put_file call missed'
    finally:
        os.stat = stat_orig
        os.path.exists = path_orig


def test_scrape(test_config):
    # clean up from previous tests
    test_sn = tc.TestStorageName()
    model_fqn = os.path.join(tc.TEST_DATA_DIR, test_sn.model_file_name)
    if os.path.exists(model_fqn):
        os.remove(model_fqn)

    netrc = os.path.join(tc.TEST_DATA_DIR, 'test_netrc')
    assert os.path.exists(netrc)
    test_config.working_directory = tc.TEST_DATA_DIR
    test_config.logging_level = 'INFO'
    test_executor = ec.Scrape(
        test_config,
        tc.TestStorageName(entry=f'{tc.TEST_DATA_DIR}/test_file.fits.gz'),
        __name__,
        observable=None,
        meta_visitors=[],
    )
    test_executor.execute(None)


@patch('caom2pipe.manage_composable.read_obs_from_file')
def test_data_scrape_execute(read_obs_mock, test_config):
    test_config.log_to_file = True
    test_data_visitors = [TestVisit]
    read_obs_mock.side_effect = _read_obs
    # run the test
    test_executor = ec.DataScrape(
        test_config,
        tc.TestStorageName(),
        test_data_visitors,
        observable=None,
    )
    test_executor.execute(None)
    assert read_obs_mock.called, 'read obs call missed'


def test_organize_executes_chooser(test_config):
    test_obs_id = tc.TestStorageName()
    test_config.use_local_files = True
    log_file_directory = os.path.join(tc.THIS_DIR, 'logs')
    test_config.log_file_directory = log_file_directory
    test_config.features.supports_composite = True
    caom_client = Mock(autospec=True)
    caom_client.read.side_effect = _read_obs2

    test_config.task_types = [mc.TaskType.INGEST]
    test_chooser = tc.TestChooser()
    test_oe = ec.OrganizeExecutes(
        test_config,
        'command_name',
        [],
        [],
        test_chooser,
        cadc_client=Mock(autospec=True, return_value=None),
        caom_client=caom_client,
    )
    executors = test_oe.choose(test_obs_id)
    assert executors is not None
    assert len(executors) == 1
    assert isinstance(executors[0], ec.LocalMetaDeleteCreate)
    assert executors[0].stream == 'TEST', 'stream'
    assert executors[0].working_dir == os.path.join(
        tc.THIS_DIR, 'test_obs_id'
    ), 'working_dir'
    assert caom_client.read.called, 'read should be called'
    caom_client.read.reset()

    test_config.use_local_files = False
    test_config.task_types = [mc.TaskType.INGEST]
    test_oe = ec.OrganizeExecutes(
        test_config,
        'command_name',
        [],
        [],
        test_chooser,
        cadc_client=Mock(autospec=True, return_value=None),
        caom_client=caom_client,
    )
    executors = test_oe.choose(test_obs_id)
    assert executors is not None
    assert len(executors) == 1
    assert isinstance(executors[0], ec.MetaDeleteCreate)
    assert caom_client.read.called, 'read should be called'


def test_organize_executes_client_existing(test_config):
    test_obs_id = tc.TestStorageName()
    test_config.features.use_clients = True
    repo_client_mock = Mock(autospec=True)
    # repo_client_mock.read.side_effect = _read_obs2
    test_config.task_types = [mc.TaskType.INGEST]
    test_config.use_local_files = False
    test_oe = ec.OrganizeExecutes(
        test_config,
        'command_name',
        [],
        [],
        cadc_client=Mock(autospec=True),
        caom_client=repo_client_mock,
    )
    executors = test_oe.choose(test_obs_id)
    assert executors is not None
    assert len(executors) == 1
    assert isinstance(executors[0], ec.MetaUpdate)
    assert repo_client_mock.read.called, 'mock not called'


def test_organize_executes_client_visit(test_config):
    test_obs_id = tc.TestStorageName()
    test_config.features.use_clients = True
    test_config.task_types = [mc.TaskType.VISIT]
    test_config.use_local_files = False
    repo_client_mock = Mock(autospec=True)
    repo_client_mock.read.side_effect = _read_obs2
    test_oe = ec.OrganizeExecutes(
        test_config,
        'command_name',
        [],
        [],
        cadc_client=Mock(autospec=True),
        caom_client=repo_client_mock,
    )
    executors = test_oe.choose(test_obs_id)
    assert executors is not None
    assert len(executors) == 1
    assert isinstance(executors[0], ec.MetaVisit)
    assert not repo_client_mock.read.called, 'mock should not be called?'


def test_do_one(test_config):
    test_config.task_types = []
    test_organizer = ec.OrganizeExecutes(test_config, 'test2caom2', [], [])
    # no client
    test_result = test_organizer.do_one(tc.TestStorageName())
    assert test_result is not None
    assert test_result == -1

    # client
    test_config.features.use_clients = True
    test_result = test_organizer.do_one(tc.TestStorageName())
    assert test_result is not None
    assert test_result == -1


def test_storage_name():
    sn = mc.StorageName(
        obs_id='test_obs_id',
        collection='TEST',
        collection_pattern='T[\\w+-]+',
    )
    assert sn.file_uri == 'ad:TEST/test_obs_id.fits.gz'
    assert sn.file_name == 'test_obs_id.fits'
    assert sn.compressed_file_name == 'test_obs_id.fits.gz'
    assert sn.model_file_name == 'test_obs_id.xml'
    assert sn.prev == 'test_obs_id_prev.jpg'
    assert sn.thumb == 'test_obs_id_prev_256.jpg'
    assert sn.prev_uri == 'ad:TEST/test_obs_id_prev.jpg'
    assert sn.thumb_uri == 'ad:TEST/test_obs_id_prev_256.jpg'
    assert sn.obs_id == 'test_obs_id'
    assert sn.log_file == 'test_obs_id.log'
    assert sn.product_id == 'test_obs_id'
    assert sn.fname_on_disk is None
    assert not sn.is_valid()
    sn = mc.StorageName(
        obs_id='Test_obs_id',
        collection='TEST',
        collection_pattern='T[\\w+-]+',
    )
    assert sn.is_valid()
    x = mc.StorageName.remove_extensions('test_obs_id.fits.header.gz')
    assert x == 'test_obs_id'


def test_caom_name():
    cn = mc.CaomName(uri='ad:TEST/test_obs_id.fits.gz')
    assert cn.file_id == 'test_obs_id'
    assert cn.file_name == 'test_obs_id.fits.gz'
    assert cn.uncomp_file_name == 'test_obs_id.fits'
    assert (
        mc.CaomName.make_obs_uri_from_obs_id('TEST', 'test_obs_id')
        == 'caom:TEST/test_obs_id'
    )


def test_omm_name_dots():
    TEST_NAME = 'C121121_J024345.57-021326.4_K_SCIRED'
    TEST_URI = f'ad:OMM/{TEST_NAME}.fits.gz'
    test_file_id = mc.CaomName(TEST_URI).file_id
    assert TEST_NAME == test_file_id, 'dots messing with things'


def test_meta_update_observation_direct(test_config):
    test_cred_param = '--cert /usr/src/app/cadcproxy.pem'
    data_client_mock = Mock()
    repo_client_mock = Mock()
    test_sn = tc.TestStorageName()
    test_observation = mc.read_obs_from_file(
        f'{tc.TEST_DATA_DIR}/fpf_start_obs.xml'
    )
    try:
        test_observable = mc.Observable(
            mc.Rejected(test_config.rejected_fqn), mc.Metrics(test_config)
        )
        test_executor = ec.MetaUpdateObservation(
            test_config,
            test_sn,
            TEST_APP,
            test_cred_param,
            data_client_mock,
            repo_client_mock,
            test_observation,
            [],
            observable=test_observable,
        )
        test_executor.execute(None)
        assert repo_client_mock.update.called, 'repo update called'
    finally:
        pass


@patch('sys.exit', Mock(side_effect=MyExitError))
def test_choose_exceptions(test_config):
    test_config.init_local_files = False
    test_config.task_types = [mc.TaskType.SCRAPE]
    with pytest.raises(mc.CadcException):
        test_organizer = ec.OrganizeExecutes(
            test_config, 'command name', [], []
        )
        test_organizer.choose(tc.TestStorageName())


@patch('sys.exit', Mock(side_effect=MyExitError))
def test_storage_name_failure(test_config):
    class TestStorageNameFails(tc.TestStorageName):
        def __init__(self):
            super(TestStorageNameFails, self).__init__()

        def is_valid(self):
            return False

    test_config.log_to_file = True
    assert not os.path.exists(test_config.success_fqn)
    assert not os.path.exists(test_config.failure_fqn)
    assert not os.path.exists(test_config.retry_fqn)
    test_organizer = ec.OrganizeExecutes(test_config, 'command name', [], [])
    test_organizer.choose(TestStorageNameFails())
    assert os.path.exists(test_config.success_fqn)
    assert os.path.exists(test_config.failure_fqn)
    assert os.path.exists(test_config.retry_fqn)


def test_organize_executes_client_do_one(test_config):
    test_obs_id = tc.TestStorageName()
    test_config.use_local_files = True
    log_file_directory = os.path.join(tc.THIS_DIR, 'logs')
    test_config.log_file_directory = log_file_directory
    success_log_file_name = 'success_log.txt'
    test_config.success_log_file_name = success_log_file_name
    failure_log_file_name = 'failure_log.txt'
    test_config.failure_log_file_name = failure_log_file_name
    test_config.features.use_clients = True
    retry_file_name = 'retries.txt'
    test_config.retry_file_name = retry_file_name
    repo_client_mock = Mock(autospec=True)
    repo_client_mock.read.return_value = None

    test_config.task_types = [mc.TaskType.SCRAPE]
    test_oe = ec.OrganizeExecutes(
        test_config,
        TEST_APP,
        [],
        [],
        chooser=None,
        cadc_client=Mock(autospec=True),
        caom_client=repo_client_mock,
    )
    executors = test_oe.choose(test_obs_id)
    assert executors is not None
    assert len(executors) == 1
<<<<<<< HEAD
    assert isinstance(executors[0], ec.ScrapeUpdate), f'{type(executors[0])}'
=======
    assert isinstance(executors[0], ec.ScrapeUpdate)
>>>>>>> 7555f300

    test_config.task_types = [
        mc.TaskType.STORE,
        mc.TaskType.INGEST,
        mc.TaskType.MODIFY,
    ]
    test_oe = ec.OrganizeExecutes(
        test_config,
        TEST_APP,
        [],
        [],
        chooser=None,
        cadc_client=Mock(autospec=True),
        caom_client=repo_client_mock,
    )
    executors = test_oe.choose(test_obs_id)
    assert executors is not None
    assert len(executors) == 3
    assert (isinstance(executors[0], ec.Store), type(executors[0]))
    assert isinstance(executors[1], ec.LocalMetaCreate)
    assert isinstance(executors[2], ec.LocalDataVisit)
    assert repo_client_mock.read.called, 'mock should be called'
    assert repo_client_mock.read.reset()

    test_config.use_local_files = False
    test_config.task_types = [mc.TaskType.INGEST, mc.TaskType.MODIFY]
    test_oe = ec.OrganizeExecutes(
        test_config,
        TEST_APP,
        [],
        [],
        chooser=None,
        cadc_client=Mock(autospec=True),
        caom_client=repo_client_mock,
    )
    executors = test_oe.choose(test_obs_id)
    assert executors is not None
    assert len(executors) == 2
    assert isinstance(executors[0], ec.MetaCreate)
    assert isinstance(executors[1], ec.DataVisit)
    assert repo_client_mock.read.called, 'mock should be called'

    test_config.use_local_files = True
    test_config.task_types = [mc.TaskType.INGEST, mc.TaskType.MODIFY]
    test_oe = ec.OrganizeExecutes(
        test_config,
        TEST_APP,
        [],
        [],
        chooser=None,
        cadc_client=Mock(autospec=True),
        caom_client=repo_client_mock,
    )
    executors = test_oe.choose(test_obs_id)
    assert executors is not None
    assert len(executors) == 2
    assert isinstance(executors[0], ec.LocalMetaCreate)
    assert isinstance(executors[1], ec.LocalDataVisit)
    assert repo_client_mock.read.called, 'mock should be called'
    assert repo_client_mock.read.reset()
    repo_client_mock.read.side_effect = _read_obs2

    test_config.task_types = [mc.TaskType.SCRAPE, mc.TaskType.MODIFY]
    test_config.use_local_files = True
    test_oe = ec.OrganizeExecutes(
        test_config,
        TEST_APP,
        [],
        [],
        chooser=None,
        cadc_client=Mock(autospec=True),
        caom_client=repo_client_mock,
    )
    executors = test_oe.choose(test_obs_id)
    assert executors is not None
    assert len(executors) == 2
    assert isinstance(executors[0], ec.ScrapeUpdate)
    assert isinstance(executors[1], ec.DataScrape)
    assert repo_client_mock.read.called, 'mock should be called'
    assert repo_client_mock.read.reset()

    test_config.task_types = [mc.TaskType.INGEST]
    test_config.use_local_files = False
    test_chooser = tc.TestChooser()
    ec.CaomExecute.repo_cmd_get_client = Mock(return_value=_read_obs(None))
    test_oe = ec.OrganizeExecutes(
        test_config,
        TEST_APP,
        [],
        [],
        chooser=test_chooser,
        cadc_client=Mock(autospec=True),
        caom_client=repo_client_mock,
    )
    executors = test_oe.choose(test_obs_id)
    assert executors is not None
    assert len(executors) == 1
    assert isinstance(executors[0], ec.MetaDeleteCreate)
    assert repo_client_mock.read.called, 'mock should be called'
    assert repo_client_mock.read.reset()

    test_config.task_types = [mc.TaskType.INGEST_OBS]
    test_config.use_local_files = False
    ec.CaomExecute.repo_cmd_get_client = Mock(
        return_value=_read_obs(test_obs_id)
    )
    test_oe = ec.OrganizeExecutes(
        test_config,
        TEST_APP,
        [],
        [],
        cadc_client=Mock(autospec=True),
        caom_client=repo_client_mock,
    )
    executors = test_oe.choose(test_obs_id)
    assert executors is not None
    assert len(executors) == 1
    assert isinstance(executors[0], ec.MetaUpdateObservation)
    assert repo_client_mock.read.called, 'mock should be called'
    assert executors[0].stream == 'TEST', 'stream'
    assert executors[0].external_urls_param == '', 'external_url_params'
    assert (
        executors[0].working_dir == f'{tc.THIS_DIR}/test_obs_id'
    ), 'working_dir'
    assert test_oe.todo_fqn == f'{tc.THIS_DIR}/todo.txt', 'wrong todo'


@patch('caom2utils.cadc_client_wrapper.StorageClientWrapper')
def test_data_visit(client_mock, test_config):
    client_mock.get.side_effect = Mock(autospec=True)
    test_repo_client = Mock(autospec=True)
    test_repo_client.read.side_effect = tc.mock_read
    dv_mock = Mock(autospec=True)
    test_data_visitors = [dv_mock]
    test_observable = Mock(autospec=True)
    test_sn = mc.StorageName(
        obs_id='test_obs_id',
        collection='TEST',
        collection_pattern='T[\\w+-]+',
    )
    test_sn.source_names = ['ad:TEST/test_obs_id.fits']
    test_sn.destination_uris = test_sn.source_names
    test_transferrer = transfer_composable.CadcTransfer()
    test_transferrer.cadc_client = client_mock
    test_transferrer.observable = test_observable

    test_subject = ec.DataVisit(
        test_config,
        test_sn,
        client_mock,
        test_repo_client,
        test_data_visitors,
        mc.TaskType.VISIT,
        test_observable,
        test_transferrer,
    )
    test_subject.execute(None)
    assert client_mock.get.called, 'should be called'
    client_mock.get.assert_called_with(
        f'{tc.THIS_DIR}/test_obs_id', test_sn.destination_uris[0]
    ), 'wrong get call args'
    test_repo_client.read.assert_called_with(
        'OMM', 'test_obs_id'
    ), 'wrong values'
    assert test_repo_client.update.called, 'expect an execution'
    # TODO - why is the log file directory NOT the working directory?

    args, kwargs = dv_mock.visit.call_args
    assert kwargs.get('working_directory') == f'{tc.THIS_DIR}/test_obs_id'
    assert (
        kwargs.get('science_file') == test_sn.source_names[0]
    ), 'wrong science file parameter'
    assert kwargs.get('log_file_directory') == tc.TEST_DATA_DIR
    assert kwargs.get('stream') == 'TEST'


def test_store(test_config):
    test_config.working_directory = tc.TEST_DATA_DIR
    test_sn = tc.TestStorageName()
    test_sn.source_names = ['vos:goliaths/nonexistent.fits.gz']
    test_command = 'collection2caom2'
    test_data_client = Mock(autospec=True)
    test_observable = Mock(autospec=True)
    test_transferrer = Mock(autospec=True)
    test_transferrer.get.side_effect = _transfer_get_mock
    test_subject = ec.Store(
        test_config,
        test_sn,
        test_command,
        test_data_client,
        test_observable,
        test_transferrer,
    )
    assert test_subject is not None, 'expect construction'
<<<<<<< HEAD
    assert (
        test_subject.working_dir == f'{tc.TEST_DATA_DIR}/test_obs_id'
=======
    assert test_subject.working_dir == os.path.join(
        tc.TEST_DATA_DIR, 'test_obs_id'
>>>>>>> 7555f300
    ), 'wrong working directory'
    assert (
        len(test_subject._storage_name.destination_uris) == 1
    ), 'wrong file count'
    assert (
        test_subject._storage_name.destination_uris[0]
        == 'cadc:TEST/test_file.fits.gz'
    ), 'wrong destination'
    test_subject.execute(None)
    assert test_data_client.put.called, 'data put not called'
    test_data_client.put.assert_called_with(
        '/usr/src/app/caom2pipe/caom2pipe/tests/data/test_obs_id',
        'cadc:TEST/test_file.fits.gz',
        'TEST',
    ), 'wrong put call args'


def test_local_store(test_config):
    test_config.working_directory = tc.TEST_DATA_DIR
    test_config.data_source = ['/test_files/caom2pipe']
    test_config.use_local_files = True
    test_config.store_newer_files_only = False
    test_config.features.supports_latest_client = False
    test_sn = tc.TestStorageName(entry=f'{tc.TEST_DATA_DIR}/test_file.fits.gz')

    if not os.path.exists(test_sn.source_names[0]):
        with open(test_sn.source_names[0], 'w') as f:
            f.write('test content')

    test_command = 'collection2caom2'
    test_data_client = Mock(autospec=True)
    test_observable = Mock(autospec=True)
    test_subject = ec.LocalStore(
<<<<<<< HEAD
        test_config,
        test_sn,
        test_command,
        test_data_client,
        test_observable,
=======
        test_config, test_sn, test_command, test_data_client, test_observable
>>>>>>> 7555f300
    )
    assert test_subject is not None, 'expect construction'
    test_subject.execute(None)
    # does the working directory get used if it's just a local store?
    assert test_subject.working_dir == os.path.join(
        tc.TEST_DATA_DIR, 'test_obs_id'
    ), 'wrong working directory'
    # do one file at a time, so it doesn't matter how many files are
    # in the working directory
    assert (
        len(test_subject._storage_name.destination_uris) == 1
    ), 'wrong file count'
    assert (
        test_subject._storage_name.destination_uris[0]
        == 'cadc:TEST/test_file.fits.gz'
    ), 'wrong destination'
    assert test_data_client.put.called, 'data put not called'
    assert (
        test_data_client.put.call_args.args[0] == tc.TEST_DATA_DIR
    ), 'working directory'
    assert (
        test_data_client.put.call_args.args[1] == test_sn.destination_uris[0]
    ), 'expect a file name'


class FlagStorageName(mc.StorageName):
    def __init__(self, file_name, source_names, destination_uris):
        super(FlagStorageName, self).__init__(
            fname_on_disk=file_name,
            obs_id='1000003f',
            collection='TEST',
            archive='TEST',
            compression='',
            entry=file_name,
            source_names=source_names,
            destination_uris=destination_uris,
        )
        self._file_name = file_name

    @property
    def file_name(self):
        return self._file_name


@patch('caom2utils.cadc_client_wrapper.StorageClientWrapper')
def test_store_newer_files_only_flag(client_mock, test_config):
    # first test case
    # flag set to True, file is older at CADC, supports_latest_client = False
    test_config.working_directory = tc.TEST_DATA_DIR
    test_config.use_local_files = True
    test_config.features.supports_latest_client = False
    test_f_name = '1000003f.fits.fz'
    sn = [os.path.join('/caom2pipe_test', test_f_name)]
    du = [f'cadc:TEST/{test_f_name}']
    test_sn = FlagStorageName(test_f_name, sn, du)
    observable_mock = Mock(autospec=True)
    client_mock.info.return_value = FileInfo(
        id=du[0], lastmod='Mon, 4 Mar 2019 19:05:41 GMT'
    )

    test_subject = ec.LocalStore(
        test_config,
        test_sn,
        'TEST_STORE',
        client_mock,
        observable_mock,
    )
    test_subject.execute(None)
    assert client_mock.put.called, 'expect put call'


@patch('caom2utils.cadc_client_wrapper.StorageClientWrapper')
def test_store_newer_files_only_flag_client(
    client_mock, test_config
):
    # just like the previous test, except supports_latest_client = True
    # first test case
    # flag set to True, file is older at CADC, supports_latest_client = False
    test_config.working_directory = tc.TEST_DATA_DIR
    test_config.use_local_files = True
    test_config.features.supports_latest_client = True
    test_f_name = '1000003f.fits.fz'
    sn = [os.path.join('/caom2pipe_test', test_f_name)]
    du = [f'cadc:TEST/{test_f_name}']
    test_sn = FlagStorageName(test_f_name, sn, du)
    observable_mock = Mock(autospec=True)
    client_mock.cadcinfo.return_value = FileInfo(
        id=du[0], md5sum='d41d8cd98f00b204e9800998ecf8427e'
    )

    test_subject = ec.LocalStore(
        test_config,
        test_sn,
        'TEST_STORE',
        client_mock,
        observable_mock,
    )
    test_subject.execute(None)
    assert client_mock.put.called, 'expect copy call'


def _transfer_get_mock(entry, fqn):
    assert entry == 'vos:goliaths/nonexistent.fits.gz', 'wrong entry'
    assert fqn == os.path.join(
        tc.TEST_DATA_DIR, 'test_obs_id/nonexistent.fits.gz'
    ), 'wrong fqn'
    with open(fqn, 'w') as f:
        f.write('test content')


def _communicate():
    return ['return status', None]


def _get_headers(uri):
    x = """SIMPLE  =                    T / Written by IDL:  Fri Oct  6 01:48:35 2017
BITPIX  =                  -32 / Bits per pixel
NAXIS   =                    2 / Number of dimensions
NAXIS1  =                 2048 /
NAXIS2  =                 2048 /
DATATYPE= 'REDUC   '           /Data type, SCIENCE/CALIB/REJECT/FOCUS/TEST
END
"""
    delim = '\nEND'
    extensions = [e + delim for e in x.split(delim) if e.strip()]
    headers = [fits.Header.fromstring(e, sep='\n') for e in extensions]
    return headers


def _get_test_metadata(subject, path):
    return {
        'size': 37,
        'md5sum': 'e330482de75d5c4c88ce6f6ef99035ea',
        'type': 'applicaton/octect-stream',
    }


def _get_test_file_meta(path):
    return _get_test_metadata(None, None)


def _read_obs(arg1):
    return SimpleObservation(
        collection='test_collection',
        observation_id='test_obs_id',
        algorithm=Algorithm(str('exposure')),
    )


def _read_obs2(arg1, arg2):
    return _read_obs(None)


def _get_fname():
    return 'TBD'


def _test_map_todo():
    """For a mock."""
    return ''


def _get_file_info():
    return {'fname': 'test_file.fits'}


def to_caom2():
    plugin = (
        '/usr/local/lib/python3.9/site-packages/test_execute_composable/'
        'test_execute_composable.py'
    )
    assert sys.argv is not None, 'expect sys.argv to be set'
    local_meta_create_answer = [
        'test_execute_composable',
        '--verbose',
        '--observation',
        'OMM',
        'test_obs_id',
        '--local',
        f'{tc.TEST_DATA_DIR}/test_file.fits.gz',
        '--out',
        f'{tc.THIS_DIR}/test_obs_id/test_obs_id.xml',
        '--plugin',
        f'{plugin}',
        '--module',
        f'{plugin}',
        '--lineage',
        'test_obs_id/ad:TEST/test_obs_id.fits.gz',
    ]
    scrape_answer = [
        'test_execute_composable',
        '--verbose',
        '--not_connected',
        '--observation',
        'OMM',
        'test_obs_id',
        '--local',
        f'{tc.TEST_DATA_DIR}/test_file.fits.gz',
        '--out',
        f'{tc.TEST_DATA_DIR}/test_obs_id/test_obs_id.xml',
        '--plugin',
        f'{plugin}',
        '--module',
        f'{plugin}',
        '--lineage',
        'test_obs_id/ad:TEST/test_obs_id.fits.gz',
    ]
    # TaskType.SCRAPE (Scrape)
    if sys.argv != scrape_answer:
        # TaskType.INGEST (LocalMetaCreate)
        if sys.argv != local_meta_create_answer:
            assert False, (
                f'wrong sys.argv values \n{sys.argv} '
                f'\n{local_meta_create_answer}'
            )
    fqn_index = sys.argv.index('--out') + 1
    fqn = sys.argv[fqn_index]
    mc.write_obs_to_file(
        SimpleObservation(
            collection='test_collection',
            observation_id='test_obs_id',
            algorithm=Algorithm(str('exposure')),
        ),
        fqn,
    )


def _mock_get_file_info(file_id):
    return FileInfo(
        id=file_id,
        size=10290,
        md5sum='{}'.format(md5('-37'.encode()).hexdigest()),
        file_type='image/jpeg',
    )<|MERGE_RESOLUTION|>--- conflicted
+++ resolved
@@ -781,11 +781,7 @@
     executors = test_oe.choose(test_obs_id)
     assert executors is not None
     assert len(executors) == 1
-<<<<<<< HEAD
     assert isinstance(executors[0], ec.ScrapeUpdate), f'{type(executors[0])}'
-=======
-    assert isinstance(executors[0], ec.ScrapeUpdate)
->>>>>>> 7555f300
 
     test_config.task_types = [
         mc.TaskType.STORE,
@@ -980,13 +976,8 @@
         test_transferrer,
     )
     assert test_subject is not None, 'expect construction'
-<<<<<<< HEAD
-    assert (
-        test_subject.working_dir == f'{tc.TEST_DATA_DIR}/test_obs_id'
-=======
     assert test_subject.working_dir == os.path.join(
         tc.TEST_DATA_DIR, 'test_obs_id'
->>>>>>> 7555f300
     ), 'wrong working directory'
     assert (
         len(test_subject._storage_name.destination_uris) == 1
@@ -1020,15 +1011,7 @@
     test_data_client = Mock(autospec=True)
     test_observable = Mock(autospec=True)
     test_subject = ec.LocalStore(
-<<<<<<< HEAD
-        test_config,
-        test_sn,
-        test_command,
-        test_data_client,
-        test_observable,
-=======
         test_config, test_sn, test_command, test_data_client, test_observable
->>>>>>> 7555f300
     )
     assert test_subject is not None, 'expect construction'
     test_subject.execute(None)
