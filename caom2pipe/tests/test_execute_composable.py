# -*- coding: utf-8 -*-
# ***********************************************************************
# ******************  CANADIAN ASTRONOMY DATA CENTRE  *******************
# *************  CENTRE CANADIEN DE DONNÉES ASTRONOMIQUES  **************
#
#  (c) 2018.                            (c) 2018.
#  Government of Canada                 Gouvernement du Canada
#  National Research Council            Conseil national de recherches
#  Ottawa, Canada, K1A 0R6              Ottawa, Canada, K1A 0R6
#  All rights reserved                  Tous droits réservés
#
#  NRC disclaims any warranties,        Le CNRC dénie toute garantie
#  expressed, implied, or               énoncée, implicite ou légale,
#  statutory, of any kind with          de quelque nature que ce
#  respect to the software,             soit, concernant le logiciel,
#  including without limitation         y compris sans restriction
#  any warranty of merchantability      toute garantie de valeur
#  or fitness for a particular          marchande ou de pertinence
#  purpose. NRC shall not be            pour un usage particulier.
#  liable in any event for any          Le CNRC ne pourra en aucun cas
#  damages, whether direct or           être tenu responsable de tout
#  indirect, special or general,        dommage, direct ou indirect,
#  consequential or incidental,         particulier ou général,
#  arising from the use of the          accessoire ou fortuit, résultant
#  software.  Neither the name          de l'utilisation du logiciel. Ni
#  of the National Research             le nom du Conseil National de
#  Council of Canada nor the            Recherches du Canada ni les noms
#  names of its contributors may        de ses  participants ne peuvent
#  be used to endorse or promote        être utilisés pour approuver ou
#  products derived from this           promouvoir les produits dérivés
#  software without specific prior      de ce logiciel sans autorisation
#  written permission.                  préalable et particulière
#                                       par écrit.
#
#  This file is part of the             Ce fichier fait partie du projet
#  OpenCADC project.                    OpenCADC.
#
#  OpenCADC is free software:           OpenCADC est un logiciel libre ;
#  you can redistribute it and/or       vous pouvez le redistribuer ou le
#  modify it under the terms of         modifier suivant les termes de
#  the GNU Affero General Public        la “GNU Affero General Public
#  License as published by the          License” telle que publiée
#  Free Software Foundation,            par la Free Software Foundation
#  either version 3 of the              : soit la version 3 de cette
#  License, or (at your option)         licence, soit (à votre gré)
#  any later version.                   toute version ultérieure.
#
#  OpenCADC is distributed in the       OpenCADC est distribué
#  hope that it will be useful,         dans l’espoir qu’il vous
#  but WITHOUT ANY WARRANTY;            sera utile, mais SANS AUCUNE
#  without even the implied             GARANTIE : sans même la garantie
#  warranty of MERCHANTABILITY          implicite de COMMERCIALISABILITÉ
#  or FITNESS FOR A PARTICULAR          ni d’ADÉQUATION À UN OBJECTIF
#  PURPOSE.  See the GNU Affero         PARTICULIER. Consultez la Licence
#  General Public License for           Générale Publique GNU Affero
#  more details.                        pour plus de détails.
#
#  You should have received             Vous devriez avoir reçu une
#  a copy of the GNU Affero             copie de la Licence Générale
#  General Public License along         Publique GNU Affero avec
#  with OpenCADC.  If not, see          OpenCADC ; si ce n’est
#  <http://www.gnu.org/licenses/>.      pas le cas, consultez :
#                                       <http://www.gnu.org/licenses/>.
#
#  $Revision: 4 $
#
# ***********************************************************************
#

import distutils.sysconfig
import logging
import os
import pytest
import sys

from unittest.mock import Mock, patch

from astropy.io import fits

from caom2 import SimpleObservation, Algorithm
from caom2repo import CAOM2RepoClient
from cadcdata import CadcDataClient

from caom2pipe import execute_composable as ec
from caom2pipe import manage_composable as mc
from caom2pipe import transfer_composable
import test_conf as tc

TEST_APP = 'collection2caom2'


class MyExitError(Exception):
    pass


class TestVisit:
    @staticmethod
    def visit(observation, **kwargs):
        x = kwargs['working_directory']
        assert x is not None, 'working directory'
        y = kwargs['science_file']
        assert y is not None, 'science file'
        z = kwargs['log_file_directory']
        assert z is not None, 'log file directory'
        assert observation is not None, 'undefined observation'


def test_meta_create_client_execute(test_config):
    test_cred = ''
    data_client_mock = Mock()
    data_client_mock.get_file_info.return_value = {'name': 'test_file.fits'}
    repo_client_mock = Mock()
    test_observer = Mock()
    read_obs_orig = mc.read_obs_from_file
    mc.read_obs_from_file = Mock()
    mc.read_obs_from_file.return_value = _read_obs(None)

    test_executor = ec.MetaCreateDirect(
        test_config, tc.TestStorageName(), TEST_APP, test_cred,
        data_client_mock, repo_client_mock, meta_visitors=None,
        observable=test_observer)
    try:
        test_executor.execute(None)
        assert repo_client_mock.create.called, 'create call missed'
        assert test_executor.url == 'https://test_url/', 'url'
        assert test_observer.metrics.observe.called, 'observe not called'
    finally:
<<<<<<< HEAD
=======
        mc.exec_cmd = exec_cmd_orig
>>>>>>> cb337e15
        mc.read_obs_from_file = read_obs_orig


def test_meta_update_client_execute(test_config):
    test_cred = ''
    data_client_mock = Mock()
    data_client_mock.get_file_info.return_value = {'name': 'test_file.fits'}
    repo_client_mock = Mock()
    test_observer = Mock()
    test_executor = ec.MetaUpdateDirect(
        test_config, tc.TestStorageName(), TEST_APP, test_cred,
        data_client_mock, repo_client_mock, _read_obs(None),
        meta_visitors=None, observable=test_observer)
    test_executor.execute(None)
    assert repo_client_mock.update.called, 'update call missed'
    assert test_observer.metrics.observe.called, 'observer call missed'


def test_meta_delete_create_client_execute(test_config):
    test_cred = ''
    data_client_mock = Mock()
    data_client_mock.get_file_info.return_value = {'name': 'test_file.fits'}
    repo_client_mock = Mock()
    test_observer = Mock()
    test_executor = ec.MetaDeleteCreateDirect(
        test_config, tc.TestStorageName(), TEST_APP, test_cred,
        data_client_mock, repo_client_mock, _read_obs(None), None,
        observable=test_observer)
    test_executor.execute(None)
    assert repo_client_mock.delete.called, 'delete call missed'
    assert repo_client_mock.create.called, 'create call missed'
    assert test_observer.metrics.observe.called, 'observe not called'


def test_local_meta_create_client_execute(test_config):
    test_cred = ''
    data_client_mock = Mock()
    data_client_mock.get_file_info.return_value = {'name': 'test_file.fits'}
    repo_client_mock = Mock()
    test_observer = Mock()

    test_executor = ec.LocalMetaCreateDirect(
        test_config, tc.TestStorageName(), TEST_APP, test_cred,
        data_client_mock, repo_client_mock, meta_visitors=None,
        observable=test_observer)
    test_source = '{}/{}/{}.py'.format(distutils.sysconfig.get_python_lib(),
                                       TEST_APP, TEST_APP)
    test_executor.execute(None)
    assert repo_client_mock.create.called, 'create call missed'
    assert test_observer.metrics.observe.called, 'observe not called'


def test_local_meta_update_client_execute(test_config):
    test_cred = ''
    data_client_mock = Mock()
    data_client_mock.get_file_info.return_value = {'name': 'test_file.fits'}
    repo_client_mock = Mock()
    test_observer = Mock()
    test_executor = ec.LocalMetaUpdateDirect(
        test_config, tc.TestStorageName(), TEST_APP, test_cred,
        data_client_mock, repo_client_mock, _read_obs(None),
        meta_visitors=None, observable=test_observer)
    test_executor.execute(None)
    assert repo_client_mock.update.called, 'update call missed'
    assert test_observer.metrics.observe.called, 'observe not called'


def test_local_meta_delete_create_client_execute(test_config):
    test_cred = ''
    data_client_mock = Mock()
    data_client_mock.get_file_info.return_value = {'name': 'test_file.fits'}
    repo_client_mock = Mock()
    test_observer = Mock()
    test_executor = ec.LocalMetaDeleteCreateDirect(
        test_config, tc.TestStorageName(), TEST_APP, test_cred,
        data_client_mock, repo_client_mock, meta_visitors=None,
        observation=_read_obs(None), observable=test_observer)
    test_executor.execute(None)
    assert repo_client_mock.delete.called, 'delete call missed'
    assert repo_client_mock.create.called, 'create call missed'
    assert test_observer.metrics.observe.called, 'observe not called'


def test_client_visit(test_config):
    test_cred = None
    data_client_mock = Mock()
    repo_client_mock = Mock()
    test_observer = Mock()

    with patch('caom2pipe.manage_composable.write_obs_to_file') as write_mock:
        test_executor = ec.ClientVisit(test_config,
                                       tc.TestStorageName(), test_cred,
                                       data_client_mock,
                                       repo_client_mock,
                                       meta_visitors=None,
                                       observable=test_observer)

        test_executor.execute(None)
        repo_client_mock.read.assert_called_with('OMM', 'test_obs_id'), \
            'read call missed'
        assert repo_client_mock.update.called, 'update call missed'
        assert test_observer.metrics.observe.called, 'observe not called'
        assert write_mock.called, 'write mock not called'


def test_data_execute(test_config):
    test_obs_id = 'TEST_OBS_ID'
    test_dir = os.path.join(tc.THIS_DIR, test_obs_id)
    test_fits_fqn = os.path.join(test_dir,
                                 tc.TestStorageName().file_name)
    if not os.path.exists(test_dir):
        os.mkdir(test_dir, mode=0o755)
    precondition = open(test_fits_fqn, 'w')
    precondition.close()

    test_data_visitors = [TestVisit]
    repo_client_mock = Mock()
    data_client_mock = Mock()
    test_observer = Mock()
    test_cred = ''

    ec.CaomExecute._data_cmd_info = Mock(side_effect=_get_fname)
    test_transferrer = transfer_composable.Transfer()

    # run the test
    test_executor = ec.DataVisit(
        test_config, tc.TestStorageName(), test_cred,
        data_client_mock, repo_client_mock, test_data_visitors,
        mc.TaskType.MODIFY, test_observer, test_transferrer)
    test_executor.execute(None)

    # check that things worked as expected
    assert repo_client_mock.read.called, 'read call missed'
    assert repo_client_mock.update.called, 'update call missed'
    assert test_observer.metrics.observe.called, 'observe not called'


def test_data_local_execute(test_config):
    test_data_visitors = [TestVisit]

    data_client_mock = Mock()
    data_client_mock.get_file_info.return_value = {'name': 'test_file.fits'}
    repo_client_mock = Mock()
    repo_client_mock.read.return_value = _read_obs(None)
    test_cred = None
    test_observer = Mock()

    # run the test
    test_executor = ec.LocalDataVisit(
        test_config, tc.TestStorageName(), test_cred, data_client_mock,
        repo_client_mock, test_data_visitors, observable=test_observer)
    test_executor.execute(None)

    # check that things worked as expected - no cleanup
    assert repo_client_mock.read.called, 'read call missed'
    assert repo_client_mock.update.called, 'update call missed'
    assert test_observer.metrics.observe.called, 'observe not called'


def test_data_store(test_config):
    data_client_mock = Mock()
    repo_client_mock = Mock()
    test_observer = Mock()
    stat_orig = os.stat
    os.stat = Mock()
    os.stat.st_size.return_value = 1243
    test_config.features.supports_multiple_files = False
    try:
        test_executor = ec.Store(
            test_config, tc.TestStorageName(), 'command_name', '',
            data_client_mock, repo_client_mock, observable=test_observer,
            transferrer=transfer_composable.Transfer())
        test_executor.execute(None)

        # check that things worked as expected - no cleanup
        assert data_client_mock.put_file.called, 'put_file call missed'
    finally:
        os.stat = stat_orig


def test_scrape(test_config):
    # clean up from previous tests
    if os.path.exists(tc.TestStorageName().model_file_name):
        os.remove(tc.TestStorageName().model_file_name)
    netrc = os.path.join(tc.TEST_DATA_DIR, 'test_netrc')
    assert os.path.exists(netrc)
    test_config.working_directory = tc.TEST_DATA_DIR
    test_config.logging_level = 'INFO'
    test_executor = ec.Scrape(
        test_config, tc.TestStorageName(), __name__, observable=None,
        meta_visitors=[])
    test_executor.execute(None)


def test_data_scrape_execute(test_config):
    test_data_visitors = [TestVisit]
    read_orig = mc.read_obs_from_file
    mc.read_obs_from_file = Mock(side_effect=_read_obs)
    try:

        # run the test
        test_executor = ec.DataScrape(
            test_config, tc.TestStorageName(), test_data_visitors,
            observable=None)
        test_executor.execute(None)

        assert mc.read_obs_from_file.called, 'read obs call missed'

    finally:
        mc.read_obs_from_file = read_orig


def test_organize_executes_chooser(test_config):
    test_obs_id = tc.TestStorageName()
    test_config.use_local_files = True
    log_file_directory = os.path.join(tc.THIS_DIR, 'logs')
    test_config.log_file_directory = log_file_directory
    test_config.features.supports_composite = True
    exec_cmd_orig = mc.exec_cmd_info
    repo_cmd_orig = ec.CaomExecute.repo_cmd_get_client
    CadcDataClient.__init__ = Mock(return_value=None)
    CAOM2RepoClient.__init__ = Mock(return_value=None)

    try:
        ec.CaomExecute.repo_cmd_get_client = Mock(return_value=_read_obs(None))
        mc.exec_cmd_info = \
            Mock(return_value='INFO:cadc-data:info\n'
                              'File C170324_0054_SCI_prev.jpg:\n'
                              '    archive: OMM\n'
                              '   encoding: None\n'
                              '    lastmod: Mon, 25 Jun 2018 16:52:07 GMT\n'
                              '     md5sum: f37d21c53055498d1b5cb7753e1c6d6f\n'
                              '       name: C120902_sh2-132_J_old_'
                              'SCIRED.fits.gz\n'
                              '       size: 754408\n'
                              '       type: image/jpeg\n'
                              '    umd5sum: 704b494a972eed30b18b817e243ced7d\n'
                              '      usize: 754408\n'.encode('utf-8'))

        test_config.task_types = [mc.TaskType.INGEST]
        test_chooser = tc.TestChooser()
        test_oe = ec.OrganizeExecutesWithDoOne(
            test_config, 'command_name', [], [], test_chooser)
        executors = test_oe.choose(test_obs_id)
        assert executors is not None
        assert len(executors) == 1
        assert isinstance(executors[0],
                          ec.LocalMetaDeleteCreateDirect)
        assert executors[0].fname == 'test_obs_id.fits', 'file name'
        assert executors[0].stream == 'TEST', 'stream'
        assert executors[0].working_dir == tc.THIS_DIR, 'working_dir'

        test_config.use_local_files = False
        test_config.task_types = [mc.TaskType.INGEST]
        test_oe = ec.OrganizeExecutesWithDoOne(
            test_config, 'command_name', [], [], test_chooser)
        executors = test_oe.choose(test_obs_id)
        assert executors is not None
        assert len(executors) == 1
        assert isinstance(executors[0],
                          ec.MetaDeleteCreateDirect)
        assert CadcDataClient.__init__.called, 'mock not called'
        assert CAOM2RepoClient.__init__.called, 'mock not called'
    finally:
        mc.exec_cmd_orig = exec_cmd_orig
        ec.CaomExecute.repo_cmd_get_client = repo_cmd_orig


def test_organize_executes_client_existing(test_config):
    test_obs_id = tc.TestStorageName()
    test_config.features.use_clients = True
    repo_cmd_orig = ec.CaomExecute.repo_cmd_get_client
    CadcDataClient.__init__ = Mock(return_value=None)
    CAOM2RepoClient.__init__ = Mock(return_value=None)
    try:

        ec.CaomExecute.repo_cmd_get_client = Mock(return_value=_read_obs(None))
        test_config.task_types = [mc.TaskType.INGEST]
        test_config.use_local_files = False
        test_oe = ec.OrganizeExecutesWithDoOne(
            test_config, 'command_name', [], [])
        executors = test_oe.choose(test_obs_id)
        assert executors is not None
        assert len(executors) == 1
        assert isinstance(executors[0], ec.MetaUpdateDirect)
        assert CadcDataClient.__init__.called, 'mock not called'
        assert CAOM2RepoClient.__init__.called, 'mock not called'
    finally:
        ec.CaomExecute.repo_cmd_get_client = repo_cmd_orig


def test_organize_executes_client_visit(test_config):
    test_obs_id = tc.TestStorageName()
    test_config.features.use_clients = True
    test_config.task_types = [mc.TaskType.VISIT]
    test_config.use_local_files = False
    test_oe = ec.OrganizeExecutesWithDoOne(
        test_config, 'command_name', [], [])
    CadcDataClient.__init__ = Mock(return_value=None)
    CAOM2RepoClient.__init__ = Mock(return_value=None)
    executors = test_oe.choose(test_obs_id)
    assert executors is not None
    assert len(executors) == 1
    assert isinstance(executors[0], ec.ClientVisit)
    assert CadcDataClient.__init__.called, 'mock not called'
    assert CAOM2RepoClient.__init__.called, 'mock not called'


def test_do_one(test_config):
    test_config.task_types = []
    test_organizer = ec.OrganizeExecutesWithDoOne(
        test_config, 'test2caom2', [], [])
    # no client
    test_result = test_organizer.do_one(tc.TestStorageName())
    assert test_result is not None
    assert test_result == -1

    # client
    test_config.features.use_clients = True
    test_result = test_organizer.do_one(tc.TestStorageName())
    assert test_result is not None
    assert test_result == -1


def test_storage_name():
    sn = mc.StorageName(obs_id='test_obs_id', collection='TEST',
                        collection_pattern='T[\\w+-]+')
    assert sn.file_uri == 'ad:TEST/test_obs_id.fits.gz'
    assert sn.file_name == 'test_obs_id.fits'
    assert sn.compressed_file_name == 'test_obs_id.fits.gz'
    assert sn.model_file_name == 'test_obs_id.fits.xml'
    assert sn.prev == 'test_obs_id_prev.jpg'
    assert sn.thumb == 'test_obs_id_prev_256.jpg'
    assert sn.prev_uri == 'ad:TEST/test_obs_id_prev.jpg'
    assert sn.thumb_uri == 'ad:TEST/test_obs_id_prev_256.jpg'
    assert sn.obs_id == 'test_obs_id'
    assert sn.log_file == 'test_obs_id.log'
    assert sn.product_id == 'test_obs_id'
    assert sn.fname_on_disk is None
    assert not sn.is_valid()
    sn = mc.StorageName(obs_id='Test_obs_id', collection='TEST',
                        collection_pattern='T[\\w+-]+')
    assert sn.is_valid()
    x = mc.StorageName.remove_extensions('test_obs_id.fits.header.gz')
    assert x == 'test_obs_id'


def test_caom_name():
    cn = mc.CaomName(uri='ad:TEST/test_obs_id.fits.gz')
    assert cn.file_id == 'test_obs_id'
    assert cn.file_name == 'test_obs_id.fits.gz'
    assert cn.uncomp_file_name == 'test_obs_id.fits'
    assert mc.CaomName.make_obs_uri_from_obs_id('TEST', 'test_obs_id') == \
        'caom:TEST/test_obs_id'


<<<<<<< HEAD
=======
@patch('sys.exit', Mock(side_effect=MyExitError))
def test_local_meta_create_client_remote_storage_execute(test_config):
    os_path_exists_orig = os.path.exists
    os.path.exists = Mock(return_value=True)
    os_listdir_orig = os.listdir
    os.listdir = Mock(return_value=[])
    os_rmdir_orig = os.rmdir
    os.rmdir = Mock()
    data_client_mock = Mock()
    data_client_mock.get_file_info.return_value = {'name': 'test_file.fits'}
    repo_client_mock = Mock()
    test_observer = Mock()
    test_cred = None
    exec_cmd_orig = mc.exec_cmd
    mc.exec_cmd = Mock()
    read_obs_orig = mc.read_obs_from_file
    mc.read_obs_from_file = Mock()
    mc.read_obs_from_file.return_value = _read_obs(None)
    test_source = '{}/{}/{}.py'.format(distutils.sysconfig.get_python_lib(),
                                       TEST_APP, TEST_APP)
    test_local = '{}/test_obs_id.fits'.format(tc.THIS_DIR)

    try:
        ec.CaomExecute._data_cmd_info = Mock(side_effect=_get_fname)

        # run the test
        test_executor = ec.LocalMetaCreateClientRemoteStorage(
            test_config, tc.TestStorageName(), TEST_APP, test_cred,
            data_client_mock, repo_client_mock, None, test_observer)
        test_executor.execute(None)

        # check that things worked as expected
        assert repo_client_mock.create.called, 'create call missed'
        assert mc.exec_cmd.called
        mc.exec_cmd.assert_called_with(
            '{} --debug None --observation OMM test_obs_id --local {} '
            '--out {}/test_obs_id.fits.xml --plugin {} '
            '--module {} --lineage '
            'test_obs_id/ad:TEST/test_obs_id.fits.gz'.format(
                TEST_APP, test_local, tc.THIS_DIR, test_source, test_source),
            logging.debug)
        assert test_observer.metrics.observe.called, 'observe not called'
    finally:
        os.path.exists = os_path_exists_orig
        os.listdir = os_listdir_orig
        os.rmdir = os_rmdir_orig
        mc.exec_cmd = exec_cmd_orig
        mc.read_obs_from_file = read_obs_orig


@patch('sys.exit', Mock(side_effect=MyExitError))
def test_local_meta_update_client_remote_storage_execute(test_config):
    os_path_exists_orig = os.path.exists
    os.path.exists = Mock(return_value=True)
    os_listdir_orig = os.listdir
    os.listdir = Mock(return_value=[])
    os_rmdir_orig = os.rmdir
    os.rmdir = Mock()
    data_client_mock = Mock()
    data_client_mock.get_file_info.return_value = {'name': 'test_file.fits'}
    repo_client_mock = Mock()
    test_cred = None
    exec_cmd_orig = mc.exec_cmd
    mc.exec_cmd = Mock()
    read_obs_orig = mc.read_obs_from_file
    mc.read_obs_from_file = Mock()
    mc.read_obs_from_file.return_value = _read_obs(None)
    test_source = '{}/{}/{}.py'.format(distutils.sysconfig.get_python_lib(),
                                       TEST_APP, TEST_APP)
    test_local = '{}/test_obs_id.fits'.format(tc.THIS_DIR)
    test_observer = Mock()

    try:
        ec.CaomExecute._data_cmd_info = Mock(side_effect=_get_fname)
        # run the test
        test_executor = ec.LocalMetaUpdateClientRemoteStorage(
            test_config, tc.TestStorageName(), TEST_APP, test_cred,
            data_client_mock, repo_client_mock, _read_obs(None), None,
            test_observer)
        test_executor.execute(None)

        # check that things worked as expected
        assert repo_client_mock.update.called, 'update call missed'
        assert mc.exec_cmd.called, 'exec_cmd call missed'
        mc.exec_cmd.assert_called_with(
            '{} --debug  None --in {}/test_obs_id.fits.xml '
            '--out {}/test_obs_id.fits.xml --local {} --plugin {} '
            '--module {} --lineage '
            'test_obs_id/ad:TEST/test_obs_id.fits.gz'.format(
                TEST_APP, tc.THIS_DIR, tc.THIS_DIR, test_local,
                test_source, test_source), logging.debug)
        assert test_observer.metrics.observe.called, 'observe not called'
    finally:
        os.path.exists = os_path_exists_orig
        os.listdir = os_listdir_orig
        os.rmdir = os_rmdir_orig
        mc.exec_cmd = exec_cmd_orig
        mc.read_obs_from_file = read_obs_orig


>>>>>>> cb337e15
def test_omm_name_dots():
    TEST_NAME = 'C121121_J024345.57-021326.4_K_SCIRED'
    TEST_URI = 'ad:OMM/{}.fits.gz'.format(TEST_NAME)
    test_file_id = mc.CaomName(TEST_URI).file_id
    assert TEST_NAME == test_file_id, 'dots messing with things'


def test_meta_update_observation_direct(test_config):
    test_cred_param = '--cert /usr/src/app/cadcproxy.pem'
    data_client_mock = Mock()
    repo_client_mock = Mock()
    test_sn = tc.TestStorageName()
    test_observation = mc.read_obs_from_file(
        f'{tc.TEST_DATA_DIR}/fpf_start_obs.xml')
    try:
        test_observable = mc.Observable(
            mc.Rejected(test_config.rejected_fqn), mc.Metrics(test_config))
        test_executor = ec.MetaUpdateObservationDirect(
            test_config, test_sn, TEST_APP, test_cred_param, data_client_mock,
            repo_client_mock, test_observation, [], observable=test_observable)
        test_executor.execute(None)
        assert repo_client_mock.update.called, 'repo update called'
    finally:
        pass


def test_meta_update_observation_direct(test_config):
    test_cred_param = '--cert /usr/src/app/cadcproxy.pem'
    data_client_mock = Mock()
    repo_client_mock = Mock()
    test_sn = tc.TestStorageName()
    test_observation = mc.read_obs_from_file(
        f'{tc.TEST_DATA_DIR}/fpf_start_obs.xml')
    try:
        test_observable = mc.Observable(
            mc.Rejected(test_config.rejected_fqn), mc.Metrics(test_config))
        test_executor = ec.MetaUpdateObservationDirect(
            test_config, test_sn, TEST_APP, test_cred_param, data_client_mock,
            repo_client_mock, test_observation, [], observable=test_observable)
        test_executor.execute(None)
        assert repo_client_mock.update.called, 'repo update called'
    finally:
        pass


@patch('sys.exit', Mock(side_effect=MyExitError))
def test_choose_exceptions(test_config):
    test_config.init_local_files = False
    test_config.task_types = [mc.TaskType.SCRAPE]
    with pytest.raises(mc.CadcException):
        test_organizer = ec.OrganizeExecutesWithDoOne(
            test_config, 'command name', [], [])
        test_organizer.choose(tc.TestStorageName())


@patch('sys.exit', Mock(side_effect=MyExitError))
def test_storage_name_failure(test_config):
    class TestStorageNameFails(tc.TestStorageName):

        def __init__(self):
            super(TestStorageNameFails, self).__init__()

        def is_valid(self):
            return False
    test_config.log_to_file = True
    assert not os.path.exists(test_config.success_fqn)
    assert not os.path.exists(test_config.failure_fqn)
    assert not os.path.exists(test_config.retry_fqn)
    test_organizer = ec.OrganizeExecutesWithDoOne(test_config, 'command name',
                                                  [], [])
    test_organizer.choose(TestStorageNameFails())
    assert os.path.exists(test_config.success_fqn)
    assert os.path.exists(test_config.failure_fqn)
    assert os.path.exists(test_config.retry_fqn)


def test_organize_executes_client_do_one(test_config):
    test_obs_id = tc.TestStorageName()
    test_config.use_local_files = True
    log_file_directory = os.path.join(tc.THIS_DIR, 'logs')
    test_config.log_file_directory = log_file_directory
    success_log_file_name = 'success_log.txt'
    test_config.success_log_file_name = success_log_file_name
    failure_log_file_name = 'failure_log.txt'
    test_config.failure_log_file_name = failure_log_file_name
    test_config.features.use_clients = True
    retry_file_name = 'retries.txt'
    test_config.retry_file_name = retry_file_name
    exec_cmd_orig = mc.exec_cmd_info
    repo_cmd_orig = ec.CaomExecute.repo_cmd_get_client
    CadcDataClient.__init__ = Mock(return_value=None)
    CAOM2RepoClient.__init__ = Mock(return_value=None)

    try:
        ec.CaomExecute.repo_cmd_get_client = Mock(return_value=None)
        mc.exec_cmd_info = \
            Mock(return_value='INFO:cadc-data:info\n'
                              'File C170324_0054_SCI_prev.jpg:\n'
                              '    archive: OMM\n'
                              '   encoding: None\n'
                              '    lastmod: Mon, 25 Jun 2018 16:52:07 GMT\n'
                              '     md5sum: f37d21c53055498d1b5cb7753e1c6d6f\n'
                              '       name: C120902_sh2-132_J_old_'
                              'SCIRED.fits.gz\n'
                              '       size: 754408\n'
                              '       type: image/jpeg\n'
                              '    umd5sum: 704b494a972eed30b18b817e243ced7d\n'
                              '      usize: 754408\n'.encode('utf-8'))

        test_config.task_types = [mc.TaskType.SCRAPE]
        test_oe = ec.OrganizeExecutesWithDoOne(test_config, TEST_APP, [], [],
                                               chooser=None)
        executors = test_oe.choose(test_obs_id)
        assert executors is not None
        assert len(executors) == 1
        assert isinstance(executors[0], ec.ScrapeUpdate)

        test_config.task_types = [mc.TaskType.STORE,
                                  mc.TaskType.INGEST,
                                  mc.TaskType.MODIFY]
        test_oe = ec.OrganizeExecutesWithDoOne(test_config, TEST_APP, [], [],
                                               chooser=None)
        executors = test_oe.choose(test_obs_id)
        assert executors is not None
        assert len(executors) == 3
        assert isinstance(executors[0], ec.Store), \
            type(executors[0])
        assert isinstance(executors[1],
                          ec.LocalMetaCreateDirect)
        assert isinstance(executors[2], ec.LocalDataVisit)
        assert CadcDataClient.__init__.called, 'mock not called'
        assert CAOM2RepoClient.__init__.called, 'mock not called'

        test_config.use_local_files = False
        test_config.task_types = [mc.TaskType.INGEST,
                                  mc.TaskType.MODIFY]
        test_oe = ec.OrganizeExecutesWithDoOne(test_config, TEST_APP, [], [],
                                               chooser=None)
        executors = test_oe.choose(test_obs_id)
        assert executors is not None
        assert len(executors) == 2
        assert isinstance(executors[0], ec.MetaCreateDirect)
        assert isinstance(executors[1], ec.DataVisit)
        assert CadcDataClient.__init__.called, 'mock not called'
        assert CAOM2RepoClient.__init__.called, 'mock not called'

        test_config.use_local_files = True
        test_config.task_types = [mc.TaskType.INGEST,
                                  mc.TaskType.MODIFY]
        test_oe = ec.OrganizeExecutesWithDoOne(test_config, TEST_APP, [], [],
                                               chooser=None)
        executors = test_oe.choose(test_obs_id)
        assert executors is not None
        assert len(executors) == 2
        assert isinstance(
            executors[0], ec.LocalMetaCreateDirect)
        assert isinstance(executors[1], ec.LocalDataVisit)
        assert CadcDataClient.__init__.called, 'mock not called'
        assert CAOM2RepoClient.__init__.called, 'mock not called'

        test_config.task_types = [mc.TaskType.SCRAPE,
                                  mc.TaskType.MODIFY]
        test_config.use_local_files = True
        test_oe = ec.OrganizeExecutesWithDoOne(test_config, TEST_APP, [], [],
                                               chooser=None)
        executors = test_oe.choose(test_obs_id)
        assert executors is not None
        assert len(executors) == 2
        assert isinstance(executors[0], ec.ScrapeUpdate)
        assert isinstance(executors[1], ec.DataScrape)
        assert CadcDataClient.__init__.called, 'mock not called'
        assert CAOM2RepoClient.__init__.called, 'mock not called'

        test_config.task_types = [mc.TaskType.INGEST]
        test_config.use_local_files = False
        test_chooser = tc.TestChooser()
        ec.CaomExecute.repo_cmd_get_client = Mock(return_value=_read_obs(None))
        test_oe = ec.OrganizeExecutesWithDoOne(test_config, TEST_APP, [], [],
                                               chooser=test_chooser)
        executors = test_oe.choose(test_obs_id)
        assert executors is not None
        assert len(executors) == 1
        assert isinstance(executors[0], ec.MetaDeleteCreateDirect)
        assert CadcDataClient.__init__.called, 'mock not called'
        assert CAOM2RepoClient.__init__.called, 'mock not called'

        test_config.task_types = [mc.TaskType.INGEST_OBS]
        test_config.use_local_files = False
        ec.CaomExecute.repo_cmd_get_client = Mock(
            return_value=_read_obs(test_obs_id))
        test_oe = ec.OrganizeExecutesWithDoOne(test_config, TEST_APP, [], [])
        executors = test_oe.choose(test_obs_id)
        assert executors is not None
        assert len(executors) == 1
        assert isinstance(executors[0], ec.MetaUpdateObservationDirect)
        assert CadcDataClient.__init__.called, 'mock not called'
        assert CAOM2RepoClient.__init__.called, 'mock not called'
        assert executors[0].url == 'https://test_url/', 'url'
        assert executors[0].fname is None, 'file name'
        assert executors[0].stream == 'TEST', 'stream'
        assert executors[0].lineage is None, 'lineage'
        assert executors[0].external_urls_param == '', 'external_url_params'
        assert executors[0].working_dir == f'{tc.THIS_DIR}/test_obs_id', \
            'working_dir'
        assert test_oe.todo_fqn == f'{tc.THIS_DIR}/todo.txt', 'wrong todo'

        test_config.task_types = [mc.TaskType.INGEST_OBS]
        test_config.use_local_files = False
        ec.CaomExecute.repo_cmd_get_client = Mock(
            return_value=_read_obs(test_obs_id))
        test_oe = ec.OrganizeExecutesWithDoOne(test_config, TEST_APP, [], [])
        executors = test_oe.choose(test_obs_id)
        assert executors is not None
        assert len(executors) == 1
        assert isinstance(executors[0], ec.MetaUpdateObservationDirect)
        assert CadcDataClient.__init__.called, 'mock not called'
        assert CAOM2RepoClient.__init__.called, 'mock not called'
        assert executors[0].url == 'https://test_url/', 'url'
        assert executors[0].fname is None, 'file name'
        assert executors[0].stream == 'TEST', 'stream'
        assert executors[0].lineage is None, 'lineage'
        assert executors[0].external_urls_param == '', 'external_url_params'
        assert executors[0].working_dir == f'{tc.THIS_DIR}/test_obs_id', \
            'working_dir'
        assert test_oe.todo_fqn == f'{tc.THIS_DIR}/todo.txt', 'wrong todo'
    finally:
        mc.exec_cmd_orig = exec_cmd_orig
        ec.CaomExecute.repo_cmd_get_client = repo_cmd_orig


@patch('caom2pipe.manage_composable.data_get')
def test_data_visit(get_mock, test_config):
    get_mock.side_effect = Mock(autospec=True)
    test_data_client = Mock(autospec=True)
    test_repo_client = Mock(autospec=True)
    dv_mock = Mock(autospec=True)
    test_data_visitors = [dv_mock]
    test_observable = Mock(autospec=True)
    test_sn = mc.StorageName(obs_id='test_obs_id', collection='TEST',
                             collection_pattern='T[\\w+-]+')
    test_cred_param = ''
    test_transferrer = transfer_composable.CadcTransfer(test_config)
    test_subject = ec.DataVisit(test_config, test_sn,
                                test_cred_param, test_data_client,
                                test_repo_client, test_data_visitors,
                                mc.TaskType.VISIT, test_observable,
                                test_transferrer)
    test_subject.execute(None)
    assert get_mock.called, 'should be called'
    args, kwargs = get_mock.call_args
    assert args[1] == f'{tc.THIS_DIR}/test_obs_id', 'wrong directory'
    assert args[2] == 'test_obs_id.fits', 'wrong file name'
    assert args[3] == 'TEST', 'wrong archive'
    test_repo_client.read.assert_called_with('OMM', 'test_obs_id'), \
        'wrong values'
    assert test_repo_client.update.called, 'expect an execution'
    # TODO - why is the log file directory NOT the working directory?
    dv_mock.visit.assert_called_with(
        test_repo_client.read.return_value,
        working_directory=f'{tc.THIS_DIR}/test_obs_id',
        science_file='test_obs_id.fits',
        log_file_directory=tc.TEST_DATA_DIR,
        cadc_client=test_data_client,
        stream='TEST',
        observable=test_observable), 'wrong call values'


def _communicate():
    return ['return status', None]


def _get_headers(uri, subject):
    x = """SIMPLE  =                    T / Written by IDL:  Fri Oct  6 01:48:35 2017
BITPIX  =                  -32 / Bits per pixel
NAXIS   =                    2 / Number of dimensions
NAXIS1  =                 2048 /
NAXIS2  =                 2048 /
DATATYPE= 'REDUC   '           /Data type, SCIENCE/CALIB/REJECT/FOCUS/TEST
END
"""
    delim = '\nEND'
    extensions = \
        [e + delim for e in x.split(delim) if e.strip()]
    headers = [fits.Header.fromstring(e, sep='\n') for e in extensions]
    return headers


def _get_test_metadata(subject, path):
    return {'size': 37,
            'md5sum': 'e330482de75d5c4c88ce6f6ef99035ea',
            'type': 'applicaton/octect-stream'}


def _get_test_file_meta(path):
    return _get_test_metadata(None, None)


def _read_obs(arg1):
    return SimpleObservation(collection='test_collection',
                             observation_id='test_obs_id',
                             algorithm=Algorithm(str('exposure')))


def _get_file_headers(fname):
    return _get_headers(None, None)


def _get_fname():
    return 'TBD'


def _test_map_todo():
    """For a mock."""
    return ''


def _get_file_info():
    return {'fname': 'test_file.fits'}


def to_caom2():
    """Called from ScrapeDirect"""
    assert sys.argv is not None, 'expect sys.argv to be set'
    assert sys.argv == ['test_execute_composable', '--verbose',
                        '--not_connected', '--observation', 'OMM',
                        'test_obs_id', '--local',
                        '/usr/src/app/caom2pipe/caom2pipe/tests/data/'
                        'test_file.fits.gz',
                        '--out',
                        '/usr/src/app/caom2pipe/caom2pipe/tests/data/'
                        'test_obs_id.fits.xml', '--plugin',
                        '/usr/local/lib/python3.8/site-packages/'
                        'test_execute_composable/test_execute_composable.py',
                        '--module',
                        '/usr/local/lib/python3.8/site-packages/'
                        'test_execute_composable/test_execute_composable.py',
                        '--lineage',
                        'test_obs_id/ad:TEST/test_obs_id.fits.gz']<|MERGE_RESOLUTION|>--- conflicted
+++ resolved
@@ -125,10 +125,6 @@
         assert test_executor.url == 'https://test_url/', 'url'
         assert test_observer.metrics.observe.called, 'observe not called'
     finally:
-<<<<<<< HEAD
-=======
-        mc.exec_cmd = exec_cmd_orig
->>>>>>> cb337e15
         mc.read_obs_from_file = read_obs_orig
 
 
@@ -219,12 +215,12 @@
     test_observer = Mock()
 
     with patch('caom2pipe.manage_composable.write_obs_to_file') as write_mock:
-        test_executor = ec.ClientVisit(test_config,
-                                       tc.TestStorageName(), test_cred,
-                                       data_client_mock,
-                                       repo_client_mock,
-                                       meta_visitors=None,
-                                       observable=test_observer)
+        test_executor = ec.MetaVisit(test_config,
+                                     tc.TestStorageName(), test_cred,
+                                     data_client_mock,
+                                     repo_client_mock,
+                                     meta_visitors=None,
+                                     observable=test_observer)
 
         test_executor.execute(None)
         repo_client_mock.read.assert_called_with('OMM', 'test_obs_id'), \
@@ -432,7 +428,7 @@
     executors = test_oe.choose(test_obs_id)
     assert executors is not None
     assert len(executors) == 1
-    assert isinstance(executors[0], ec.ClientVisit)
+    assert isinstance(executors[0], ec.MetaVisit)
     assert CadcDataClient.__init__.called, 'mock not called'
     assert CAOM2RepoClient.__init__.called, 'mock not called'
 
@@ -485,133 +481,11 @@
         'caom:TEST/test_obs_id'
 
 
-<<<<<<< HEAD
-=======
-@patch('sys.exit', Mock(side_effect=MyExitError))
-def test_local_meta_create_client_remote_storage_execute(test_config):
-    os_path_exists_orig = os.path.exists
-    os.path.exists = Mock(return_value=True)
-    os_listdir_orig = os.listdir
-    os.listdir = Mock(return_value=[])
-    os_rmdir_orig = os.rmdir
-    os.rmdir = Mock()
-    data_client_mock = Mock()
-    data_client_mock.get_file_info.return_value = {'name': 'test_file.fits'}
-    repo_client_mock = Mock()
-    test_observer = Mock()
-    test_cred = None
-    exec_cmd_orig = mc.exec_cmd
-    mc.exec_cmd = Mock()
-    read_obs_orig = mc.read_obs_from_file
-    mc.read_obs_from_file = Mock()
-    mc.read_obs_from_file.return_value = _read_obs(None)
-    test_source = '{}/{}/{}.py'.format(distutils.sysconfig.get_python_lib(),
-                                       TEST_APP, TEST_APP)
-    test_local = '{}/test_obs_id.fits'.format(tc.THIS_DIR)
-
-    try:
-        ec.CaomExecute._data_cmd_info = Mock(side_effect=_get_fname)
-
-        # run the test
-        test_executor = ec.LocalMetaCreateClientRemoteStorage(
-            test_config, tc.TestStorageName(), TEST_APP, test_cred,
-            data_client_mock, repo_client_mock, None, test_observer)
-        test_executor.execute(None)
-
-        # check that things worked as expected
-        assert repo_client_mock.create.called, 'create call missed'
-        assert mc.exec_cmd.called
-        mc.exec_cmd.assert_called_with(
-            '{} --debug None --observation OMM test_obs_id --local {} '
-            '--out {}/test_obs_id.fits.xml --plugin {} '
-            '--module {} --lineage '
-            'test_obs_id/ad:TEST/test_obs_id.fits.gz'.format(
-                TEST_APP, test_local, tc.THIS_DIR, test_source, test_source),
-            logging.debug)
-        assert test_observer.metrics.observe.called, 'observe not called'
-    finally:
-        os.path.exists = os_path_exists_orig
-        os.listdir = os_listdir_orig
-        os.rmdir = os_rmdir_orig
-        mc.exec_cmd = exec_cmd_orig
-        mc.read_obs_from_file = read_obs_orig
-
-
-@patch('sys.exit', Mock(side_effect=MyExitError))
-def test_local_meta_update_client_remote_storage_execute(test_config):
-    os_path_exists_orig = os.path.exists
-    os.path.exists = Mock(return_value=True)
-    os_listdir_orig = os.listdir
-    os.listdir = Mock(return_value=[])
-    os_rmdir_orig = os.rmdir
-    os.rmdir = Mock()
-    data_client_mock = Mock()
-    data_client_mock.get_file_info.return_value = {'name': 'test_file.fits'}
-    repo_client_mock = Mock()
-    test_cred = None
-    exec_cmd_orig = mc.exec_cmd
-    mc.exec_cmd = Mock()
-    read_obs_orig = mc.read_obs_from_file
-    mc.read_obs_from_file = Mock()
-    mc.read_obs_from_file.return_value = _read_obs(None)
-    test_source = '{}/{}/{}.py'.format(distutils.sysconfig.get_python_lib(),
-                                       TEST_APP, TEST_APP)
-    test_local = '{}/test_obs_id.fits'.format(tc.THIS_DIR)
-    test_observer = Mock()
-
-    try:
-        ec.CaomExecute._data_cmd_info = Mock(side_effect=_get_fname)
-        # run the test
-        test_executor = ec.LocalMetaUpdateClientRemoteStorage(
-            test_config, tc.TestStorageName(), TEST_APP, test_cred,
-            data_client_mock, repo_client_mock, _read_obs(None), None,
-            test_observer)
-        test_executor.execute(None)
-
-        # check that things worked as expected
-        assert repo_client_mock.update.called, 'update call missed'
-        assert mc.exec_cmd.called, 'exec_cmd call missed'
-        mc.exec_cmd.assert_called_with(
-            '{} --debug  None --in {}/test_obs_id.fits.xml '
-            '--out {}/test_obs_id.fits.xml --local {} --plugin {} '
-            '--module {} --lineage '
-            'test_obs_id/ad:TEST/test_obs_id.fits.gz'.format(
-                TEST_APP, tc.THIS_DIR, tc.THIS_DIR, test_local,
-                test_source, test_source), logging.debug)
-        assert test_observer.metrics.observe.called, 'observe not called'
-    finally:
-        os.path.exists = os_path_exists_orig
-        os.listdir = os_listdir_orig
-        os.rmdir = os_rmdir_orig
-        mc.exec_cmd = exec_cmd_orig
-        mc.read_obs_from_file = read_obs_orig
-
-
->>>>>>> cb337e15
 def test_omm_name_dots():
     TEST_NAME = 'C121121_J024345.57-021326.4_K_SCIRED'
     TEST_URI = 'ad:OMM/{}.fits.gz'.format(TEST_NAME)
     test_file_id = mc.CaomName(TEST_URI).file_id
     assert TEST_NAME == test_file_id, 'dots messing with things'
-
-
-def test_meta_update_observation_direct(test_config):
-    test_cred_param = '--cert /usr/src/app/cadcproxy.pem'
-    data_client_mock = Mock()
-    repo_client_mock = Mock()
-    test_sn = tc.TestStorageName()
-    test_observation = mc.read_obs_from_file(
-        f'{tc.TEST_DATA_DIR}/fpf_start_obs.xml')
-    try:
-        test_observable = mc.Observable(
-            mc.Rejected(test_config.rejected_fqn), mc.Metrics(test_config))
-        test_executor = ec.MetaUpdateObservationDirect(
-            test_config, test_sn, TEST_APP, test_cred_param, data_client_mock,
-            repo_client_mock, test_observation, [], observable=test_observable)
-        test_executor.execute(None)
-        assert repo_client_mock.update.called, 'repo update called'
-    finally:
-        pass
 
 
 def test_meta_update_observation_direct(test_config):
@@ -773,26 +647,6 @@
         assert isinstance(executors[0], ec.MetaDeleteCreateDirect)
         assert CadcDataClient.__init__.called, 'mock not called'
         assert CAOM2RepoClient.__init__.called, 'mock not called'
-
-        test_config.task_types = [mc.TaskType.INGEST_OBS]
-        test_config.use_local_files = False
-        ec.CaomExecute.repo_cmd_get_client = Mock(
-            return_value=_read_obs(test_obs_id))
-        test_oe = ec.OrganizeExecutesWithDoOne(test_config, TEST_APP, [], [])
-        executors = test_oe.choose(test_obs_id)
-        assert executors is not None
-        assert len(executors) == 1
-        assert isinstance(executors[0], ec.MetaUpdateObservationDirect)
-        assert CadcDataClient.__init__.called, 'mock not called'
-        assert CAOM2RepoClient.__init__.called, 'mock not called'
-        assert executors[0].url == 'https://test_url/', 'url'
-        assert executors[0].fname is None, 'file name'
-        assert executors[0].stream == 'TEST', 'stream'
-        assert executors[0].lineage is None, 'lineage'
-        assert executors[0].external_urls_param == '', 'external_url_params'
-        assert executors[0].working_dir == f'{tc.THIS_DIR}/test_obs_id', \
-            'working_dir'
-        assert test_oe.todo_fqn == f'{tc.THIS_DIR}/todo.txt', 'wrong todo'
 
         test_config.task_types = [mc.TaskType.INGEST_OBS]
         test_config.use_local_files = False
@@ -845,14 +699,12 @@
         'wrong values'
     assert test_repo_client.update.called, 'expect an execution'
     # TODO - why is the log file directory NOT the working directory?
-    dv_mock.visit.assert_called_with(
-        test_repo_client.read.return_value,
-        working_directory=f'{tc.THIS_DIR}/test_obs_id',
-        science_file='test_obs_id.fits',
-        log_file_directory=tc.TEST_DATA_DIR,
-        cadc_client=test_data_client,
-        stream='TEST',
-        observable=test_observable), 'wrong call values'
+
+    args, kwargs = dv_mock.visit.call_args
+    assert kwargs.get('working_directory') == f'{tc.THIS_DIR}/test_obs_id'
+    assert kwargs.get('science_file') == 'test_obs_id.fits'
+    assert kwargs.get('log_file_directory') == tc.TEST_DATA_DIR
+    assert kwargs.get('stream') == 'TEST'
 
 
 def _communicate():
