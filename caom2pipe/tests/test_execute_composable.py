# -*- coding: utf-8 -*-
# ***********************************************************************
# ******************  CANADIAN ASTRONOMY DATA CENTRE  *******************
# *************  CENTRE CANADIEN DE DONNÉES ASTRONOMIQUES  **************
#
#  (c) 2018.                            (c) 2018.
#  Government of Canada                 Gouvernement du Canada
#  National Research Council            Conseil national de recherches
#  Ottawa, Canada, K1A 0R6              Ottawa, Canada, K1A 0R6
#  All rights reserved                  Tous droits réservés
#
#  NRC disclaims any warranties,        Le CNRC dénie toute garantie
#  expressed, implied, or               énoncée, implicite ou légale,
#  statutory, of any kind with          de quelque nature que ce
#  respect to the software,             soit, concernant le logiciel,
#  including without limitation         y compris sans restriction
#  any warranty of merchantability      toute garantie de valeur
#  or fitness for a particular          marchande ou de pertinence
#  purpose. NRC shall not be            pour un usage particulier.
#  liable in any event for any          Le CNRC ne pourra en aucun cas
#  damages, whether direct or           être tenu responsable de tout
#  indirect, special or general,        dommage, direct ou indirect,
#  consequential or incidental,         particulier ou général,
#  arising from the use of the          accessoire ou fortuit, résultant
#  software.  Neither the name          de l'utilisation du logiciel. Ni
#  of the National Research             le nom du Conseil National de
#  Council of Canada nor the            Recherches du Canada ni les noms
#  names of its contributors may        de ses  participants ne peuvent
#  be used to endorse or promote        être utilisés pour approuver ou
#  products derived from this           promouvoir les produits dérivés
#  software without specific prior      de ce logiciel sans autorisation
#  written permission.                  préalable et particulière
#                                       par écrit.
#
#  This file is part of the             Ce fichier fait partie du projet
#  OpenCADC project.                    OpenCADC.
#
#  OpenCADC is free software:           OpenCADC est un logiciel libre ;
#  you can redistribute it and/or       vous pouvez le redistribuer ou le
#  modify it under the terms of         modifier suivant les termes de
#  the GNU Affero General Public        la “GNU Affero General Public
#  License as published by the          License” telle que publiée
#  Free Software Foundation,            par la Free Software Foundation
#  either version 3 of the              : soit la version 3 de cette
#  License, or (at your option)         licence, soit (à votre gré)
#  any later version.                   toute version ultérieure.
#
#  OpenCADC is distributed in the       OpenCADC est distribué
#  hope that it will be useful,         dans l’espoir qu’il vous
#  but WITHOUT ANY WARRANTY;            sera utile, mais SANS AUCUNE
#  without even the implied             GARANTIE : sans même la garantie
#  warranty of MERCHANTABILITY          implicite de COMMERCIALISABILITÉ
#  or FITNESS FOR A PARTICULAR          ni d’ADÉQUATION À UN OBJECTIF
#  PURPOSE.  See the GNU Affero         PARTICULIER. Consultez la Licence
#  General Public License for           Générale Publique GNU Affero
#  more details.                        pour plus de détails.
#
#  You should have received             Vous devriez avoir reçu une
#  a copy of the GNU Affero             copie de la Licence Générale
#  General Public License along         Publique GNU Affero avec
#  with OpenCADC.  If not, see          OpenCADC ; si ce n’est
#  <http://www.gnu.org/licenses/>.      pas le cas, consultez :
#                                       <http://www.gnu.org/licenses/>.
#
#  $Revision: 4 $
#
# ***********************************************************************
#

import distutils.sysconfig
import logging
import os
import pytest
import sys

from datetime import datetime
from unittest.mock import Mock, patch

from astropy.io import fits

from caom2 import SimpleObservation, Algorithm
from caom2repo import CAOM2RepoClient
from cadcdata import CadcDataClient

from caom2pipe import execute_composable as ec
from caom2pipe import manage_composable as mc
from caom2pipe import transfer_composable
import test_run_methods
import test_conf as tc

TEST_APP = 'collection2caom2'


class MyExitError(Exception):
    pass


class TestVisit:
    @staticmethod
    def visit(observation, **kwargs):
        x = kwargs['working_directory']
        assert x is not None, 'working directory'
        y = kwargs['science_file']
        assert y is not None, 'science file'
        z = kwargs['log_file_directory']
        assert z is not None, 'log file directory'
        assert observation is not None, 'undefined observation'


def test_meta_create_client_execute(test_config):
    test_cred = None
    data_client_mock = Mock()
    data_client_mock.get_file_info.return_value = {'name': 'test_file.fits'}
    exec_cmd_orig = mc.exec_cmd
    mc.exec_cmd = Mock()
    repo_client_mock = Mock()
    test_observer = Mock()
    read_obs_orig = mc.read_obs_from_file
    mc.read_obs_from_file = Mock()
    mc.read_obs_from_file.return_value = _read_obs(None)

    test_executor = ec.MetaCreateClient(
        test_config, tc.TestStorageName(), TEST_APP, test_cred,
        data_client_mock, repo_client_mock, meta_visitors=None,
        observable=test_observer)
    test_source = '{}/{}/{}.py'.format(distutils.sysconfig.get_python_lib(),
                                       TEST_APP, TEST_APP)
    try:
        test_executor.execute(None)
        assert mc.exec_cmd.called
        mc.exec_cmd.assert_called_with(
            '{} --debug None --observation OMM test_obs_id '
            '--out {}/test_obs_id/test_obs_id.fits.xml  --plugin {} '
            '--module {} --lineage '
            'test_obs_id/ad:TEST/test_obs_id.fits.gz'.format(
                TEST_APP, tc.THIS_DIR, test_source, test_source),
            logging.debug)
        assert repo_client_mock.create.called, 'create call missed'
        assert test_executor.url == 'https://test_url/', 'url'
        assert test_observer.metrics.observe.called, 'observe not called'
    finally:
        mc.exec_cmd = exec_cmd_orig
        mc.read_obs_from_file = read_obs_orig


def test_meta_update_client_execute(test_config):
    test_cred = None
    data_client_mock = Mock()
    data_client_mock.get_file_info.return_value = {'name': 'test_file.fits'}
    exec_cmd_orig = mc.exec_cmd
    mc.exec_cmd = Mock()
    repo_client_mock = Mock()
    test_observer = Mock()
    test_executor = ec.MetaUpdateClient(
        test_config, tc.TestStorageName(), TEST_APP, test_cred,
        data_client_mock, repo_client_mock, _read_obs(None),
        meta_visitors=None, observable=test_observer)
    test_source = '{}/{}/{}.py'.format(distutils.sysconfig.get_python_lib(),
                                       TEST_APP, TEST_APP)
    try:
        test_executor.execute(None)
        assert mc.exec_cmd.called
        mc.exec_cmd.assert_called_with(
            '{} --debug None --in {}/test_obs_id/test_obs_id.fits.xml '
            '--out {}/test_obs_id/test_obs_id.fits.xml  --plugin {} '
            '--module {} --lineage '
            'test_obs_id/ad:TEST/test_obs_id.fits.gz'.format(
                TEST_APP, tc.THIS_DIR, tc.THIS_DIR, test_source, test_source),
            logging.debug)
        assert repo_client_mock.update.called, 'update call missed'
        assert test_observer.metrics.observe.called, 'observer call missed'
    finally:
        mc.exec_cmd = exec_cmd_orig


def test_meta_delete_create_client_execute(test_config):
    test_cred = None
    data_client_mock = Mock()
    data_client_mock.get_file_info.return_value = {'name': 'test_file.fits'}
    exec_cmd_orig = mc.exec_cmd
    mc.exec_cmd = Mock()
    repo_client_mock = Mock()
    test_observer = Mock()
    test_executor = ec.MetaDeleteCreateClient(
        test_config, tc.TestStorageName(), TEST_APP, test_cred,
        data_client_mock, repo_client_mock, _read_obs(None), None,
        observable=test_observer)
    test_source = '{}/{}/{}.py'.format(distutils.sysconfig.get_python_lib(),
                                       TEST_APP, TEST_APP)
    try:
        test_executor.execute(None)
        assert mc.exec_cmd.called
        mc.exec_cmd.assert_called_with(
            '{} --debug None --in {}/test_obs_id/test_obs_id.fits.xml '
            '--out {}/test_obs_id/test_obs_id.fits.xml  --plugin {} '
            '--module {} --lineage '
            'test_obs_id/ad:TEST/test_obs_id.fits.gz'.format(
                TEST_APP, tc.THIS_DIR, tc.THIS_DIR, test_source, test_source),
            logging.debug)
        assert repo_client_mock.delete.called, 'delete call missed'
        assert repo_client_mock.create.called, 'create call missed'
        assert test_observer.metrics.observe.called, 'observe not called'
    finally:
        mc.exec_cmd = exec_cmd_orig


def test_local_meta_create_client_execute(test_config):
    test_cred = None
    data_client_mock = Mock()
    data_client_mock.get_file_info.return_value = {'name': 'test_file.fits'}
    exec_cmd_orig = mc.exec_cmd
    mc.exec_cmd = Mock()
    repo_client_mock = Mock()
    test_observer = Mock()

    test_executor = ec.LocalMetaCreateClient(
        test_config, tc.TestStorageName(), TEST_APP, test_cred,
        data_client_mock, repo_client_mock, meta_visitors=None,
        observable=test_observer)
    test_source = '{}/{}/{}.py'.format(distutils.sysconfig.get_python_lib(),
                                       TEST_APP, TEST_APP)
    try:
        test_executor.execute(None)
        assert mc.exec_cmd.called
        mc.exec_cmd.assert_called_with(
            '{} --debug None --observation OMM test_obs_id '
            '--local {}/test_file.fits --out {}/test_obs_id.fits.xml '
            '--plugin {} --module {} '
            '--lineage test_obs_id/ad:TEST/test_obs_id.fits.gz'.format(
                TEST_APP, tc.THIS_DIR, tc.THIS_DIR, test_source, test_source),
            logging.debug)
        assert repo_client_mock.create.called, 'create call missed'
        assert test_observer.metrics.observe.called, 'observe not called'
    finally:
        mc.exec_cmd = exec_cmd_orig


def test_local_meta_update_client_execute(test_config):
    test_cred = None
    data_client_mock = Mock()
    data_client_mock.get_file_info.return_value = {'name': 'test_file.fits'}
    exec_cmd_orig = mc.exec_cmd
    mc.exec_cmd = Mock()
    repo_client_mock = Mock()
    test_observer = Mock()
    test_executor = ec.LocalMetaUpdateClient(
        test_config, tc.TestStorageName(), TEST_APP, test_cred,
        data_client_mock, repo_client_mock, _read_obs(None),
        meta_visitors=None, observable=test_observer)
    test_source = '{}/{}/{}.py'.format(distutils.sysconfig.get_python_lib(),
                                       TEST_APP, TEST_APP)
    try:
        test_executor.execute(None)
        assert mc.exec_cmd.called
        mc.exec_cmd.assert_called_with(
            '{} --debug  None --in {}/test_obs_id.fits.xml '
            '--out {}/test_obs_id.fits.xml --local {}/test_file.fits '
            '--plugin {} --module {} '
            '--lineage test_obs_id/ad:TEST/test_obs_id.fits.gz'.format(
                TEST_APP, tc.THIS_DIR, tc.THIS_DIR, tc.THIS_DIR, test_source,
                test_source), logging.debug)
        assert repo_client_mock.update.called, 'update call missed'
        assert test_observer.metrics.observe.called, 'observe not called'
    finally:
        mc.exec_cmd = exec_cmd_orig


def test_local_meta_delete_create_client_execute(test_config):
    test_cred = None
    data_client_mock = Mock()
    data_client_mock.get_file_info.return_value = {'name': 'test_file.fits'}
    exec_cmd_orig = mc.exec_cmd
    mc.exec_cmd = Mock()
    repo_client_mock = Mock()
    test_observer = Mock()
    test_executor = ec.LocalMetaDeleteCreateClient(
        test_config, tc.TestStorageName(), TEST_APP, test_cred,
        data_client_mock, repo_client_mock, meta_visitors=None,
        observation=_read_obs(None), observable=test_observer)
    test_source = '{}/{}/{}.py'.format(distutils.sysconfig.get_python_lib(),
                                       TEST_APP, TEST_APP)
    try:
        test_executor.execute(None)
        assert mc.exec_cmd.called
        mc.exec_cmd.assert_called_with(
            '{} --debug  None --in {}/test_obs_id.fits.xml '
            '--out {}/test_obs_id.fits.xml --local {}/test_file.fits '
            '--plugin {} --module {} '
            '--lineage test_obs_id/ad:TEST/test_obs_id.fits.gz'.format(
                TEST_APP, tc.THIS_DIR, tc.THIS_DIR, tc.THIS_DIR, test_source,
                test_source), logging.debug)
        assert repo_client_mock.delete.called, 'delete call missed'
        assert repo_client_mock.create.called, 'create call missed'
        assert test_observer.metrics.observe.called, 'observe not called'
    finally:
        mc.exec_cmd = exec_cmd_orig


def test_client_visit(test_config):
    test_cred = None
    data_client_mock = Mock()
    repo_client_mock = Mock()
    test_observer = Mock()

    with patch('caom2pipe.manage_composable.write_obs_to_file') as write_mock:
        test_executor = ec.ClientVisit(test_config,
                                       tc.TestStorageName(), test_cred,
                                       data_client_mock,
                                       repo_client_mock,
                                       meta_visitors=None,
                                       observable=test_observer)

        test_executor.execute(None)
        repo_client_mock.read.assert_called_with('OMM', 'test_obs_id'), \
            'read call missed'
        assert repo_client_mock.update.called, 'update call missed'
        assert test_observer.metrics.observe.called, 'observe not called'
        assert write_mock.called, 'write mock not called'


def test_data_execute(test_config):
    test_obs_id = 'TEST_OBS_ID'
    test_dir = os.path.join(tc.THIS_DIR, test_obs_id)
    test_fits_fqn = os.path.join(test_dir,
                                 tc.TestStorageName().file_name)
    if not os.path.exists(test_dir):
        os.mkdir(test_dir)
    precondition = open(test_fits_fqn, 'w')
    precondition.close()

    test_data_visitors = [TestVisit]
    os_path_exists_orig = os.path.exists
    os.path.exists = Mock(return_value=True)
    os_listdir_orig = os.listdir
    os.listdir = Mock(return_value=[])
    os_rmdir_orig = os.rmdir
    os.rmdir = Mock()
    data_client_mock = Mock()
    data_client_mock.get_file_info.return_value = {'name': 'test_file.fits'}
    repo_client_mock = Mock()
    test_observer = Mock()
    test_cred = None
    stat_orig = os.stat
    os.stat = Mock()
    os.stat.st_size.return_value = 1243
    os_isfile_orig = os.path.isfile
    os.path.isfile = Mock(return_value=False)

    try:
        ec.CaomExecute._data_cmd_info = Mock(side_effect=_get_fname)

        # run the test
        test_executor = ec.DataClient(
            test_config, tc.TestStorageName(), TEST_APP, test_cred,
            data_client_mock, repo_client_mock, test_data_visitors,
            mc.TaskType.MODIFY, test_observer)
        test_executor.execute(None)

        # check that things worked as expected
        assert data_client_mock.get_file_info.called, \
            'get_file_info call missed'
        assert data_client_mock.get_file.called, 'get_file call missed'
        assert repo_client_mock.read.called, 'read call missed'
        assert repo_client_mock.update.called, 'update call missed'
        assert test_observer.metrics.observe.called, 'observe not called'

    finally:
        os.path.exists = os_path_exists_orig
        os.listdir = os_listdir_orig
        os.rmdir = os_rmdir_orig
        os.stat = stat_orig
        os.path.isfile = os_isfile_orig


def test_data_local_execute(test_config):
    test_data_visitors = [TestVisit]

    data_client_mock = Mock()
    data_client_mock.get_file_info.return_value = {'name': 'test_file.fits'}
    repo_client_mock = Mock()
    repo_client_mock.read.return_value = _read_obs(None)
    test_cred = None
    test_observer = Mock()

    # run the test
    test_executor = ec.LocalDataClient(
        test_config, tc.TestStorageName(), TEST_APP,
        test_cred, data_client_mock, repo_client_mock, test_data_visitors,
        observable=test_observer)
    test_executor.execute(None)

    # check that things worked as expected - no cleanup
    assert repo_client_mock.read.called, 'read call missed'
    assert repo_client_mock.update.called, 'update call missed'
    assert test_observer.metrics.observe.called, 'observe not called'


def test_data_store(test_config):
    data_client_mock = Mock()
    repo_client_mock = Mock()
    test_observer = Mock()
    stat_orig = os.stat
    os.stat = Mock()
    os.stat.st_size.return_value = 1243
    test_config.features.supports_multiple_files = False
    try:
        test_executor = ec.StoreClient(
            test_config, tc.TestStorageName(), 'command_name', '',
            data_client_mock, repo_client_mock, observable=test_observer)
        test_executor.execute(None)

        # check that things worked as expected - no cleanup
        assert data_client_mock.put_file.called, 'put_file call missed'
    finally:
        os.stat = stat_orig


def test_scrape(test_config):
    # clean up from previous tests
    if os.path.exists(tc.TestStorageName().model_file_name):
        os.remove(tc.TestStorageName().model_file_name)
    netrc = os.path.join(tc.TEST_DATA_DIR, 'test_netrc')
    assert os.path.exists(netrc)
    test_config.working_directory = tc.TEST_DATA_DIR
    test_config.logging_level = 'INFO'
    test_executor = ec.ScrapeDirect(
        test_config, tc.TestStorageName(), __name__, observable=None,
        meta_visitors=[])
    test_executor.execute(None)


def test_data_scrape_execute(test_config):
    test_data_visitors = [TestVisit]
    read_orig = mc.read_obs_from_file
    mc.read_obs_from_file = Mock(side_effect=_read_obs)
    try:

        # run the test
        test_executor = ec.DataScrape(
            test_config, tc.TestStorageName(), TEST_APP,
            test_data_visitors, observable=None)
        test_executor.execute(None)

        assert mc.read_obs_from_file.called, 'read obs call missed'

    finally:
        mc.read_obs_from_file = read_orig


def test_organize_executes_client(test_config):
    test_obs_id = tc.TestStorageName()
    test_config.use_local_files = True
    log_file_directory = os.path.join(tc.THIS_DIR, 'logs')
    test_config.log_file_directory = log_file_directory
    success_log_file_name = 'success_log.txt'
    test_config.success_log_file_name = success_log_file_name
    failure_log_file_name = 'failure_log.txt'
    test_config.failure_log_file_name = failure_log_file_name
    test_config.features.use_clients = True
    retry_file_name = 'retries.txt'
    test_config.retry_file_name = retry_file_name
    exec_cmd_orig = mc.exec_cmd_info
    repo_cmd_orig = ec.CaomExecute.repo_cmd_get_client
    CadcDataClient.__init__ = Mock(return_value=None)
    CAOM2RepoClient.__init__ = Mock(return_value=None)

    try:
        ec.CaomExecute.repo_cmd_get_client = Mock(return_value=None)
        mc.exec_cmd_info = \
            Mock(return_value='INFO:cadc-data:info\n'
                              'File C170324_0054_SCI_prev.jpg:\n'
                              '    archive: OMM\n'
                              '   encoding: None\n'
                              '    lastmod: Mon, 25 Jun 2018 16:52:07 GMT\n'
                              '     md5sum: f37d21c53055498d1b5cb7753e1c6d6f\n'
                              '       name: C120902_sh2-132_J_old_'
                              'SCIRED.fits.gz\n'
                              '       size: 754408\n'
                              '       type: image/jpeg\n'
                              '    umd5sum: 704b494a972eed30b18b817e243ced7d\n'
                              '      usize: 754408\n'.encode('utf-8'))

        test_config.task_types = [mc.TaskType.SCRAPE]
        test_oe = ec.OrganizeExecutes(test_config)
        executors = test_oe.choose(test_obs_id, 'command_name', [], [])
        assert executors is not None
        assert len(executors) == 1
        assert isinstance(executors[0], ec.ScrapeUpdateDirect)

        test_config.task_types = [mc.TaskType.STORE,
                                  mc.TaskType.INGEST,
                                  mc.TaskType.MODIFY]
        test_oe = ec.OrganizeExecutes(test_config)
        executors = test_oe.choose(test_obs_id, 'command_name', [], [])
        assert executors is not None
        assert len(executors) == 3
        assert isinstance(executors[0], ec.StoreClient), \
            type(executors[0])
        assert isinstance(executors[1],
                          ec.LocalMetaCreateClient)
        assert isinstance(executors[2], ec.LocalDataClient)
        assert CadcDataClient.__init__.called, 'mock not called'
        assert CAOM2RepoClient.__init__.called, 'mock not called'

        test_config.use_local_files = False
        test_config.task_types = [mc.TaskType.INGEST,
                                  mc.TaskType.MODIFY]
        test_oe = ec.OrganizeExecutes(test_config)
        executors = test_oe.choose(test_obs_id, 'command_name', [], [])
        assert executors is not None
        assert len(executors) == 2
        assert isinstance(executors[0], ec.MetaCreateClient)
        assert isinstance(executors[1], ec.DataClient)
        assert CadcDataClient.__init__.called, 'mock not called'
        assert CAOM2RepoClient.__init__.called, 'mock not called'

        test_config.use_local_files = True
        test_config.task_types = [mc.TaskType.INGEST,
                                  mc.TaskType.MODIFY]
        test_oe = ec.OrganizeExecutes(test_config)
        executors = test_oe.choose(test_obs_id, 'command_name', [], [])
        assert executors is not None
        assert len(executors) == 2
        assert isinstance(
            executors[0], ec.LocalMetaCreateClient)
        assert isinstance(executors[1], ec.LocalDataClient)
        assert CadcDataClient.__init__.called, 'mock not called'
        assert CAOM2RepoClient.__init__.called, 'mock not called'

        test_config.task_types = [mc.TaskType.SCRAPE,
                                  mc.TaskType.MODIFY]
        test_config.use_local_files = True
        test_oe = ec.OrganizeExecutes(test_config)
        executors = test_oe.choose(test_obs_id, 'command_name', [], [])
        assert executors is not None
        assert len(executors) == 2
<<<<<<< HEAD
        assert isinstance(executors[0], ec.ScrapeUpdateDirect)
        assert isinstance(executors[1], ec.DataScrape)
=======
        assert isinstance(executors[0], ec.ScrapeUpdate)
        # assert isinstance(executors[1], ec.DataScrape)
>>>>>>> 1dbbb439
        assert CadcDataClient.__init__.called, 'mock not called'
        assert CAOM2RepoClient.__init__.called, 'mock not called'

        test_config.task_types = [mc.TaskType.REMOTE]
        test_config.use_local_files = True
        test_oe = ec.OrganizeExecutes(test_config)
        executors = test_oe.choose(test_obs_id, 'command_name', [], [])
        assert executors is not None
        assert len(executors) == 1
        assert isinstance(executors[0], ec.LocalMetaCreateClientRemoteStorage)
        assert CadcDataClient.__init__.called, 'mock not called'
        assert CAOM2RepoClient.__init__.called, 'mock not called'

        test_config.task_types = [mc.TaskType.INGEST]
        test_config.use_local_files = False
        test_chooser = tc.TestChooser()
        ec.CaomExecute.repo_cmd_get_client = Mock(return_value=_read_obs(None))
        test_oe = ec.OrganizeExecutes(test_config, test_chooser)
        executors = test_oe.choose(test_obs_id, 'command_name', [], [])
        assert executors is not None
        assert len(executors) == 1
        assert isinstance(executors[0],
                          ec.MetaDeleteCreateClient)
        assert CadcDataClient.__init__.called, 'mock not called'
        assert CAOM2RepoClient.__init__.called, 'mock not called'

        test_config.task_types = [mc.TaskType.PULL]
        test_config.use_local_files = False
        test_chooser = tc.TestChooser()
        ec.CaomExecute.repo_cmd_get_client = Mock(return_value=_read_obs(None))
        test_oe = ec.OrganizeExecutes(test_config, test_chooser,
                                      '/tmp/todo.txt')
        executors = test_oe.choose(test_obs_id, 'command_name', [], [])
        assert executors is not None
        assert len(executors) == 1
        assert isinstance(executors[0], ec.PullClient)
        assert CadcDataClient.__init__.called, 'mock not called'
        assert CAOM2RepoClient.__init__.called, 'mock not called'
        assert executors[0].url == 'https://test_url/', 'url'
        assert executors[0].fname == 'test_obs_id.fits', 'file name'
        assert executors[0].stream == 'TEST', 'stream'
        assert executors[0].working_dir == '{}/test_obs_id'.format(
            tc.THIS_DIR),  'working_dir'
        assert executors[0].local_fqn == \
            '{}/test_obs_id/test_obs_id.fits'.format(
                tc.THIS_DIR), 'local_fqn'
        assert test_oe.success_fqn == \
            '{}/logs/todo_success_log.txt'.format(tc.THIS_DIR), 'wrong success'
        assert test_oe.retry_fqn == \
            '{}/logs/todo_retries.txt'.format(tc.THIS_DIR), 'wrong retry'
        assert test_oe.failure_fqn == \
            '{}/logs/todo_failure_log.txt'.format(tc.THIS_DIR), 'wrong failure'
        assert test_oe.todo_fqn == '/tmp/todo.txt', 'wrong todo'
    finally:
        mc.exec_cmd_orig = exec_cmd_orig
        ec.CaomExecute.repo_cmd_get_client = repo_cmd_orig


def test_organize_executes_chooser(test_config):
    test_obs_id = tc.TestStorageName()
    test_config.use_local_files = True
    log_file_directory = os.path.join(tc.THIS_DIR, 'logs')
    test_config.log_file_directory = log_file_directory
    test_config.features.supports_composite = True
    exec_cmd_orig = mc.exec_cmd_info
    repo_cmd_orig = ec.CaomExecute.repo_cmd_get_client
    CadcDataClient.__init__ = Mock(return_value=None)
    CAOM2RepoClient.__init__ = Mock(return_value=None)

    try:
        ec.CaomExecute.repo_cmd_get_client = Mock(return_value=_read_obs(None))
        mc.exec_cmd_info = \
            Mock(return_value='INFO:cadc-data:info\n'
                              'File C170324_0054_SCI_prev.jpg:\n'
                              '    archive: OMM\n'
                              '   encoding: None\n'
                              '    lastmod: Mon, 25 Jun 2018 16:52:07 GMT\n'
                              '     md5sum: f37d21c53055498d1b5cb7753e1c6d6f\n'
                              '       name: C120902_sh2-132_J_old_'
                              'SCIRED.fits.gz\n'
                              '       size: 754408\n'
                              '       type: image/jpeg\n'
                              '    umd5sum: 704b494a972eed30b18b817e243ced7d\n'
                              '      usize: 754408\n'.encode('utf-8'))

        test_config.task_types = [mc.TaskType.INGEST]
        test_chooser = tc.TestChooser()
        test_oe = ec.OrganizeExecutes(test_config, test_chooser)
        executors = test_oe.choose(test_obs_id, 'command_name', [], [])
        assert executors is not None
        assert len(executors) == 1
        assert isinstance(executors[0],
                          ec.LocalMetaDeleteCreateClient)
        assert executors[0].fname == 'test_obs_id.fits', 'file name'
        assert executors[0].stream == 'TEST', 'stream'
        assert executors[0].working_dir == tc.THIS_DIR, 'working_dir'

        test_config.use_local_files = False
        test_config.task_types = [mc.TaskType.INGEST]
        test_oe = ec.OrganizeExecutes(test_config, test_chooser)
        executors = test_oe.choose(test_obs_id, 'command_name', [], [])
        assert executors is not None
        assert len(executors) == 1
        assert isinstance(executors[0],
                          ec.MetaDeleteCreateClient)
        assert CadcDataClient.__init__.called, 'mock not called'
        assert CAOM2RepoClient.__init__.called, 'mock not called'
    finally:
        mc.exec_cmd_orig = exec_cmd_orig
        ec.CaomExecute.repo_cmd_get_client = repo_cmd_orig


def test_organize_executes_client_existing(test_config):
    test_obs_id = tc.TestStorageName()
    test_config.features.use_clients = True
    repo_cmd_orig = ec.CaomExecute.repo_cmd_get_client
    CadcDataClient.__init__ = Mock(return_value=None)
    CAOM2RepoClient.__init__ = Mock(return_value=None)
    try:

        ec.CaomExecute.repo_cmd_get_client = Mock(return_value=_read_obs(None))
        test_config.task_types = [mc.TaskType.INGEST]
        test_config.use_local_files = False
        test_oe = ec.OrganizeExecutes(test_config)
        executors = test_oe.choose(test_obs_id, 'command_name', [], [])
        assert executors is not None
        assert len(executors) == 1
        assert isinstance(executors[0], ec.MetaUpdateClient)
        assert CadcDataClient.__init__.called, 'mock not called'
        assert CAOM2RepoClient.__init__.called, 'mock not called'
    finally:
        ec.CaomExecute.repo_cmd_get_client = repo_cmd_orig


def test_organize_executes_client_visit(test_config):
    test_obs_id = tc.TestStorageName()
    test_config.features.use_clients = True
    test_config.task_types = [mc.TaskType.VISIT]
    test_config.use_local_files = False
    test_oe = ec.OrganizeExecutes(test_config)
    CadcDataClient.__init__ = Mock(return_value=None)
    CAOM2RepoClient.__init__ = Mock(return_value=None)
    executors = test_oe.choose(test_obs_id, 'command_name', [], [])
    assert executors is not None
    assert len(executors) == 1
    assert isinstance(executors[0], ec.ClientVisit)
    assert CadcDataClient.__init__.called, 'mock not called'
    assert CAOM2RepoClient.__init__.called, 'mock not called'


def test_capture_failure(test_config):
    start_s = datetime.utcnow().timestamp()
    test_obs_id = 'test_obs_id'
    test_obs_id_2 = 'test_obs_id_2'
    log_file_directory = os.path.join(tc.THIS_DIR, 'logs')
    test_config.log_to_file = True
    test_config.log_file_directory = log_file_directory
    success_log_file_name = 'success_log.txt'
    test_config.success_log_file_name = success_log_file_name
    failure_log_file_name = 'failure_log.txt'
    test_config.failure_log_file_name = failure_log_file_name
    retry_file_name = 'retries.txt'
    test_config.retry_file_name = retry_file_name
    rejected_file_name = 'rejected.yml'
    test_config.rejected_file_name = rejected_file_name

    # clean up from last execution
    if not os.path.exists(log_file_directory):
        os.mkdir(log_file_directory)
    if os.path.exists(test_config.success_fqn):
        os.remove(test_config.success_fqn)
    if os.path.exists(test_config.failure_fqn):
        os.remove(test_config.failure_fqn)
    if os.path.exists(test_config.retry_fqn):
        os.remove(test_config.retry_fqn)
    if os.path.exists(test_config.rejected_fqn):
        os.remove(test_config.rejected_fqn)

    test_oe = ec.OrganizeExecutes(test_config)
    test_sname = tc.TestStorageName(obs_id=test_obs_id_2)
    test_oe.capture_failure(test_sname, 'Cannot build an observation')
    test_sname = tc.TestStorageName(obs_id=test_obs_id)
    test_oe.capture_failure(test_sname, 'exception text')
    test_oe.capture_success(test_obs_id, 'C121212_01234_CAL.fits.gz', start_s)
    ec._finish_run(test_oe, test_config)

    assert os.path.exists(test_config.success_fqn)
    assert os.path.exists(test_config.failure_fqn)
    assert os.path.exists(test_config.retry_fqn)
    assert os.path.exists(test_config.rejected_fqn)

    success_content = open(test_config.success_fqn).read()
    assert 'test_obs_id C121212_01234_CAL.fits.gz' in success_content, \
        'wrong content'
    retry_content = open(test_config.retry_fqn).read()
    assert retry_content == 'test_obs_id\n'
    failure_content = open(test_config.failure_fqn).read()
    assert failure_content.endswith(
        'test_obs_id test_obs_id.fits exception text\n'), failure_content
    assert os.path.exists(test_config.rejected_fqn), test_config.rejected_fqn
    rejected_content = mc.read_as_yaml(test_config.rejected_fqn)
    assert rejected_content is not None, 'expect a result'
    test_result = rejected_content.get('bad_metadata')
    assert test_result is not None, 'wrong result'
    assert len(test_result) == 1, 'wrong number of entries'
    assert test_result[0] == test_obs_id, 'wrong entry'


def test_run_by_file(test_config):
    todo_fqn = os.path.join(tc.THIS_DIR, 'todo.txt')
    try:
        f = open(todo_fqn, 'w')
        f.write('')
        f.close()
        test_config.features.use_urls = False
        test_config.task_types = [mc.TaskType.VISIT]
        sys.argv = ['test_command']
        ec.run_by_file(test_config, tc.TestStorageName, TEST_APP,
                       meta_visitors=None, data_visitors=None)
    except mc.CadcException as e:
        assert False, 'but the work list is empty {}'.format(e)
    finally:
        if os.path.exists(todo_fqn):
            os.unlink(todo_fqn)


def test_run_by_file_expects_retry(test_config):
    test_run_methods.cleanup_log_txt(test_config)

    test_config.log_to_file = True
    test_config.features.expects_retry = True
    test_config.features.use_urls = False
    test_config.retry_failures = True
    test_config.retry_count = 1
    test_config.retry_file_name = 'retries.txt'
    test_config.success_log_file_name = 'success_log.txt'
    test_config.failure_log_file_name = 'failure_log.txt'
    test_retry_count = 0
    test_config.task_types = []
    assert test_config.log_file_directory == tc.TEST_DATA_DIR
    assert test_config.work_file == 'todo.txt'

    assert test_config.need_to_retry(), 'should require retries'

    test_config.update_for_retry(test_retry_count)
    assert test_config.log_file_directory == '{}/data_{}'.format(
        tc.THIS_DIR, test_retry_count)
    assert test_config.work_file == 'retries.txt'
    assert test_config.work_fqn == '{}/retries.txt'.format(tc.TEST_DATA_DIR)
    try:
        sys.argv = ['test_command']
        ec.run_by_file(test_config, tc.TestStorageName, TEST_APP,
                       meta_visitors=[], data_visitors=[])
    except mc.CadcException as e:
        assert False, 'but the work list is empty {}'.format(e)

    if tc.TEST_DATA_DIR.startswith('/usr/src/app'):
        # these checks fail on travis ....
        assert os.path.exists('{}_0'.format(tc.TEST_DATA_DIR))
        assert os.path.exists(test_config.success_fqn)
        assert os.path.exists(test_config.failure_fqn)
        assert os.path.exists(test_config.retry_fqn)


def test_do_one(test_config):
    test_config.task_types = []
    test_organizer = ec.OrganizeExecutes(test_config)
    # no client
    test_result = ec._do_one(config=test_config, organizer=test_organizer,
                             storage_name=tc.TestStorageName(),
                             command_name='test2caom2',
                             meta_visitors=[], data_visitors=[])
    assert test_result is not None
    assert test_result == -1

    # client
    test_config.features.use_clients = True
    test_result = ec._do_one(config=test_config, organizer=test_organizer,
                             storage_name=tc.TestStorageName(),
                             command_name='test2caom2',
                             meta_visitors=[], data_visitors=[])
    assert test_result is not None
    assert test_result == -1


def test_storage_name():
    sn = mc.StorageName(obs_id='test_obs_id', collection='TEST',
                        collection_pattern='T[\\w+-]+')
    assert sn.file_uri == 'ad:TEST/test_obs_id.fits.gz'
    assert sn.file_name == 'test_obs_id.fits'
    assert sn.compressed_file_name == 'test_obs_id.fits.gz'
    assert sn.model_file_name == 'test_obs_id.fits.xml'
    assert sn.prev == 'test_obs_id_prev.jpg'
    assert sn.thumb == 'test_obs_id_prev_256.jpg'
    assert sn.prev_uri == 'ad:TEST/test_obs_id_prev.jpg'
    assert sn.thumb_uri == 'ad:TEST/test_obs_id_prev_256.jpg'
    assert sn.obs_id == 'test_obs_id'
    assert sn.log_file == 'test_obs_id.log'
    assert sn.product_id == 'test_obs_id'
    assert sn.fname_on_disk is None
    assert not sn.is_valid()
    sn = mc.StorageName(obs_id='Test_obs_id', collection='TEST',
                        collection_pattern='T[\\w+-]+')
    assert sn.is_valid()
    x = mc.StorageName.remove_extensions('test_obs_id.fits.header.gz')
    assert x == 'test_obs_id'


def test_caom_name():
    cn = mc.CaomName(uri='ad:TEST/test_obs_id.fits.gz')
    assert cn.file_id == 'test_obs_id'
    assert cn.file_name == 'test_obs_id.fits.gz'
    assert cn.uncomp_file_name == 'test_obs_id.fits'
    assert mc.CaomName.make_obs_uri_from_obs_id('TEST', 'test_obs_id') == \
        'caom:TEST/test_obs_id'


@patch('sys.exit', Mock(side_effect=MyExitError))
def test_local_meta_create_client_remote_storage_execute(test_config):
    os_path_exists_orig = os.path.exists
    os.path.exists = Mock(return_value=True)
    os_listdir_orig = os.listdir
    os.listdir = Mock(return_value=[])
    os_rmdir_orig = os.rmdir
    os.rmdir = Mock()
    data_client_mock = Mock()
    data_client_mock.get_file_info.return_value = {'name': 'test_file.fits'}
    repo_client_mock = Mock()
    test_observer = Mock()
    test_cred = None
    exec_cmd_orig = mc.exec_cmd
    mc.exec_cmd = Mock()
    read_obs_orig = mc.read_obs_from_file
    mc.read_obs_from_file = Mock()
    mc.read_obs_from_file.return_value = _read_obs(None)
    test_source = '{}/{}/{}.py'.format(distutils.sysconfig.get_python_lib(),
                                       TEST_APP, TEST_APP)
    test_local = '{}/test_obs_id.fits'.format(tc.THIS_DIR)

    try:
        ec.CaomExecute._data_cmd_info = Mock(side_effect=_get_fname)

        # run the test
        test_executor = ec.LocalMetaCreateClientRemoteStorage(
            test_config, tc.TestStorageName(), TEST_APP, test_cred,
            data_client_mock, repo_client_mock, None, test_observer)
        test_executor.execute(None)

        # check that things worked as expected
        assert repo_client_mock.create.called, 'create call missed'
        assert mc.exec_cmd.called
        mc.exec_cmd.assert_called_with(
            '{} --debug None --observation OMM test_obs_id --local {} '
            '--out {}/test_obs_id.fits.xml --plugin {} '
            '--module {} --lineage '
            'test_obs_id/ad:TEST/test_obs_id.fits.gz'.format(
                TEST_APP, test_local, tc.THIS_DIR, test_source, test_source),
            logging.debug)
        assert test_observer.metrics.observe.called, 'observe not called'
    finally:
        os.path.exists = os_path_exists_orig
        os.listdir = os_listdir_orig
        os.rmdir = os_rmdir_orig
        mc.exec_cmd = exec_cmd_orig
        mc.read_obs_from_file = read_obs_orig


@patch('sys.exit', Mock(side_effect=MyExitError))
def test_local_meta_update_client_remote_storage_execute(test_config):
    os_path_exists_orig = os.path.exists
    os.path.exists = Mock(return_value=True)
    os_listdir_orig = os.listdir
    os.listdir = Mock(return_value=[])
    os_rmdir_orig = os.rmdir
    os.rmdir = Mock()
    data_client_mock = Mock()
    data_client_mock.get_file_info.return_value = {'name': 'test_file.fits'}
    repo_client_mock = Mock()
    test_cred = None
    exec_cmd_orig = mc.exec_cmd
    mc.exec_cmd = Mock()
    read_obs_orig = mc.read_obs_from_file
    mc.read_obs_from_file = Mock()
    mc.read_obs_from_file.return_value = _read_obs(None)
    test_source = '{}/{}/{}.py'.format(distutils.sysconfig.get_python_lib(),
                                       TEST_APP, TEST_APP)
    test_local = '{}/test_obs_id.fits'.format(tc.THIS_DIR)
    test_observer = Mock()

    try:
        ec.CaomExecute._data_cmd_info = Mock(side_effect=_get_fname)
        # run the test
        test_executor = ec.LocalMetaUpdateClientRemoteStorage(
            test_config, tc.TestStorageName(), TEST_APP, test_cred,
            data_client_mock, repo_client_mock, _read_obs(None), None,
            test_observer)
        test_executor.execute(None)

        # check that things worked as expected
        assert repo_client_mock.update.called, 'update call missed'
        assert mc.exec_cmd.called, 'exec_cmd call missed'
        mc.exec_cmd.assert_called_with(
            '{} --debug  None --in {}/test_obs_id.fits.xml '
            '--out {}/test_obs_id.fits.xml --local {} --plugin {} '
            '--module {} --lineage '
            'test_obs_id/ad:TEST/test_obs_id.fits.gz'.format(
                TEST_APP, tc.THIS_DIR, tc.THIS_DIR, test_local,
                test_source, test_source), logging.debug)
        assert test_observer.metrics.observe.called, 'observe not called'
    finally:
        os.path.exists = os_path_exists_orig
        os.listdir = os_listdir_orig
        os.rmdir = os_rmdir_orig
        mc.exec_cmd = exec_cmd_orig
        mc.read_obs_from_file = read_obs_orig


def test_omm_name_dots():
    TEST_NAME = 'C121121_J024345.57-021326.4_K_SCIRED'
    TEST_URI = 'ad:OMM/{}.fits.gz'.format(TEST_NAME)
    test_file_id = mc.CaomName(TEST_URI).file_id
    assert TEST_NAME == test_file_id, 'dots messing with things'


@patch('sys.exit', Mock(side_effect=MyExitError))
def test_pull_client(test_config):
    # Response mock
    class Object(object):

        def __init__(self):
            self.headers = {}

        def raise_for_status(self):
            pass

        def iter_content(self, chunk_size):
            return ['aaa'.encode(), 'bbb'.encode()]

        def __enter__(self):
            return self

        def __exit__(self, a, b, c):
            return None

    data_client_mock = Mock()
    repo_client_mock = Mock()
    test_sn = tc.TestStorageName()
    test_sn.url = 'file://{}/{}'.format(tc.TEST_DATA_DIR, 'C111107_0694_SCI.fits')
    test_sn.fname_on_disk = '{}/{}'.format(tc.TEST_DATA_DIR, 'x.fits')
    ec.CaomExecute._cleanup = Mock()
    with patch('requests.get') as get_mock:
        get_mock.return_value = Object()
        test_observable = mc.Observable(
            mc.Rejected(test_config.rejected_fqn), mc.Metrics(test_config))
        test_executor = ec.PullClient(test_config, test_sn, TEST_APP, None,
                                      data_client_mock, repo_client_mock,
                                      observable=test_observable)
        with pytest.raises(mc.CadcException):
            test_executor.execute(None)

        assert not data_client_mock.put_file.called, 'put call done'
        assert not ec.CaomExecute._cleanup.called, 'cleanup call executed'


def test_meta_update_observation_direct(test_config):
    test_cred_param = '--cert /usr/src/app/cadcproxy.pem'
    data_client_mock = Mock()
    repo_client_mock = Mock()
    test_sn = tc.TestStorageName()
    test_observation = mc.read_obs_from_file(
        f'{tc.TEST_DATA_DIR}/fpf_start_obs.xml')
    try:
        test_observable = mc.Observable(
            mc.Rejected(test_config.rejected_fqn), mc.Metrics(test_config))
        test_executor = ec.MetaUpdateObservationDirect(
            test_config, test_sn, TEST_APP, test_cred_param, data_client_mock,
            repo_client_mock, test_observation, [], observable=test_observable)
        test_executor.execute(None)
        assert repo_client_mock.update.called, 'repo update called'
    finally:
        pass


@patch('sys.exit', Mock(side_effect=MyExitError))
def test_choose_exceptions(test_config):
    test_config.init_local_files = False
    test_config.task_types = [mc.TaskType.SCRAPE]
    with pytest.raises(mc.CadcException):
        test_organizer = ec.OrganizeExecutes(test_config)
        test_organizer.choose(tc.TestStorageName(), 'command name', [], [])

    test_config.task_types = [mc.TaskType.STORE]
    with pytest.raises(mc.CadcException):
        test_organizer = ec.OrganizeExecutes(test_config)
        test_organizer.choose(tc.TestStorageName(), 'command name', [], [])


@patch('sys.exit', Mock(side_effect=MyExitError))
def test_storage_name_failure(test_config):
    class TestStorageNameFails(tc.TestStorageName):

        def __init__(self):
            super(TestStorageNameFails, self).__init__()

        def is_valid(self):
            return False
    test_config.log_to_file = True
    assert not os.path.exists(test_config.success_fqn)
    assert not os.path.exists(test_config.failure_fqn)
    assert not os.path.exists(test_config.retry_fqn)
    test_organizer = ec.OrganizeExecutes(test_config)
    test_organizer.choose(TestStorageNameFails(), 'command name', [], [])
    assert os.path.exists(test_config.success_fqn)
    assert os.path.exists(test_config.failure_fqn)
    assert os.path.exists(test_config.retry_fqn)


@patch('sys.exit', Mock(side_effect=MyExitError))
def test_ftp_pull_client_error(test_config):
    data_client_mock = Mock()
    repo_client_mock = Mock()
    test_sn = tc.TestStorageName(
        obs_id='2019257035830', file_name='NEOS_SCI_2019257035830_cor.fits')
    test_sn._ftp_fqn = None
    ec.CaomExecute._cleanup = Mock()
    test_executor = ec.FtpPullClient(test_config, test_sn, TEST_APP, None,
                                     data_client_mock, repo_client_mock,
                                     observable=None)
    with pytest.raises(mc.CadcException):
        test_executor.execute(None)

    assert not data_client_mock.put_file.called, 'put file call done'
    assert not ec.CaomExecute._cleanup.called, 'cleanup call done'


def test_organize_executes_client_do_one(test_config):
    test_obs_id = tc.TestStorageName()
    test_config.use_local_files = True
    log_file_directory = os.path.join(tc.THIS_DIR, 'logs')
    test_config.log_file_directory = log_file_directory
    success_log_file_name = 'success_log.txt'
    test_config.success_log_file_name = success_log_file_name
    failure_log_file_name = 'failure_log.txt'
    test_config.failure_log_file_name = failure_log_file_name
    test_config.features.use_clients = True
    retry_file_name = 'retries.txt'
    test_config.retry_file_name = retry_file_name
    exec_cmd_orig = mc.exec_cmd_info
    repo_cmd_orig = ec.CaomExecute.repo_cmd_get_client
    CadcDataClient.__init__ = Mock(return_value=None)
    CAOM2RepoClient.__init__ = Mock(return_value=None)

    try:
        ec.CaomExecute.repo_cmd_get_client = Mock(return_value=None)
        mc.exec_cmd_info = \
            Mock(return_value='INFO:cadc-data:info\n'
                              'File C170324_0054_SCI_prev.jpg:\n'
                              '    archive: OMM\n'
                              '   encoding: None\n'
                              '    lastmod: Mon, 25 Jun 2018 16:52:07 GMT\n'
                              '     md5sum: f37d21c53055498d1b5cb7753e1c6d6f\n'
                              '       name: C120902_sh2-132_J_old_'
                              'SCIRED.fits.gz\n'
                              '       size: 754408\n'
                              '       type: image/jpeg\n'
                              '    umd5sum: 704b494a972eed30b18b817e243ced7d\n'
                              '      usize: 754408\n'.encode('utf-8'))

        test_config.task_types = [mc.TaskType.SCRAPE]
        test_oe = ec.OrganizeExecutesWithDoOne(test_config, TEST_APP, [], [],
                                               chooser=None)
        executors = test_oe.choose(test_obs_id)
        assert executors is not None
        assert len(executors) == 1
        assert isinstance(executors[0], ec.ScrapeUpdateDirect)

        test_config.task_types = [mc.TaskType.STORE,
                                  mc.TaskType.INGEST,
                                  mc.TaskType.MODIFY]
        test_oe = ec.OrganizeExecutesWithDoOne(test_config, TEST_APP, [], [],
                                               chooser=None)
        executors = test_oe.choose(test_obs_id)
        assert executors is not None
        assert len(executors) == 3
        assert isinstance(executors[0], ec.StoreMultipleClient), \
            type(executors[0])
        assert isinstance(executors[1],
                          ec.LocalMetaCreateDirect)
        assert isinstance(executors[2], ec.LocalDataClient)
        assert CadcDataClient.__init__.called, 'mock not called'
        assert CAOM2RepoClient.__init__.called, 'mock not called'

        test_config.use_local_files = False
        test_config.task_types = [mc.TaskType.INGEST,
                                  mc.TaskType.MODIFY]
        test_oe = ec.OrganizeExecutesWithDoOne(test_config, TEST_APP, [], [],
                                               chooser=None)
        executors = test_oe.choose(test_obs_id)
        assert executors is not None
        assert len(executors) == 2
        assert isinstance(executors[0], ec.MetaCreateDirect)
        assert isinstance(executors[1], ec.DataVisit)
        assert CadcDataClient.__init__.called, 'mock not called'
        assert CAOM2RepoClient.__init__.called, 'mock not called'

        test_config.use_local_files = True
        test_config.task_types = [mc.TaskType.INGEST,
                                  mc.TaskType.MODIFY]
        test_oe = ec.OrganizeExecutesWithDoOne(test_config, TEST_APP, [], [],
                                               chooser=None)
        executors = test_oe.choose(test_obs_id)
        assert executors is not None
        assert len(executors) == 2
        assert isinstance(
            executors[0], ec.LocalMetaCreateDirect)
        assert isinstance(executors[1], ec.LocalDataClient)
        assert CadcDataClient.__init__.called, 'mock not called'
        assert CAOM2RepoClient.__init__.called, 'mock not called'

        test_config.task_types = [mc.TaskType.SCRAPE,
                                  mc.TaskType.MODIFY]
        test_config.use_local_files = True
        test_oe = ec.OrganizeExecutesWithDoOne(test_config, TEST_APP, [], [],
                                               chooser=None)
        executors = test_oe.choose(test_obs_id)
        assert executors is not None
        assert len(executors) == 2
        assert isinstance(executors[0], ec.ScrapeUpdateDirect)
        assert isinstance(executors[1], ec.DataScrape)
        assert CadcDataClient.__init__.called, 'mock not called'
        assert CAOM2RepoClient.__init__.called, 'mock not called'

        test_config.task_types = [mc.TaskType.REMOTE]
        test_config.use_local_files = True
        test_oe = ec.OrganizeExecutesWithDoOne(test_config, TEST_APP, [], [],
                                               chooser=None)
        executors = test_oe.choose(test_obs_id)
        assert executors is not None
        assert len(executors) == 1
        assert isinstance(executors[0], ec.LocalMetaCreateClientRemoteStorage)
        assert CadcDataClient.__init__.called, 'mock not called'
        assert CAOM2RepoClient.__init__.called, 'mock not called'

        test_config.task_types = [mc.TaskType.INGEST]
        test_config.use_local_files = False
        test_chooser = tc.TestChooser()
        ec.CaomExecute.repo_cmd_get_client = Mock(return_value=_read_obs(None))
        test_oe = ec.OrganizeExecutesWithDoOne(test_config, TEST_APP, [], [],
                                               chooser=test_chooser)
        executors = test_oe.choose(test_obs_id)
        assert executors is not None
        assert len(executors) == 1
        assert isinstance(executors[0], ec.MetaDeleteCreateDirect)
        assert CadcDataClient.__init__.called, 'mock not called'
        assert CAOM2RepoClient.__init__.called, 'mock not called'

        test_config.task_types = [mc.TaskType.PULL]
        test_config.use_local_files = False
        test_chooser = tc.TestChooser()
        ec.CaomExecute.repo_cmd_get_client = Mock(return_value=_read_obs(None))
        test_oe = ec.OrganizeExecutesWithDoOne(test_config, TEST_APP, [], [],
                                               chooser=test_chooser)
        executors = test_oe.choose(test_obs_id)
        assert executors is not None
        assert len(executors) == 1
        assert isinstance(executors[0], ec.PullClient)
        assert CadcDataClient.__init__.called, 'mock not called'
        assert CAOM2RepoClient.__init__.called, 'mock not called'
        assert executors[0].url == 'https://test_url/', 'url'
        assert executors[0].fname == 'test_obs_id.fits', 'file name'
        assert executors[0].stream == 'TEST', 'stream'
        assert executors[0].working_dir == f'{tc.THIS_DIR}/test_obs_id',  \
            'working_dir'
        assert executors[0].local_fqn == \
            f'{tc.THIS_DIR}/test_obs_id/test_obs_id.fits', 'local_fqn'
        assert test_oe.success_fqn == \
            f'{tc.THIS_DIR}/logs/success_log.txt', 'wrong success'
        assert test_oe.retry_fqn == \
            f'{tc.THIS_DIR}/logs/retries.txt', 'wrong retry'
        assert test_oe.failure_fqn == \
            f'{tc.THIS_DIR}/logs/failure_log.txt', 'wrong failure'
        assert test_oe.todo_fqn == f'{tc.THIS_DIR}/todo.txt', 'wrong todo'

        test_config.task_types = [mc.TaskType.INGEST_OBS]
        test_config.use_local_files = False
        ec.CaomExecute.repo_cmd_get_client = Mock(
            return_value=_read_obs(test_obs_id))
        test_oe = ec.OrganizeExecutesWithDoOne(test_config, TEST_APP, [], [])
        executors = test_oe.choose(test_obs_id)
        assert executors is not None
        assert len(executors) == 1
        assert isinstance(executors[0], ec.MetaUpdateObservationDirect)
        assert CadcDataClient.__init__.called, 'mock not called'
        assert CAOM2RepoClient.__init__.called, 'mock not called'
        assert executors[0].url == 'https://test_url/', 'url'
        assert executors[0].fname is None, 'file name'
        assert executors[0].stream == 'TEST', 'stream'
        assert executors[0].lineage is None, 'lineage'
        assert executors[0].external_urls_param == '', 'external_url_params'
        assert executors[0].working_dir == f'{tc.THIS_DIR}/test_obs_id', \
            'working_dir'
        assert test_oe.todo_fqn == f'{tc.THIS_DIR}/todo.txt', 'wrong todo'
    finally:
        mc.exec_cmd_orig = exec_cmd_orig
        ec.CaomExecute.repo_cmd_get_client = repo_cmd_orig


@patch('caom2pipe.manage_composable.data_get')
def test_data_visit(get_mock, test_config):
    get_mock.side_effect = Mock(autospec=True)
    test_data_client = Mock(autospec=True)
    test_repo_client = Mock(autospec=True)
    dv_mock = Mock(autospec=True)
    test_data_visitors = [dv_mock]
    test_observable = Mock(autospec=True)
    test_sn = mc.StorageName(obs_id='test_obs_id', collection='TEST',
                             collection_pattern='T[\\w+-]+')
    test_transferrer = transfer_composable.CadcTransfer(test_config)
    test_subject = ec.DataVisit(test_config, test_sn, test_data_client,
                                test_repo_client, test_data_visitors,
                                test_observable,
                                test_transferrer)
    test_subject.execute(None)
    assert get_mock.called, 'should be called'
    args, kwargs = get_mock.call_args
    assert args[1] == f'{tc.THIS_DIR}/test_obs_id', 'wrong directory'
    assert args[2] == 'test_obs_id.fits', 'wrong file name'
    assert args[3] == 'TEST', 'wrong archive'
    test_repo_client.read.assert_called_with('OMM', 'test_obs_id'), \
        'wrong values'
    assert test_repo_client.update.called, 'expect an execution'
    # TODO - why is the log file directory NOT the working directory?
    dv_mock.visit.assert_called_with(
        test_repo_client.read.return_value,
        working_directory=f'{tc.THIS_DIR}/test_obs_id',
        science_file='test_obs_id.fits',
        log_file_directory=tc.TEST_DATA_DIR,
        cadc_client=test_data_client,
        stream='TEST',
        observable=test_observable), 'wrong call values'


def _communicate():
    return ['return status', None]


def _get_headers(uri, subject):
    x = """SIMPLE  =                    T / Written by IDL:  Fri Oct  6 01:48:35 2017
BITPIX  =                  -32 / Bits per pixel
NAXIS   =                    2 / Number of dimensions
NAXIS1  =                 2048 /
NAXIS2  =                 2048 /
DATATYPE= 'REDUC   '           /Data type, SCIENCE/CALIB/REJECT/FOCUS/TEST
END
"""
    delim = '\nEND'
    extensions = \
        [e + delim for e in x.split(delim) if e.strip()]
    headers = [fits.Header.fromstring(e, sep='\n') for e in extensions]
    return headers


def _get_test_metadata(subject, path):
    return {'size': 37,
            'md5sum': 'e330482de75d5c4c88ce6f6ef99035ea',
            'type': 'applicaton/octect-stream'}


def _get_test_file_meta(path):
    return _get_test_metadata(None, None)


def _read_obs(arg1):
    return SimpleObservation(collection='test_collection',
                             observation_id='test_obs_id',
                             algorithm=Algorithm(str('exposure')))


def _get_file_headers(fname):
    return _get_headers(None, None)


def _get_fname():
    return 'TBD'


def _test_map_todo():
    """For a mock."""
    return ''


def _get_file_info():
    return {'fname': 'test_file.fits'}


def to_caom2():
    """Called from ScrapeDirect"""
    assert sys.argv is not None, 'expect sys.argv to be set'
    assert sys.argv == ['test_execute_composable', '--verbose',
                        '--not_connected', '--caom_namespace',
                        'http://www.opencadc.org/caom2/xml/v2.4',
                        '--observation', 'OMM', 'test_obs_id',
                        '--local',
                        '/usr/src/app/caom2pipe/caom2pipe/tests/data/'
                        'test_file.fits.gz',
                        '--out',
                        '/usr/src/app/caom2pipe/caom2pipe/tests/data/'
                        'test_obs_id.fits.xml', '--plugin',
                        '/usr/local/lib/python3.8/site-packages/'
                        'test_execute_composable/test_execute_composable.py',
                        '--module',
                        '/usr/local/lib/python3.8/site-packages/'
                        'test_execute_composable/test_execute_composable.py',
                        '--lineage',
                        'test_obs_id/ad:TEST/test_obs_id.fits.gz']<|MERGE_RESOLUTION|>--- conflicted
+++ resolved
@@ -108,192 +108,106 @@
 
 
 def test_meta_create_client_execute(test_config):
-    test_cred = None
+    test_cred = ''
     data_client_mock = Mock()
     data_client_mock.get_file_info.return_value = {'name': 'test_file.fits'}
-    exec_cmd_orig = mc.exec_cmd
-    mc.exec_cmd = Mock()
     repo_client_mock = Mock()
     test_observer = Mock()
     read_obs_orig = mc.read_obs_from_file
     mc.read_obs_from_file = Mock()
     mc.read_obs_from_file.return_value = _read_obs(None)
 
-    test_executor = ec.MetaCreateClient(
+    test_executor = ec.MetaCreateDirect(
+        test_config, tc.TestStorageName(), TEST_APP, test_cred,
+        data_client_mock, repo_client_mock, meta_visitors=None,
+        observable=test_observer)
+    try:
+        test_executor.execute(None)
+        assert repo_client_mock.create.called, 'create call missed'
+        assert test_executor.url == 'https://test_url/', 'url'
+        assert test_observer.metrics.observe.called, 'observe not called'
+    finally:
+        mc.read_obs_from_file = read_obs_orig
+
+
+def test_meta_update_client_execute(test_config):
+    test_cred = ''
+    data_client_mock = Mock()
+    data_client_mock.get_file_info.return_value = {'name': 'test_file.fits'}
+    repo_client_mock = Mock()
+    test_observer = Mock()
+    test_executor = ec.MetaUpdateDirect(
+        test_config, tc.TestStorageName(), TEST_APP, test_cred,
+        data_client_mock, repo_client_mock, _read_obs(None),
+        meta_visitors=None, observable=test_observer)
+    test_executor.execute(None)
+    assert repo_client_mock.update.called, 'update call missed'
+    assert test_observer.metrics.observe.called, 'observer call missed'
+
+
+def test_meta_delete_create_client_execute(test_config):
+    test_cred = ''
+    data_client_mock = Mock()
+    data_client_mock.get_file_info.return_value = {'name': 'test_file.fits'}
+    repo_client_mock = Mock()
+    test_observer = Mock()
+    test_executor = ec.MetaDeleteCreateDirect(
+        test_config, tc.TestStorageName(), TEST_APP, test_cred,
+        data_client_mock, repo_client_mock, _read_obs(None), None,
+        observable=test_observer)
+    test_executor.execute(None)
+    assert repo_client_mock.delete.called, 'delete call missed'
+    assert repo_client_mock.create.called, 'create call missed'
+    assert test_observer.metrics.observe.called, 'observe not called'
+
+
+def test_local_meta_create_client_execute(test_config):
+    test_cred = ''
+    data_client_mock = Mock()
+    data_client_mock.get_file_info.return_value = {'name': 'test_file.fits'}
+    repo_client_mock = Mock()
+    test_observer = Mock()
+
+    test_executor = ec.LocalMetaCreateDirect(
         test_config, tc.TestStorageName(), TEST_APP, test_cred,
         data_client_mock, repo_client_mock, meta_visitors=None,
         observable=test_observer)
     test_source = '{}/{}/{}.py'.format(distutils.sysconfig.get_python_lib(),
                                        TEST_APP, TEST_APP)
-    try:
-        test_executor.execute(None)
-        assert mc.exec_cmd.called
-        mc.exec_cmd.assert_called_with(
-            '{} --debug None --observation OMM test_obs_id '
-            '--out {}/test_obs_id/test_obs_id.fits.xml  --plugin {} '
-            '--module {} --lineage '
-            'test_obs_id/ad:TEST/test_obs_id.fits.gz'.format(
-                TEST_APP, tc.THIS_DIR, test_source, test_source),
-            logging.debug)
-        assert repo_client_mock.create.called, 'create call missed'
-        assert test_executor.url == 'https://test_url/', 'url'
-        assert test_observer.metrics.observe.called, 'observe not called'
-    finally:
-        mc.exec_cmd = exec_cmd_orig
-        mc.read_obs_from_file = read_obs_orig
-
-
-def test_meta_update_client_execute(test_config):
-    test_cred = None
+    test_executor.execute(None)
+    assert repo_client_mock.create.called, 'create call missed'
+    assert test_observer.metrics.observe.called, 'observe not called'
+
+
+def test_local_meta_update_client_execute(test_config):
+    test_cred = ''
     data_client_mock = Mock()
     data_client_mock.get_file_info.return_value = {'name': 'test_file.fits'}
-    exec_cmd_orig = mc.exec_cmd
-    mc.exec_cmd = Mock()
-    repo_client_mock = Mock()
-    test_observer = Mock()
-    test_executor = ec.MetaUpdateClient(
+    repo_client_mock = Mock()
+    test_observer = Mock()
+    test_executor = ec.LocalMetaUpdateDirect(
         test_config, tc.TestStorageName(), TEST_APP, test_cred,
         data_client_mock, repo_client_mock, _read_obs(None),
         meta_visitors=None, observable=test_observer)
-    test_source = '{}/{}/{}.py'.format(distutils.sysconfig.get_python_lib(),
-                                       TEST_APP, TEST_APP)
-    try:
-        test_executor.execute(None)
-        assert mc.exec_cmd.called
-        mc.exec_cmd.assert_called_with(
-            '{} --debug None --in {}/test_obs_id/test_obs_id.fits.xml '
-            '--out {}/test_obs_id/test_obs_id.fits.xml  --plugin {} '
-            '--module {} --lineage '
-            'test_obs_id/ad:TEST/test_obs_id.fits.gz'.format(
-                TEST_APP, tc.THIS_DIR, tc.THIS_DIR, test_source, test_source),
-            logging.debug)
-        assert repo_client_mock.update.called, 'update call missed'
-        assert test_observer.metrics.observe.called, 'observer call missed'
-    finally:
-        mc.exec_cmd = exec_cmd_orig
-
-
-def test_meta_delete_create_client_execute(test_config):
-    test_cred = None
+    test_executor.execute(None)
+    assert repo_client_mock.update.called, 'update call missed'
+    assert test_observer.metrics.observe.called, 'observe not called'
+
+
+def test_local_meta_delete_create_client_execute(test_config):
+    test_cred = ''
     data_client_mock = Mock()
     data_client_mock.get_file_info.return_value = {'name': 'test_file.fits'}
-    exec_cmd_orig = mc.exec_cmd
-    mc.exec_cmd = Mock()
-    repo_client_mock = Mock()
-    test_observer = Mock()
-    test_executor = ec.MetaDeleteCreateClient(
-        test_config, tc.TestStorageName(), TEST_APP, test_cred,
-        data_client_mock, repo_client_mock, _read_obs(None), None,
-        observable=test_observer)
-    test_source = '{}/{}/{}.py'.format(distutils.sysconfig.get_python_lib(),
-                                       TEST_APP, TEST_APP)
-    try:
-        test_executor.execute(None)
-        assert mc.exec_cmd.called
-        mc.exec_cmd.assert_called_with(
-            '{} --debug None --in {}/test_obs_id/test_obs_id.fits.xml '
-            '--out {}/test_obs_id/test_obs_id.fits.xml  --plugin {} '
-            '--module {} --lineage '
-            'test_obs_id/ad:TEST/test_obs_id.fits.gz'.format(
-                TEST_APP, tc.THIS_DIR, tc.THIS_DIR, test_source, test_source),
-            logging.debug)
-        assert repo_client_mock.delete.called, 'delete call missed'
-        assert repo_client_mock.create.called, 'create call missed'
-        assert test_observer.metrics.observe.called, 'observe not called'
-    finally:
-        mc.exec_cmd = exec_cmd_orig
-
-
-def test_local_meta_create_client_execute(test_config):
-    test_cred = None
-    data_client_mock = Mock()
-    data_client_mock.get_file_info.return_value = {'name': 'test_file.fits'}
-    exec_cmd_orig = mc.exec_cmd
-    mc.exec_cmd = Mock()
-    repo_client_mock = Mock()
-    test_observer = Mock()
-
-    test_executor = ec.LocalMetaCreateClient(
-        test_config, tc.TestStorageName(), TEST_APP, test_cred,
-        data_client_mock, repo_client_mock, meta_visitors=None,
-        observable=test_observer)
-    test_source = '{}/{}/{}.py'.format(distutils.sysconfig.get_python_lib(),
-                                       TEST_APP, TEST_APP)
-    try:
-        test_executor.execute(None)
-        assert mc.exec_cmd.called
-        mc.exec_cmd.assert_called_with(
-            '{} --debug None --observation OMM test_obs_id '
-            '--local {}/test_file.fits --out {}/test_obs_id.fits.xml '
-            '--plugin {} --module {} '
-            '--lineage test_obs_id/ad:TEST/test_obs_id.fits.gz'.format(
-                TEST_APP, tc.THIS_DIR, tc.THIS_DIR, test_source, test_source),
-            logging.debug)
-        assert repo_client_mock.create.called, 'create call missed'
-        assert test_observer.metrics.observe.called, 'observe not called'
-    finally:
-        mc.exec_cmd = exec_cmd_orig
-
-
-def test_local_meta_update_client_execute(test_config):
-    test_cred = None
-    data_client_mock = Mock()
-    data_client_mock.get_file_info.return_value = {'name': 'test_file.fits'}
-    exec_cmd_orig = mc.exec_cmd
-    mc.exec_cmd = Mock()
-    repo_client_mock = Mock()
-    test_observer = Mock()
-    test_executor = ec.LocalMetaUpdateClient(
-        test_config, tc.TestStorageName(), TEST_APP, test_cred,
-        data_client_mock, repo_client_mock, _read_obs(None),
-        meta_visitors=None, observable=test_observer)
-    test_source = '{}/{}/{}.py'.format(distutils.sysconfig.get_python_lib(),
-                                       TEST_APP, TEST_APP)
-    try:
-        test_executor.execute(None)
-        assert mc.exec_cmd.called
-        mc.exec_cmd.assert_called_with(
-            '{} --debug  None --in {}/test_obs_id.fits.xml '
-            '--out {}/test_obs_id.fits.xml --local {}/test_file.fits '
-            '--plugin {} --module {} '
-            '--lineage test_obs_id/ad:TEST/test_obs_id.fits.gz'.format(
-                TEST_APP, tc.THIS_DIR, tc.THIS_DIR, tc.THIS_DIR, test_source,
-                test_source), logging.debug)
-        assert repo_client_mock.update.called, 'update call missed'
-        assert test_observer.metrics.observe.called, 'observe not called'
-    finally:
-        mc.exec_cmd = exec_cmd_orig
-
-
-def test_local_meta_delete_create_client_execute(test_config):
-    test_cred = None
-    data_client_mock = Mock()
-    data_client_mock.get_file_info.return_value = {'name': 'test_file.fits'}
-    exec_cmd_orig = mc.exec_cmd
-    mc.exec_cmd = Mock()
-    repo_client_mock = Mock()
-    test_observer = Mock()
-    test_executor = ec.LocalMetaDeleteCreateClient(
+    repo_client_mock = Mock()
+    test_observer = Mock()
+    test_executor = ec.LocalMetaDeleteCreateDirect(
         test_config, tc.TestStorageName(), TEST_APP, test_cred,
         data_client_mock, repo_client_mock, meta_visitors=None,
         observation=_read_obs(None), observable=test_observer)
-    test_source = '{}/{}/{}.py'.format(distutils.sysconfig.get_python_lib(),
-                                       TEST_APP, TEST_APP)
-    try:
-        test_executor.execute(None)
-        assert mc.exec_cmd.called
-        mc.exec_cmd.assert_called_with(
-            '{} --debug  None --in {}/test_obs_id.fits.xml '
-            '--out {}/test_obs_id.fits.xml --local {}/test_file.fits '
-            '--plugin {} --module {} '
-            '--lineage test_obs_id/ad:TEST/test_obs_id.fits.gz'.format(
-                TEST_APP, tc.THIS_DIR, tc.THIS_DIR, tc.THIS_DIR, test_source,
-                test_source), logging.debug)
-        assert repo_client_mock.delete.called, 'delete call missed'
-        assert repo_client_mock.create.called, 'create call missed'
-        assert test_observer.metrics.observe.called, 'observe not called'
-    finally:
-        mc.exec_cmd = exec_cmd_orig
+    test_executor.execute(None)
+    assert repo_client_mock.delete.called, 'delete call missed'
+    assert repo_client_mock.create.called, 'create call missed'
+    assert test_observer.metrics.observe.called, 'observe not called'
 
 
 def test_client_visit(test_config):
@@ -324,52 +238,30 @@
     test_fits_fqn = os.path.join(test_dir,
                                  tc.TestStorageName().file_name)
     if not os.path.exists(test_dir):
-        os.mkdir(test_dir)
+        os.mkdir(test_dir, mode=0o755)
     precondition = open(test_fits_fqn, 'w')
     precondition.close()
 
     test_data_visitors = [TestVisit]
-    os_path_exists_orig = os.path.exists
-    os.path.exists = Mock(return_value=True)
-    os_listdir_orig = os.listdir
-    os.listdir = Mock(return_value=[])
-    os_rmdir_orig = os.rmdir
-    os.rmdir = Mock()
-    data_client_mock = Mock()
-    data_client_mock.get_file_info.return_value = {'name': 'test_file.fits'}
-    repo_client_mock = Mock()
-    test_observer = Mock()
-    test_cred = None
-    stat_orig = os.stat
-    os.stat = Mock()
-    os.stat.st_size.return_value = 1243
-    os_isfile_orig = os.path.isfile
-    os.path.isfile = Mock(return_value=False)
-
-    try:
-        ec.CaomExecute._data_cmd_info = Mock(side_effect=_get_fname)
-
-        # run the test
-        test_executor = ec.DataClient(
-            test_config, tc.TestStorageName(), TEST_APP, test_cred,
-            data_client_mock, repo_client_mock, test_data_visitors,
-            mc.TaskType.MODIFY, test_observer)
-        test_executor.execute(None)
-
-        # check that things worked as expected
-        assert data_client_mock.get_file_info.called, \
-            'get_file_info call missed'
-        assert data_client_mock.get_file.called, 'get_file call missed'
-        assert repo_client_mock.read.called, 'read call missed'
-        assert repo_client_mock.update.called, 'update call missed'
-        assert test_observer.metrics.observe.called, 'observe not called'
-
-    finally:
-        os.path.exists = os_path_exists_orig
-        os.listdir = os_listdir_orig
-        os.rmdir = os_rmdir_orig
-        os.stat = stat_orig
-        os.path.isfile = os_isfile_orig
+    repo_client_mock = Mock()
+    data_client_mock = Mock()
+    test_observer = Mock()
+    test_cred = ''
+
+    ec.CaomExecute._data_cmd_info = Mock(side_effect=_get_fname)
+    test_transferrer = transfer_composable.Transfer()
+
+    # run the test
+    test_executor = ec.DataVisit(
+        test_config, tc.TestStorageName(), test_cred,
+        data_client_mock, repo_client_mock, test_data_visitors,
+        mc.TaskType.MODIFY, test_observer, test_transferrer)
+    test_executor.execute(None)
+
+    # check that things worked as expected
+    assert repo_client_mock.read.called, 'read call missed'
+    assert repo_client_mock.update.called, 'update call missed'
+    assert test_observer.metrics.observe.called, 'observe not called'
 
 
 def test_data_local_execute(test_config):
@@ -383,7 +275,7 @@
     test_observer = Mock()
 
     # run the test
-    test_executor = ec.LocalDataClient(
+    test_executor = ec.LocalDataVisit(
         test_config, tc.TestStorageName(), TEST_APP,
         test_cred, data_client_mock, repo_client_mock, test_data_visitors,
         observable=test_observer)
@@ -404,9 +296,10 @@
     os.stat.st_size.return_value = 1243
     test_config.features.supports_multiple_files = False
     try:
-        test_executor = ec.StoreClient(
+        test_executor = ec.Store(
             test_config, tc.TestStorageName(), 'command_name', '',
-            data_client_mock, repo_client_mock, observable=test_observer)
+            data_client_mock, repo_client_mock, observable=test_observer,
+            transferrer=transfer_composable.Transfer())
         test_executor.execute(None)
 
         # check that things worked as expected - no cleanup
@@ -423,7 +316,7 @@
     assert os.path.exists(netrc)
     test_config.working_directory = tc.TEST_DATA_DIR
     test_config.logging_level = 'INFO'
-    test_executor = ec.ScrapeDirect(
+    test_executor = ec.Scrape(
         test_config, tc.TestStorageName(), __name__, observable=None,
         meta_visitors=[])
     test_executor.execute(None)
@@ -437,166 +330,14 @@
 
         # run the test
         test_executor = ec.DataScrape(
-            test_config, tc.TestStorageName(), TEST_APP,
-            test_data_visitors, observable=None)
+            test_config, tc.TestStorageName(), test_data_visitors,
+            observable=None)
         test_executor.execute(None)
 
         assert mc.read_obs_from_file.called, 'read obs call missed'
 
     finally:
         mc.read_obs_from_file = read_orig
-
-
-def test_organize_executes_client(test_config):
-    test_obs_id = tc.TestStorageName()
-    test_config.use_local_files = True
-    log_file_directory = os.path.join(tc.THIS_DIR, 'logs')
-    test_config.log_file_directory = log_file_directory
-    success_log_file_name = 'success_log.txt'
-    test_config.success_log_file_name = success_log_file_name
-    failure_log_file_name = 'failure_log.txt'
-    test_config.failure_log_file_name = failure_log_file_name
-    test_config.features.use_clients = True
-    retry_file_name = 'retries.txt'
-    test_config.retry_file_name = retry_file_name
-    exec_cmd_orig = mc.exec_cmd_info
-    repo_cmd_orig = ec.CaomExecute.repo_cmd_get_client
-    CadcDataClient.__init__ = Mock(return_value=None)
-    CAOM2RepoClient.__init__ = Mock(return_value=None)
-
-    try:
-        ec.CaomExecute.repo_cmd_get_client = Mock(return_value=None)
-        mc.exec_cmd_info = \
-            Mock(return_value='INFO:cadc-data:info\n'
-                              'File C170324_0054_SCI_prev.jpg:\n'
-                              '    archive: OMM\n'
-                              '   encoding: None\n'
-                              '    lastmod: Mon, 25 Jun 2018 16:52:07 GMT\n'
-                              '     md5sum: f37d21c53055498d1b5cb7753e1c6d6f\n'
-                              '       name: C120902_sh2-132_J_old_'
-                              'SCIRED.fits.gz\n'
-                              '       size: 754408\n'
-                              '       type: image/jpeg\n'
-                              '    umd5sum: 704b494a972eed30b18b817e243ced7d\n'
-                              '      usize: 754408\n'.encode('utf-8'))
-
-        test_config.task_types = [mc.TaskType.SCRAPE]
-        test_oe = ec.OrganizeExecutes(test_config)
-        executors = test_oe.choose(test_obs_id, 'command_name', [], [])
-        assert executors is not None
-        assert len(executors) == 1
-        assert isinstance(executors[0], ec.ScrapeUpdateDirect)
-
-        test_config.task_types = [mc.TaskType.STORE,
-                                  mc.TaskType.INGEST,
-                                  mc.TaskType.MODIFY]
-        test_oe = ec.OrganizeExecutes(test_config)
-        executors = test_oe.choose(test_obs_id, 'command_name', [], [])
-        assert executors is not None
-        assert len(executors) == 3
-        assert isinstance(executors[0], ec.StoreClient), \
-            type(executors[0])
-        assert isinstance(executors[1],
-                          ec.LocalMetaCreateClient)
-        assert isinstance(executors[2], ec.LocalDataClient)
-        assert CadcDataClient.__init__.called, 'mock not called'
-        assert CAOM2RepoClient.__init__.called, 'mock not called'
-
-        test_config.use_local_files = False
-        test_config.task_types = [mc.TaskType.INGEST,
-                                  mc.TaskType.MODIFY]
-        test_oe = ec.OrganizeExecutes(test_config)
-        executors = test_oe.choose(test_obs_id, 'command_name', [], [])
-        assert executors is not None
-        assert len(executors) == 2
-        assert isinstance(executors[0], ec.MetaCreateClient)
-        assert isinstance(executors[1], ec.DataClient)
-        assert CadcDataClient.__init__.called, 'mock not called'
-        assert CAOM2RepoClient.__init__.called, 'mock not called'
-
-        test_config.use_local_files = True
-        test_config.task_types = [mc.TaskType.INGEST,
-                                  mc.TaskType.MODIFY]
-        test_oe = ec.OrganizeExecutes(test_config)
-        executors = test_oe.choose(test_obs_id, 'command_name', [], [])
-        assert executors is not None
-        assert len(executors) == 2
-        assert isinstance(
-            executors[0], ec.LocalMetaCreateClient)
-        assert isinstance(executors[1], ec.LocalDataClient)
-        assert CadcDataClient.__init__.called, 'mock not called'
-        assert CAOM2RepoClient.__init__.called, 'mock not called'
-
-        test_config.task_types = [mc.TaskType.SCRAPE,
-                                  mc.TaskType.MODIFY]
-        test_config.use_local_files = True
-        test_oe = ec.OrganizeExecutes(test_config)
-        executors = test_oe.choose(test_obs_id, 'command_name', [], [])
-        assert executors is not None
-        assert len(executors) == 2
-<<<<<<< HEAD
-        assert isinstance(executors[0], ec.ScrapeUpdateDirect)
-        assert isinstance(executors[1], ec.DataScrape)
-=======
-        assert isinstance(executors[0], ec.ScrapeUpdate)
-        # assert isinstance(executors[1], ec.DataScrape)
->>>>>>> 1dbbb439
-        assert CadcDataClient.__init__.called, 'mock not called'
-        assert CAOM2RepoClient.__init__.called, 'mock not called'
-
-        test_config.task_types = [mc.TaskType.REMOTE]
-        test_config.use_local_files = True
-        test_oe = ec.OrganizeExecutes(test_config)
-        executors = test_oe.choose(test_obs_id, 'command_name', [], [])
-        assert executors is not None
-        assert len(executors) == 1
-        assert isinstance(executors[0], ec.LocalMetaCreateClientRemoteStorage)
-        assert CadcDataClient.__init__.called, 'mock not called'
-        assert CAOM2RepoClient.__init__.called, 'mock not called'
-
-        test_config.task_types = [mc.TaskType.INGEST]
-        test_config.use_local_files = False
-        test_chooser = tc.TestChooser()
-        ec.CaomExecute.repo_cmd_get_client = Mock(return_value=_read_obs(None))
-        test_oe = ec.OrganizeExecutes(test_config, test_chooser)
-        executors = test_oe.choose(test_obs_id, 'command_name', [], [])
-        assert executors is not None
-        assert len(executors) == 1
-        assert isinstance(executors[0],
-                          ec.MetaDeleteCreateClient)
-        assert CadcDataClient.__init__.called, 'mock not called'
-        assert CAOM2RepoClient.__init__.called, 'mock not called'
-
-        test_config.task_types = [mc.TaskType.PULL]
-        test_config.use_local_files = False
-        test_chooser = tc.TestChooser()
-        ec.CaomExecute.repo_cmd_get_client = Mock(return_value=_read_obs(None))
-        test_oe = ec.OrganizeExecutes(test_config, test_chooser,
-                                      '/tmp/todo.txt')
-        executors = test_oe.choose(test_obs_id, 'command_name', [], [])
-        assert executors is not None
-        assert len(executors) == 1
-        assert isinstance(executors[0], ec.PullClient)
-        assert CadcDataClient.__init__.called, 'mock not called'
-        assert CAOM2RepoClient.__init__.called, 'mock not called'
-        assert executors[0].url == 'https://test_url/', 'url'
-        assert executors[0].fname == 'test_obs_id.fits', 'file name'
-        assert executors[0].stream == 'TEST', 'stream'
-        assert executors[0].working_dir == '{}/test_obs_id'.format(
-            tc.THIS_DIR),  'working_dir'
-        assert executors[0].local_fqn == \
-            '{}/test_obs_id/test_obs_id.fits'.format(
-                tc.THIS_DIR), 'local_fqn'
-        assert test_oe.success_fqn == \
-            '{}/logs/todo_success_log.txt'.format(tc.THIS_DIR), 'wrong success'
-        assert test_oe.retry_fqn == \
-            '{}/logs/todo_retries.txt'.format(tc.THIS_DIR), 'wrong retry'
-        assert test_oe.failure_fqn == \
-            '{}/logs/todo_failure_log.txt'.format(tc.THIS_DIR), 'wrong failure'
-        assert test_oe.todo_fqn == '/tmp/todo.txt', 'wrong todo'
-    finally:
-        mc.exec_cmd_orig = exec_cmd_orig
-        ec.CaomExecute.repo_cmd_get_client = repo_cmd_orig
 
 
 def test_organize_executes_chooser(test_config):
@@ -628,24 +369,26 @@
 
         test_config.task_types = [mc.TaskType.INGEST]
         test_chooser = tc.TestChooser()
-        test_oe = ec.OrganizeExecutes(test_config, test_chooser)
-        executors = test_oe.choose(test_obs_id, 'command_name', [], [])
+        test_oe = ec.OrganizeExecutesWithDoOne(
+            test_config, 'command_name', [], [], test_chooser)
+        executors = test_oe.choose(test_obs_id)
         assert executors is not None
         assert len(executors) == 1
         assert isinstance(executors[0],
-                          ec.LocalMetaDeleteCreateClient)
+                          ec.LocalMetaDeleteCreateDirect)
         assert executors[0].fname == 'test_obs_id.fits', 'file name'
         assert executors[0].stream == 'TEST', 'stream'
         assert executors[0].working_dir == tc.THIS_DIR, 'working_dir'
 
         test_config.use_local_files = False
         test_config.task_types = [mc.TaskType.INGEST]
-        test_oe = ec.OrganizeExecutes(test_config, test_chooser)
-        executors = test_oe.choose(test_obs_id, 'command_name', [], [])
+        test_oe = ec.OrganizeExecutesWithDoOne(
+            test_config, 'command_name', [], [], test_chooser)
+        executors = test_oe.choose(test_obs_id)
         assert executors is not None
         assert len(executors) == 1
         assert isinstance(executors[0],
-                          ec.MetaDeleteCreateClient)
+                          ec.MetaDeleteCreateDirect)
         assert CadcDataClient.__init__.called, 'mock not called'
         assert CAOM2RepoClient.__init__.called, 'mock not called'
     finally:
@@ -664,11 +407,12 @@
         ec.CaomExecute.repo_cmd_get_client = Mock(return_value=_read_obs(None))
         test_config.task_types = [mc.TaskType.INGEST]
         test_config.use_local_files = False
-        test_oe = ec.OrganizeExecutes(test_config)
-        executors = test_oe.choose(test_obs_id, 'command_name', [], [])
+        test_oe = ec.OrganizeExecutesWithDoOne(
+            test_config, 'command_name', [], [])
+        executors = test_oe.choose(test_obs_id)
         assert executors is not None
         assert len(executors) == 1
-        assert isinstance(executors[0], ec.MetaUpdateClient)
+        assert isinstance(executors[0], ec.MetaUpdateDirect)
         assert CadcDataClient.__init__.called, 'mock not called'
         assert CAOM2RepoClient.__init__.called, 'mock not called'
     finally:
@@ -680,10 +424,11 @@
     test_config.features.use_clients = True
     test_config.task_types = [mc.TaskType.VISIT]
     test_config.use_local_files = False
-    test_oe = ec.OrganizeExecutes(test_config)
+    test_oe = ec.OrganizeExecutesWithDoOne(
+        test_config, 'command_name', [], [])
     CadcDataClient.__init__ = Mock(return_value=None)
     CAOM2RepoClient.__init__ = Mock(return_value=None)
-    executors = test_oe.choose(test_obs_id, 'command_name', [], [])
+    executors = test_oe.choose(test_obs_id)
     assert executors is not None
     assert len(executors) == 1
     assert isinstance(executors[0], ec.ClientVisit)
@@ -691,137 +436,18 @@
     assert CAOM2RepoClient.__init__.called, 'mock not called'
 
 
-def test_capture_failure(test_config):
-    start_s = datetime.utcnow().timestamp()
-    test_obs_id = 'test_obs_id'
-    test_obs_id_2 = 'test_obs_id_2'
-    log_file_directory = os.path.join(tc.THIS_DIR, 'logs')
-    test_config.log_to_file = True
-    test_config.log_file_directory = log_file_directory
-    success_log_file_name = 'success_log.txt'
-    test_config.success_log_file_name = success_log_file_name
-    failure_log_file_name = 'failure_log.txt'
-    test_config.failure_log_file_name = failure_log_file_name
-    retry_file_name = 'retries.txt'
-    test_config.retry_file_name = retry_file_name
-    rejected_file_name = 'rejected.yml'
-    test_config.rejected_file_name = rejected_file_name
-
-    # clean up from last execution
-    if not os.path.exists(log_file_directory):
-        os.mkdir(log_file_directory)
-    if os.path.exists(test_config.success_fqn):
-        os.remove(test_config.success_fqn)
-    if os.path.exists(test_config.failure_fqn):
-        os.remove(test_config.failure_fqn)
-    if os.path.exists(test_config.retry_fqn):
-        os.remove(test_config.retry_fqn)
-    if os.path.exists(test_config.rejected_fqn):
-        os.remove(test_config.rejected_fqn)
-
-    test_oe = ec.OrganizeExecutes(test_config)
-    test_sname = tc.TestStorageName(obs_id=test_obs_id_2)
-    test_oe.capture_failure(test_sname, 'Cannot build an observation')
-    test_sname = tc.TestStorageName(obs_id=test_obs_id)
-    test_oe.capture_failure(test_sname, 'exception text')
-    test_oe.capture_success(test_obs_id, 'C121212_01234_CAL.fits.gz', start_s)
-    ec._finish_run(test_oe, test_config)
-
-    assert os.path.exists(test_config.success_fqn)
-    assert os.path.exists(test_config.failure_fqn)
-    assert os.path.exists(test_config.retry_fqn)
-    assert os.path.exists(test_config.rejected_fqn)
-
-    success_content = open(test_config.success_fqn).read()
-    assert 'test_obs_id C121212_01234_CAL.fits.gz' in success_content, \
-        'wrong content'
-    retry_content = open(test_config.retry_fqn).read()
-    assert retry_content == 'test_obs_id\n'
-    failure_content = open(test_config.failure_fqn).read()
-    assert failure_content.endswith(
-        'test_obs_id test_obs_id.fits exception text\n'), failure_content
-    assert os.path.exists(test_config.rejected_fqn), test_config.rejected_fqn
-    rejected_content = mc.read_as_yaml(test_config.rejected_fqn)
-    assert rejected_content is not None, 'expect a result'
-    test_result = rejected_content.get('bad_metadata')
-    assert test_result is not None, 'wrong result'
-    assert len(test_result) == 1, 'wrong number of entries'
-    assert test_result[0] == test_obs_id, 'wrong entry'
-
-
-def test_run_by_file(test_config):
-    todo_fqn = os.path.join(tc.THIS_DIR, 'todo.txt')
-    try:
-        f = open(todo_fqn, 'w')
-        f.write('')
-        f.close()
-        test_config.features.use_urls = False
-        test_config.task_types = [mc.TaskType.VISIT]
-        sys.argv = ['test_command']
-        ec.run_by_file(test_config, tc.TestStorageName, TEST_APP,
-                       meta_visitors=None, data_visitors=None)
-    except mc.CadcException as e:
-        assert False, 'but the work list is empty {}'.format(e)
-    finally:
-        if os.path.exists(todo_fqn):
-            os.unlink(todo_fqn)
-
-
-def test_run_by_file_expects_retry(test_config):
-    test_run_methods.cleanup_log_txt(test_config)
-
-    test_config.log_to_file = True
-    test_config.features.expects_retry = True
-    test_config.features.use_urls = False
-    test_config.retry_failures = True
-    test_config.retry_count = 1
-    test_config.retry_file_name = 'retries.txt'
-    test_config.success_log_file_name = 'success_log.txt'
-    test_config.failure_log_file_name = 'failure_log.txt'
-    test_retry_count = 0
-    test_config.task_types = []
-    assert test_config.log_file_directory == tc.TEST_DATA_DIR
-    assert test_config.work_file == 'todo.txt'
-
-    assert test_config.need_to_retry(), 'should require retries'
-
-    test_config.update_for_retry(test_retry_count)
-    assert test_config.log_file_directory == '{}/data_{}'.format(
-        tc.THIS_DIR, test_retry_count)
-    assert test_config.work_file == 'retries.txt'
-    assert test_config.work_fqn == '{}/retries.txt'.format(tc.TEST_DATA_DIR)
-    try:
-        sys.argv = ['test_command']
-        ec.run_by_file(test_config, tc.TestStorageName, TEST_APP,
-                       meta_visitors=[], data_visitors=[])
-    except mc.CadcException as e:
-        assert False, 'but the work list is empty {}'.format(e)
-
-    if tc.TEST_DATA_DIR.startswith('/usr/src/app'):
-        # these checks fail on travis ....
-        assert os.path.exists('{}_0'.format(tc.TEST_DATA_DIR))
-        assert os.path.exists(test_config.success_fqn)
-        assert os.path.exists(test_config.failure_fqn)
-        assert os.path.exists(test_config.retry_fqn)
-
-
 def test_do_one(test_config):
     test_config.task_types = []
-    test_organizer = ec.OrganizeExecutes(test_config)
+    test_organizer = ec.OrganizeExecutesWithDoOne(
+        test_config, 'test2caom2', [], [])
     # no client
-    test_result = ec._do_one(config=test_config, organizer=test_organizer,
-                             storage_name=tc.TestStorageName(),
-                             command_name='test2caom2',
-                             meta_visitors=[], data_visitors=[])
+    test_result = test_organizer.do_one(tc.TestStorageName())
     assert test_result is not None
     assert test_result == -1
 
     # client
     test_config.features.use_clients = True
-    test_result = ec._do_one(config=test_config, organizer=test_organizer,
-                             storage_name=tc.TestStorageName(),
-                             command_name='test2caom2',
-                             meta_visitors=[], data_visitors=[])
+    test_result = test_organizer.do_one(tc.TestStorageName())
     assert test_result is not None
     assert test_result == -1
 
@@ -858,151 +484,11 @@
         'caom:TEST/test_obs_id'
 
 
-@patch('sys.exit', Mock(side_effect=MyExitError))
-def test_local_meta_create_client_remote_storage_execute(test_config):
-    os_path_exists_orig = os.path.exists
-    os.path.exists = Mock(return_value=True)
-    os_listdir_orig = os.listdir
-    os.listdir = Mock(return_value=[])
-    os_rmdir_orig = os.rmdir
-    os.rmdir = Mock()
-    data_client_mock = Mock()
-    data_client_mock.get_file_info.return_value = {'name': 'test_file.fits'}
-    repo_client_mock = Mock()
-    test_observer = Mock()
-    test_cred = None
-    exec_cmd_orig = mc.exec_cmd
-    mc.exec_cmd = Mock()
-    read_obs_orig = mc.read_obs_from_file
-    mc.read_obs_from_file = Mock()
-    mc.read_obs_from_file.return_value = _read_obs(None)
-    test_source = '{}/{}/{}.py'.format(distutils.sysconfig.get_python_lib(),
-                                       TEST_APP, TEST_APP)
-    test_local = '{}/test_obs_id.fits'.format(tc.THIS_DIR)
-
-    try:
-        ec.CaomExecute._data_cmd_info = Mock(side_effect=_get_fname)
-
-        # run the test
-        test_executor = ec.LocalMetaCreateClientRemoteStorage(
-            test_config, tc.TestStorageName(), TEST_APP, test_cred,
-            data_client_mock, repo_client_mock, None, test_observer)
-        test_executor.execute(None)
-
-        # check that things worked as expected
-        assert repo_client_mock.create.called, 'create call missed'
-        assert mc.exec_cmd.called
-        mc.exec_cmd.assert_called_with(
-            '{} --debug None --observation OMM test_obs_id --local {} '
-            '--out {}/test_obs_id.fits.xml --plugin {} '
-            '--module {} --lineage '
-            'test_obs_id/ad:TEST/test_obs_id.fits.gz'.format(
-                TEST_APP, test_local, tc.THIS_DIR, test_source, test_source),
-            logging.debug)
-        assert test_observer.metrics.observe.called, 'observe not called'
-    finally:
-        os.path.exists = os_path_exists_orig
-        os.listdir = os_listdir_orig
-        os.rmdir = os_rmdir_orig
-        mc.exec_cmd = exec_cmd_orig
-        mc.read_obs_from_file = read_obs_orig
-
-
-@patch('sys.exit', Mock(side_effect=MyExitError))
-def test_local_meta_update_client_remote_storage_execute(test_config):
-    os_path_exists_orig = os.path.exists
-    os.path.exists = Mock(return_value=True)
-    os_listdir_orig = os.listdir
-    os.listdir = Mock(return_value=[])
-    os_rmdir_orig = os.rmdir
-    os.rmdir = Mock()
-    data_client_mock = Mock()
-    data_client_mock.get_file_info.return_value = {'name': 'test_file.fits'}
-    repo_client_mock = Mock()
-    test_cred = None
-    exec_cmd_orig = mc.exec_cmd
-    mc.exec_cmd = Mock()
-    read_obs_orig = mc.read_obs_from_file
-    mc.read_obs_from_file = Mock()
-    mc.read_obs_from_file.return_value = _read_obs(None)
-    test_source = '{}/{}/{}.py'.format(distutils.sysconfig.get_python_lib(),
-                                       TEST_APP, TEST_APP)
-    test_local = '{}/test_obs_id.fits'.format(tc.THIS_DIR)
-    test_observer = Mock()
-
-    try:
-        ec.CaomExecute._data_cmd_info = Mock(side_effect=_get_fname)
-        # run the test
-        test_executor = ec.LocalMetaUpdateClientRemoteStorage(
-            test_config, tc.TestStorageName(), TEST_APP, test_cred,
-            data_client_mock, repo_client_mock, _read_obs(None), None,
-            test_observer)
-        test_executor.execute(None)
-
-        # check that things worked as expected
-        assert repo_client_mock.update.called, 'update call missed'
-        assert mc.exec_cmd.called, 'exec_cmd call missed'
-        mc.exec_cmd.assert_called_with(
-            '{} --debug  None --in {}/test_obs_id.fits.xml '
-            '--out {}/test_obs_id.fits.xml --local {} --plugin {} '
-            '--module {} --lineage '
-            'test_obs_id/ad:TEST/test_obs_id.fits.gz'.format(
-                TEST_APP, tc.THIS_DIR, tc.THIS_DIR, test_local,
-                test_source, test_source), logging.debug)
-        assert test_observer.metrics.observe.called, 'observe not called'
-    finally:
-        os.path.exists = os_path_exists_orig
-        os.listdir = os_listdir_orig
-        os.rmdir = os_rmdir_orig
-        mc.exec_cmd = exec_cmd_orig
-        mc.read_obs_from_file = read_obs_orig
-
-
 def test_omm_name_dots():
     TEST_NAME = 'C121121_J024345.57-021326.4_K_SCIRED'
     TEST_URI = 'ad:OMM/{}.fits.gz'.format(TEST_NAME)
     test_file_id = mc.CaomName(TEST_URI).file_id
     assert TEST_NAME == test_file_id, 'dots messing with things'
-
-
-@patch('sys.exit', Mock(side_effect=MyExitError))
-def test_pull_client(test_config):
-    # Response mock
-    class Object(object):
-
-        def __init__(self):
-            self.headers = {}
-
-        def raise_for_status(self):
-            pass
-
-        def iter_content(self, chunk_size):
-            return ['aaa'.encode(), 'bbb'.encode()]
-
-        def __enter__(self):
-            return self
-
-        def __exit__(self, a, b, c):
-            return None
-
-    data_client_mock = Mock()
-    repo_client_mock = Mock()
-    test_sn = tc.TestStorageName()
-    test_sn.url = 'file://{}/{}'.format(tc.TEST_DATA_DIR, 'C111107_0694_SCI.fits')
-    test_sn.fname_on_disk = '{}/{}'.format(tc.TEST_DATA_DIR, 'x.fits')
-    ec.CaomExecute._cleanup = Mock()
-    with patch('requests.get') as get_mock:
-        get_mock.return_value = Object()
-        test_observable = mc.Observable(
-            mc.Rejected(test_config.rejected_fqn), mc.Metrics(test_config))
-        test_executor = ec.PullClient(test_config, test_sn, TEST_APP, None,
-                                      data_client_mock, repo_client_mock,
-                                      observable=test_observable)
-        with pytest.raises(mc.CadcException):
-            test_executor.execute(None)
-
-        assert not data_client_mock.put_file.called, 'put call done'
-        assert not ec.CaomExecute._cleanup.called, 'cleanup call executed'
 
 
 def test_meta_update_observation_direct(test_config):
@@ -1029,13 +515,9 @@
     test_config.init_local_files = False
     test_config.task_types = [mc.TaskType.SCRAPE]
     with pytest.raises(mc.CadcException):
-        test_organizer = ec.OrganizeExecutes(test_config)
-        test_organizer.choose(tc.TestStorageName(), 'command name', [], [])
-
-    test_config.task_types = [mc.TaskType.STORE]
-    with pytest.raises(mc.CadcException):
-        test_organizer = ec.OrganizeExecutes(test_config)
-        test_organizer.choose(tc.TestStorageName(), 'command name', [], [])
+        test_organizer = ec.OrganizeExecutesWithDoOne(
+            test_config, 'command name', [], [])
+        test_organizer.choose(tc.TestStorageName())
 
 
 @patch('sys.exit', Mock(side_effect=MyExitError))
@@ -1051,29 +533,12 @@
     assert not os.path.exists(test_config.success_fqn)
     assert not os.path.exists(test_config.failure_fqn)
     assert not os.path.exists(test_config.retry_fqn)
-    test_organizer = ec.OrganizeExecutes(test_config)
-    test_organizer.choose(TestStorageNameFails(), 'command name', [], [])
+    test_organizer = ec.OrganizeExecutesWithDoOne(test_config, 'command name',
+                                                  [], [])
+    test_organizer.choose(TestStorageNameFails())
     assert os.path.exists(test_config.success_fqn)
     assert os.path.exists(test_config.failure_fqn)
     assert os.path.exists(test_config.retry_fqn)
-
-
-@patch('sys.exit', Mock(side_effect=MyExitError))
-def test_ftp_pull_client_error(test_config):
-    data_client_mock = Mock()
-    repo_client_mock = Mock()
-    test_sn = tc.TestStorageName(
-        obs_id='2019257035830', file_name='NEOS_SCI_2019257035830_cor.fits')
-    test_sn._ftp_fqn = None
-    ec.CaomExecute._cleanup = Mock()
-    test_executor = ec.FtpPullClient(test_config, test_sn, TEST_APP, None,
-                                     data_client_mock, repo_client_mock,
-                                     observable=None)
-    with pytest.raises(mc.CadcException):
-        test_executor.execute(None)
-
-    assert not data_client_mock.put_file.called, 'put file call done'
-    assert not ec.CaomExecute._cleanup.called, 'cleanup call done'
 
 
 def test_organize_executes_client_do_one(test_config):
@@ -1115,7 +580,7 @@
         executors = test_oe.choose(test_obs_id)
         assert executors is not None
         assert len(executors) == 1
-        assert isinstance(executors[0], ec.ScrapeUpdateDirect)
+        assert isinstance(executors[0], ec.ScrapeUpdate)
 
         test_config.task_types = [mc.TaskType.STORE,
                                   mc.TaskType.INGEST,
@@ -1125,11 +590,11 @@
         executors = test_oe.choose(test_obs_id)
         assert executors is not None
         assert len(executors) == 3
-        assert isinstance(executors[0], ec.StoreMultipleClient), \
+        assert isinstance(executors[0], ec.Store), \
             type(executors[0])
         assert isinstance(executors[1],
                           ec.LocalMetaCreateDirect)
-        assert isinstance(executors[2], ec.LocalDataClient)
+        assert isinstance(executors[2], ec.LocalDataVisit)
         assert CadcDataClient.__init__.called, 'mock not called'
         assert CAOM2RepoClient.__init__.called, 'mock not called'
 
@@ -1156,7 +621,7 @@
         assert len(executors) == 2
         assert isinstance(
             executors[0], ec.LocalMetaCreateDirect)
-        assert isinstance(executors[1], ec.LocalDataClient)
+        assert isinstance(executors[1], ec.LocalDataVisit)
         assert CadcDataClient.__init__.called, 'mock not called'
         assert CAOM2RepoClient.__init__.called, 'mock not called'
 
@@ -1168,19 +633,8 @@
         executors = test_oe.choose(test_obs_id)
         assert executors is not None
         assert len(executors) == 2
-        assert isinstance(executors[0], ec.ScrapeUpdateDirect)
+        assert isinstance(executors[0], ec.ScrapeUpdate)
         assert isinstance(executors[1], ec.DataScrape)
-        assert CadcDataClient.__init__.called, 'mock not called'
-        assert CAOM2RepoClient.__init__.called, 'mock not called'
-
-        test_config.task_types = [mc.TaskType.REMOTE]
-        test_config.use_local_files = True
-        test_oe = ec.OrganizeExecutesWithDoOne(test_config, TEST_APP, [], [],
-                                               chooser=None)
-        executors = test_oe.choose(test_obs_id)
-        assert executors is not None
-        assert len(executors) == 1
-        assert isinstance(executors[0], ec.LocalMetaCreateClientRemoteStorage)
         assert CadcDataClient.__init__.called, 'mock not called'
         assert CAOM2RepoClient.__init__.called, 'mock not called'
 
@@ -1196,33 +650,6 @@
         assert isinstance(executors[0], ec.MetaDeleteCreateDirect)
         assert CadcDataClient.__init__.called, 'mock not called'
         assert CAOM2RepoClient.__init__.called, 'mock not called'
-
-        test_config.task_types = [mc.TaskType.PULL]
-        test_config.use_local_files = False
-        test_chooser = tc.TestChooser()
-        ec.CaomExecute.repo_cmd_get_client = Mock(return_value=_read_obs(None))
-        test_oe = ec.OrganizeExecutesWithDoOne(test_config, TEST_APP, [], [],
-                                               chooser=test_chooser)
-        executors = test_oe.choose(test_obs_id)
-        assert executors is not None
-        assert len(executors) == 1
-        assert isinstance(executors[0], ec.PullClient)
-        assert CadcDataClient.__init__.called, 'mock not called'
-        assert CAOM2RepoClient.__init__.called, 'mock not called'
-        assert executors[0].url == 'https://test_url/', 'url'
-        assert executors[0].fname == 'test_obs_id.fits', 'file name'
-        assert executors[0].stream == 'TEST', 'stream'
-        assert executors[0].working_dir == f'{tc.THIS_DIR}/test_obs_id',  \
-            'working_dir'
-        assert executors[0].local_fqn == \
-            f'{tc.THIS_DIR}/test_obs_id/test_obs_id.fits', 'local_fqn'
-        assert test_oe.success_fqn == \
-            f'{tc.THIS_DIR}/logs/success_log.txt', 'wrong success'
-        assert test_oe.retry_fqn == \
-            f'{tc.THIS_DIR}/logs/retries.txt', 'wrong retry'
-        assert test_oe.failure_fqn == \
-            f'{tc.THIS_DIR}/logs/failure_log.txt', 'wrong failure'
-        assert test_oe.todo_fqn == f'{tc.THIS_DIR}/todo.txt', 'wrong todo'
 
         test_config.task_types = [mc.TaskType.INGEST_OBS]
         test_config.use_local_files = False
@@ -1258,10 +685,12 @@
     test_observable = Mock(autospec=True)
     test_sn = mc.StorageName(obs_id='test_obs_id', collection='TEST',
                              collection_pattern='T[\\w+-]+')
+    test_cred_param = ''
     test_transferrer = transfer_composable.CadcTransfer(test_config)
-    test_subject = ec.DataVisit(test_config, test_sn, test_data_client,
+    test_subject = ec.DataVisit(test_config, test_sn,
+                                test_cred_param, test_data_client,
                                 test_repo_client, test_data_visitors,
-                                test_observable,
+                                mc.TaskType.VISIT, test_observable,
                                 test_transferrer)
     test_subject.execute(None)
     assert get_mock.called, 'should be called'
