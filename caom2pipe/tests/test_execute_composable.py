# -*- coding: utf-8 -*-
# ***********************************************************************
# ******************  CANADIAN ASTRONOMY DATA CENTRE  *******************
# *************  CENTRE CANADIEN DE DONNÉES ASTRONOMIQUES  **************
#
#  (c) 2018.                            (c) 2018.
#  Government of Canada                 Gouvernement du Canada
#  National Research Council            Conseil national de recherches
#  Ottawa, Canada, K1A 0R6              Ottawa, Canada, K1A 0R6
#  All rights reserved                  Tous droits réservés
#
#  NRC disclaims any warranties,        Le CNRC dénie toute garantie
#  expressed, implied, or               énoncée, implicite ou légale,
#  statutory, of any kind with          de quelque nature que ce
#  respect to the software,             soit, concernant le logiciel,
#  including without limitation         y compris sans restriction
#  any warranty of merchantability      toute garantie de valeur
#  or fitness for a particular          marchande ou de pertinence
#  purpose. NRC shall not be            pour un usage particulier.
#  liable in any event for any          Le CNRC ne pourra en aucun cas
#  damages, whether direct or           être tenu responsable de tout
#  indirect, special or general,        dommage, direct ou indirect,
#  consequential or incidental,         particulier ou général,
#  arising from the use of the          accessoire ou fortuit, résultant
#  software.  Neither the name          de l'utilisation du logiciel. Ni
#  of the National Research             le nom du Conseil National de
#  Council of Canada nor the            Recherches du Canada ni les noms
#  names of its contributors may        de ses  participants ne peuvent
#  be used to endorse or promote        être utilisés pour approuver ou
#  products derived from this           promouvoir les produits dérivés
#  software without specific prior      de ce logiciel sans autorisation
#  written permission.                  préalable et particulière
#                                       par écrit.
#
#  This file is part of the             Ce fichier fait partie du projet
#  OpenCADC project.                    OpenCADC.
#
#  OpenCADC is free software:           OpenCADC est un logiciel libre ;
#  you can redistribute it and/or       vous pouvez le redistribuer ou le
#  modify it under the terms of         modifier suivant les termes de
#  the GNU Affero General Public        la “GNU Affero General Public
#  License as published by the          License” telle que publiée
#  Free Software Foundation,            par la Free Software Foundation
#  either version 3 of the              : soit la version 3 de cette
#  License, or (at your option)         licence, soit (à votre gré)
#  any later version.                   toute version ultérieure.
#
#  OpenCADC is distributed in the       OpenCADC est distribué
#  hope that it will be useful,         dans l’espoir qu’il vous
#  but WITHOUT ANY WARRANTY;            sera utile, mais SANS AUCUNE
#  without even the implied             GARANTIE : sans même la garantie
#  warranty of MERCHANTABILITY          implicite de COMMERCIALISABILITÉ
#  or FITNESS FOR A PARTICULAR          ni d’ADÉQUATION À UN OBJECTIF
#  PURPOSE.  See the GNU Affero         PARTICULIER. Consultez la Licence
#  General Public License for           Générale Publique GNU Affero
#  more details.                        pour plus de détails.
#
#  You should have received             Vous devriez avoir reçu une
#  a copy of the GNU Affero             copie de la Licence Générale
#  General Public License along         Publique GNU Affero avec
#  with OpenCADC.  If not, see          OpenCADC ; si ce n’est
#  <http://www.gnu.org/licenses/>.      pas le cas, consultez :
#                                       <http://www.gnu.org/licenses/>.
#
#  $Revision: 4 $
#
# ***********************************************************************
#

import distutils.sysconfig
import logging
import os
import pytest
import sys

from datetime import datetime
from unittest.mock import Mock, patch

from astropy.io import fits

from caom2 import SimpleObservation, Algorithm
from caom2repo import CAOM2RepoClient
from cadcdata import CadcDataClient

from caom2pipe import execute_composable as ec
from caom2pipe import manage_composable as mc
import test_run_methods
import test_conf as tc

<<<<<<< HEAD
if six.PY3:
    from caom2pipe import execute_composable as ec
    from caom2pipe import manage_composable as mc
    import test_run_methods

PY_VERSION = '3.7'
THIS_DIR = os.path.dirname(os.path.realpath(__file__))
TEST_DATA_DIR = os.path.join(THIS_DIR, 'data')
=======
>>>>>>> 463da471
TEST_APP = 'collection2caom2'


class MyExitError(Exception):
    pass


<<<<<<< HEAD
if six.PY3:
    class TestVisit:
        @staticmethod
        def visit(observation, **kwargs):
            x = kwargs['working_directory']
            assert x is not None, 'working directory'
            y = kwargs['science_file']
            assert y is not None, 'science file'
            z = kwargs['log_file_directory']
            assert z is not None, 'log file directory'
            assert observation is not None, 'undefined observation'

    class TestStorageName(mc.StorageName):
        def __init__(self, obs_id=None, file_name=None, fname_on_disk=None):
            super(TestStorageName, self).__init__(
                'test_obs_id', 'TEST', '*', 'test_file.fits.gz')
            self.url = 'https://test_url/'
=======
class TestVisit:
    @staticmethod
    def visit(observation, **kwargs):
        x = kwargs['working_directory']
        assert x is not None, 'working directory'
        y = kwargs['science_file']
        assert y is not None, 'science file'
        z = kwargs['log_file_directory']
        assert z is not None, 'log file directory'
        assert observation is not None, 'undefined observation'


class TestStorageName(ec.StorageName):
    def __init__(self, obs_id=None, file_name=None, fname_on_disk=None):
        super(TestStorageName, self).__init__(
            'test_obs_id', 'TEST', '*', 'test_file.fits.gz')
        self.url = 'https://test_url/'

    def is_valid(self):
        return True
>>>>>>> 463da471


class TestChooser(ec.OrganizeChooser):
    def __init(self):
        super(TestChooser, self).__init__()

    def needs_delete(self, observation):
        return True


def test_meta_create_client_execute(test_config):
    test_cred = None
    data_client_mock = Mock()
    data_client_mock.get_file_info.return_value = {'name': 'test_file.fits'}
    exec_cmd_orig = mc.exec_cmd
    mc.exec_cmd = Mock()
    repo_client_mock = Mock()
    test_observer = Mock()
    mc.read_obs_from_file = Mock()
    mc.read_obs_from_file.return_value = _read_obs(None)

    test_executor = ec.MetaCreateClient(
        test_config, TestStorageName(), TEST_APP, test_cred,
        data_client_mock, repo_client_mock, meta_visitors=None,
        observable=test_observer)
    test_source = '{}/{}/{}.py'.format(distutils.sysconfig.get_python_lib(),
                                       TEST_APP, TEST_APP)
    try:
        test_executor.execute(None)
        assert mc.exec_cmd.called
        mc.exec_cmd.assert_called_with(
            '{} --debug None --observation OMM test_obs_id '
            '--out {}/test_obs_id/test_obs_id.fits.xml  --plugin {} '
            '--module {} --lineage '
            'test_obs_id/ad:TEST/test_obs_id.fits.gz'.format(
                TEST_APP, tc.THIS_DIR, test_source, test_source),
            logging.debug)
        assert repo_client_mock.create.called, 'create call missed'
        assert test_executor.url == 'https://test_url/', 'url'
        assert test_observer.metrics.observe.called, 'observe not called'
    finally:
        mc.exec_cmd = exec_cmd_orig


def test_meta_update_client_execute(test_config):
    test_cred = None
    data_client_mock = Mock()
    data_client_mock.get_file_info.return_value = {'name': 'test_file.fits'}
    exec_cmd_orig = mc.exec_cmd
    mc.exec_cmd = Mock()
    repo_client_mock = Mock()
    test_observer = Mock()
    test_executor = ec.MetaUpdateClient(
        test_config, TestStorageName(), TEST_APP, test_cred,
        data_client_mock, repo_client_mock, _read_obs(None),
        meta_visitors=None, observable=test_observer)
    test_source = '{}/{}/{}.py'.format(distutils.sysconfig.get_python_lib(),
                                       TEST_APP, TEST_APP)
    try:
        test_executor.execute(None)
        assert mc.exec_cmd.called
        mc.exec_cmd.assert_called_with(
            '{} --debug None --in {}/test_obs_id/test_obs_id.fits.xml '
            '--out {}/test_obs_id/test_obs_id.fits.xml  --plugin {} '
            '--module {} --lineage '
            'test_obs_id/ad:TEST/test_obs_id.fits.gz'.format(
                TEST_APP, tc.THIS_DIR, tc.THIS_DIR, test_source, test_source),
            logging.debug)
        assert repo_client_mock.update.called, 'update call missed'
        assert test_observer.metrics.observe.called, 'observer call missed'
    finally:
        mc.exec_cmd = exec_cmd_orig


def test_meta_delete_create_client_execute(test_config):
    test_cred = None
    data_client_mock = Mock()
    data_client_mock.get_file_info.return_value = {'name': 'test_file.fits'}
    exec_cmd_orig = mc.exec_cmd
    mc.exec_cmd = Mock()
    repo_client_mock = Mock()
    test_observer = Mock()
    test_executor = ec.MetaDeleteCreateClient(
        test_config, TestStorageName(), TEST_APP, test_cred,
        data_client_mock, repo_client_mock, _read_obs(None), None,
        observable=test_observer)
    test_source = '{}/{}/{}.py'.format(distutils.sysconfig.get_python_lib(),
                                       TEST_APP, TEST_APP)
    try:
        test_executor.execute(None)
        assert mc.exec_cmd.called
        mc.exec_cmd.assert_called_with(
            '{} --debug None --in {}/test_obs_id/test_obs_id.fits.xml '
            '--out {}/test_obs_id/test_obs_id.fits.xml  --plugin {} '
            '--module {} --lineage '
            'test_obs_id/ad:TEST/test_obs_id.fits.gz'.format(
                TEST_APP, tc.THIS_DIR, tc.THIS_DIR, test_source, test_source),
            logging.debug)
        assert repo_client_mock.delete.called, 'delete call missed'
        assert repo_client_mock.create.called, 'create call missed'
        assert test_observer.metrics.observe.called, 'observe not called'
    finally:
        mc.exec_cmd = exec_cmd_orig


def test_local_meta_create_client_execute(test_config):
    test_cred = None
    data_client_mock = Mock()
    data_client_mock.get_file_info.return_value = {'name': 'test_file.fits'}
    exec_cmd_orig = mc.exec_cmd
    mc.exec_cmd = Mock()
    repo_client_mock = Mock()
    test_observer = Mock()

    test_executor = ec.LocalMetaCreateClient(
        test_config, TestStorageName(), TEST_APP, test_cred,
        data_client_mock, repo_client_mock, meta_visitors=None,
        observable=test_observer)
    test_source = '{}/{}/{}.py'.format(distutils.sysconfig.get_python_lib(),
                                       TEST_APP, TEST_APP)
    try:
        test_executor.execute(None)
        assert mc.exec_cmd.called
        mc.exec_cmd.assert_called_with(
            '{} --debug None --observation OMM test_obs_id '
            '--local {}/test_file.fits --out {}/test_obs_id.fits.xml '
            '--plugin {} --module {} '
            '--lineage test_obs_id/ad:TEST/test_obs_id.fits.gz'.format(
                TEST_APP, tc.THIS_DIR, tc.THIS_DIR, test_source, test_source),
            logging.debug)
        assert repo_client_mock.create.called, 'create call missed'
        assert test_observer.metrics.observe.called, 'observe not called'
    finally:
        mc.exec_cmd = exec_cmd_orig


def test_local_meta_update_client_execute(test_config):
    test_cred = None
    data_client_mock = Mock()
    data_client_mock.get_file_info.return_value = {'name': 'test_file.fits'}
    exec_cmd_orig = mc.exec_cmd
    mc.exec_cmd = Mock()
    repo_client_mock = Mock()
    test_observer = Mock()
    test_executor = ec.LocalMetaUpdateClient(
        test_config, TestStorageName(), TEST_APP, test_cred,
        data_client_mock, repo_client_mock, _read_obs(None),
        meta_visitors=None, observable=test_observer)
    test_source = '{}/{}/{}.py'.format(distutils.sysconfig.get_python_lib(),
                                       TEST_APP, TEST_APP)
    try:
        test_executor.execute(None)
        assert mc.exec_cmd.called
        mc.exec_cmd.assert_called_with(
            '{} --debug None --in {}/test_obs_id.fits.xml '
            '--out {}/test_obs_id.fits.xml --local {}/test_file.fits '
            '--plugin {} --module {} '
            '--lineage test_obs_id/ad:TEST/test_obs_id.fits.gz'.format(
                TEST_APP, tc.THIS_DIR, tc.THIS_DIR, tc.THIS_DIR, test_source,
                test_source), logging.debug)
        assert repo_client_mock.update.called, 'update call missed'
        assert test_observer.metrics.observe.called, 'observe not called'
    finally:
        mc.exec_cmd = exec_cmd_orig


def test_local_meta_delete_create_client_execute(test_config):
    test_cred = None
    data_client_mock = Mock()
    data_client_mock.get_file_info.return_value = {'name': 'test_file.fits'}
    exec_cmd_orig = mc.exec_cmd
    mc.exec_cmd = Mock()
    repo_client_mock = Mock()
    test_observer = Mock()
    test_executor = ec.LocalMetaDeleteCreateClient(
        test_config, TestStorageName(), TEST_APP, test_cred,
        data_client_mock, repo_client_mock, meta_visitors=None,
        observation=_read_obs(None), observable=test_observer)
    test_source = '{}/{}/{}.py'.format(distutils.sysconfig.get_python_lib(),
                                       TEST_APP, TEST_APP)
    try:
        test_executor.execute(None)
        assert mc.exec_cmd.called
        mc.exec_cmd.assert_called_with(
            '{} --debug None --in {}/test_obs_id.fits.xml '
            '--out {}/test_obs_id.fits.xml --local {}/test_file.fits '
            '--plugin {} --module {} '
            '--lineage test_obs_id/ad:TEST/test_obs_id.fits.gz'.format(
                TEST_APP, tc.THIS_DIR, tc.THIS_DIR, tc.THIS_DIR, test_source,
                test_source), logging.debug)
        assert repo_client_mock.delete.called, 'delete call missed'
        assert repo_client_mock.create.called, 'create call missed'
        assert test_observer.metrics.observe.called, 'observe not called'
    finally:
        mc.exec_cmd = exec_cmd_orig


def test_client_visit(test_config):
    test_cred = None
    data_client_mock = Mock()
    repo_client_mock = Mock()
    test_observer = Mock()

    with patch('caom2pipe.manage_composable.write_obs_to_file') as write_mock:
        test_executor = ec.ClientVisit(test_config,
                                       TestStorageName(), test_cred,
                                       data_client_mock,
                                       repo_client_mock,
                                       meta_visitors=None,
                                       observable=test_observer)

        test_executor.execute(None)
        repo_client_mock.read.assert_called_with('OMM', 'test_obs_id'), \
            'read call missed'
        assert repo_client_mock.update.called, 'update call missed'
        assert test_observer.metrics.observe.called, 'observe not called'
        assert write_mock.called, 'write mock not called'


def test_data_execute(test_config):
    test_obs_id = 'TEST_OBS_ID'
    test_dir = os.path.join(tc.THIS_DIR, test_obs_id)
    test_fits_fqn = os.path.join(test_dir,
                                 TestStorageName().file_name)
    if not os.path.exists(test_dir):
        os.mkdir(test_dir)
    precondition = open(test_fits_fqn, 'w')
    precondition.close()

    test_data_visitors = [TestVisit]
    os_path_exists_orig = os.path.exists
    os.path.exists = Mock(return_value=True)
    os_listdir_orig = os.listdir
    os.listdir = Mock(return_value=[])
    os_rmdir_orig = os.rmdir
    os.rmdir = Mock()
    data_client_mock = Mock()
    data_client_mock.get_file_info.return_value = {'name': 'test_file.fits'}
    repo_client_mock = Mock()
    test_observer = Mock()
    test_cred = None
    stat_orig = os.stat
    os.stat = Mock()
    os.stat.st_size.return_value = 1243
    os_isfile_orig = os.path.isfile
    os.path.isfile = Mock(return_value=False)

    try:
        ec.CaomExecute._data_cmd_info = Mock(side_effect=_get_fname)

        # run the test
        test_executor = ec.DataClient(
            test_config, TestStorageName(), TEST_APP, test_cred,
            data_client_mock, repo_client_mock, test_data_visitors,
            mc.TaskType.MODIFY, test_observer)
        test_executor.execute(None)

        # check that things worked as expected
        assert data_client_mock.get_file_info.called, \
            'get_file_info call missed'
        assert data_client_mock.get_file.called, 'get_file call missed'
        assert repo_client_mock.read.called, 'read call missed'
        assert repo_client_mock.update.called, 'update call missed'
        assert test_observer.metrics.observe.called, 'observe not called'

    finally:
        os.path.exists = os_path_exists_orig
        os.listdir = os_listdir_orig
        os.rmdir = os_rmdir_orig
        os.stat = stat_orig
        os.path.isfile = os_isfile_orig


def test_data_local_execute(test_config):
    test_data_visitors = [TestVisit]

    data_client_mock = Mock()
    data_client_mock.get_file_info.return_value = {'name': 'test_file.fits'}
    repo_client_mock = Mock()
    repo_client_mock.read.return_value = _read_obs(None)
    test_cred = None
    test_observer = Mock()

    # run the test
    test_executor = ec.LocalDataClient(
        test_config, TestStorageName(), TEST_APP,
        test_cred, data_client_mock, repo_client_mock, test_data_visitors,
        observable=test_observer)
    test_executor.execute(None)

    # check that things worked as expected - no cleanup
    assert repo_client_mock.read.called, 'read call missed'
    assert repo_client_mock.update.called, 'update call missed'
    assert test_observer.metrics.observe.called, 'observe not called'


def test_data_store(test_config):
    data_client_mock = Mock()
    repo_client_mock = Mock()
    test_observer = Mock()
    stat_orig = os.stat
    os.stat = Mock()
    os.stat.st_size.return_value = 1243
    try:
        test_executor = ec.StoreClient(
            test_config, TestStorageName(), 'command_name', '',
            data_client_mock, repo_client_mock, observable=test_observer)
        test_executor.execute(None)

        # check that things worked as expected - no cleanup
        assert data_client_mock.put_file.called, 'put_file call missed'
    finally:
        os.stat = stat_orig


def test_scrape(test_config):
    # clean up from previous tests
    if os.path.exists(TestStorageName().model_file_name):
        os.remove(TestStorageName().model_file_name)
    netrc = os.path.join(tc.TEST_DATA_DIR, 'test_netrc')
    assert os.path.exists(netrc)

    test_config.working_directory = tc.TEST_DATA_DIR
    test_config.logging_level = 'INFO'
    exec_cmd_orig = mc.exec_cmd
    mc.exec_cmd = Mock()
    test_source = '{}/command_name/command_name.py'.format(
        distutils.sysconfig.get_python_lib())

    try:
        test_executor = ec.Scrape(
            test_config, TestStorageName(), 'command_name', observable=None)
        test_executor.execute(None)
        assert mc.exec_cmd.called
        mc.exec_cmd.assert_called_with(
            'command_name --verbose  '
            '--observation OMM test_obs_id --out {}/test_obs_id.fits.xml '
            '--plugin {} '
            '--module {} '
            '--local {}/test_file.fits.gz '
            '--lineage test_obs_id/ad:TEST/test_obs_id.fits.gz'.format(
                tc.TEST_DATA_DIR, test_source, test_source, tc.TEST_DATA_DIR),
            logging.info)

    finally:
        mc.exec_cmd = exec_cmd_orig


def test_data_scrape_execute(test_config):
    test_data_visitors = [TestVisit]
    read_orig = mc.read_obs_from_file
    mc.read_obs_from_file = Mock(side_effect=_read_obs)
    try:

        # run the test
        test_executor = ec.DataScrape(
            test_config, TestStorageName(), TEST_APP,
            test_data_visitors, observable=None)
        test_executor.execute(None)

        assert mc.read_obs_from_file.called, 'read obs call missed'

    finally:
        mc.read_obs_from_file = read_orig


def test_organize_executes_client(test_config):
    test_obs_id = TestStorageName()
    test_config.use_local_files = True
    log_file_directory = os.path.join(tc.THIS_DIR, 'logs')
    test_config.log_file_directory = log_file_directory
    success_log_file_name = 'success_log.txt'
    test_config.success_log_file_name = success_log_file_name
    failure_log_file_name = 'failure_log.txt'
    test_config.failure_log_file_name = failure_log_file_name
    test_config.features.use_clients = True
    retry_file_name = 'retries.txt'
    test_config.retry_file_name = retry_file_name
    exec_cmd_orig = mc.exec_cmd_info
    repo_cmd_orig = ec.CaomExecute.repo_cmd_get_client
    CadcDataClient.__init__ = Mock(return_value=None)
    CAOM2RepoClient.__init__ = Mock(return_value=None)

    try:
        ec.CaomExecute.repo_cmd_get_client = Mock(return_value=None)
        mc.exec_cmd_info = \
            Mock(return_value='INFO:cadc-data:info\n'
                              'File C170324_0054_SCI_prev.jpg:\n'
                              '    archive: OMM\n'
                              '   encoding: None\n'
                              '    lastmod: Mon, 25 Jun 2018 16:52:07 GMT\n'
                              '     md5sum: f37d21c53055498d1b5cb7753e1c6d6f\n'
                              '       name: C120902_sh2-132_J_old_'
                              'SCIRED.fits.gz\n'
                              '       size: 754408\n'
                              '       type: image/jpeg\n'
                              '    umd5sum: 704b494a972eed30b18b817e243ced7d\n'
                              '      usize: 754408\n'.encode('utf-8'))

        test_config.task_types = [mc.TaskType.SCRAPE]
        test_oe = ec.OrganizeExecutes(test_config)
        executors = test_oe.choose(test_obs_id, 'command_name', [], [])
        assert executors is not None
        assert len(executors) == 1
        assert isinstance(executors[0], ec.Scrape)

        test_config.task_types = [mc.TaskType.STORE,
                                  mc.TaskType.INGEST,
                                  mc.TaskType.MODIFY]
        test_oe = ec.OrganizeExecutes(test_config)
        executors = test_oe.choose(test_obs_id, 'command_name', [], [])
        assert executors is not None
        assert len(executors) == 3
        assert isinstance(executors[0], ec.StoreClient), \
            type(executors[0])
        assert isinstance(executors[1],
                          ec.LocalMetaCreateClient)
        assert isinstance(executors[2], ec.LocalDataClient)
        assert CadcDataClient.__init__.called, 'mock not called'
        assert CAOM2RepoClient.__init__.called, 'mock not called'

        test_config.use_local_files = False
        test_config.task_types = [mc.TaskType.INGEST,
                                  mc.TaskType.MODIFY]
        test_oe = ec.OrganizeExecutes(test_config)
        executors = test_oe.choose(test_obs_id, 'command_name', [], [])
        assert executors is not None
        assert len(executors) == 2
        assert isinstance(executors[0], ec.MetaCreateClient)
        assert isinstance(executors[1], ec.DataClient)
        assert CadcDataClient.__init__.called, 'mock not called'
        assert CAOM2RepoClient.__init__.called, 'mock not called'

        test_config.use_local_files = True
        test_config.task_types = [mc.TaskType.INGEST,
                                  mc.TaskType.MODIFY]
        test_oe = ec.OrganizeExecutes(test_config)
        executors = test_oe.choose(test_obs_id, 'command_name', [], [])
        assert executors is not None
        assert len(executors) == 2
        assert isinstance(
            executors[0], ec.LocalMetaCreateClient)
        assert isinstance(executors[1], ec.LocalDataClient)
        assert CadcDataClient.__init__.called, 'mock not called'
        assert CAOM2RepoClient.__init__.called, 'mock not called'

        test_config.task_types = [mc.TaskType.SCRAPE,
                                  mc.TaskType.MODIFY]
        test_config.use_local_files = True
        test_oe = ec.OrganizeExecutes(test_config)
        executors = test_oe.choose(test_obs_id, 'command_name', [], [])
        assert executors is not None
        assert len(executors) == 2
        assert isinstance(executors[0], ec.Scrape)
        assert isinstance(executors[1], ec.DataScrape)
        assert CadcDataClient.__init__.called, 'mock not called'
        assert CAOM2RepoClient.__init__.called, 'mock not called'

        test_config.task_types = [mc.TaskType.REMOTE]
        test_config.use_local_files = True
        test_oe = ec.OrganizeExecutes(test_config)
        executors = test_oe.choose(test_obs_id, 'command_name', [], [])
        assert executors is not None
        assert len(executors) == 1
        assert isinstance(executors[0], ec.LocalMetaCreateClientRemoteStorage)
        assert CadcDataClient.__init__.called, 'mock not called'
        assert CAOM2RepoClient.__init__.called, 'mock not called'

        test_config.task_types = [mc.TaskType.INGEST]
        test_config.use_local_files = False
        test_chooser = TestChooser()
        ec.CaomExecute.repo_cmd_get_client = Mock(return_value=_read_obs(None))
        test_oe = ec.OrganizeExecutes(test_config, test_chooser)
        executors = test_oe.choose(test_obs_id, 'command_name', [], [])
        assert executors is not None
        assert len(executors) == 1
        assert isinstance(executors[0],
                          ec.MetaDeleteCreateClient)
        assert CadcDataClient.__init__.called, 'mock not called'
        assert CAOM2RepoClient.__init__.called, 'mock not called'

        test_config.task_types = [mc.TaskType.PULL]
        test_config.use_local_files = False
        test_chooser = TestChooser()
        ec.CaomExecute.repo_cmd_get_client = Mock(return_value=_read_obs(None))
        test_oe = ec.OrganizeExecutes(test_config, test_chooser,
                                      '/tmp/todo.txt')
        executors = test_oe.choose(test_obs_id, 'command_name', [], [])
        assert executors is not None
        assert len(executors) == 1
        assert isinstance(executors[0], ec.PullClient)
        assert CadcDataClient.__init__.called, 'mock not called'
        assert CAOM2RepoClient.__init__.called, 'mock not called'
        assert executors[0].url == 'https://test_url/', 'url'
        assert executors[0].fname == 'test_obs_id.fits', 'file name'
        assert executors[0].stream == 'TEST', 'stream'
        assert executors[0].working_dir == '{}/test_obs_id'.format(
            tc.THIS_DIR),  'working_dir'
        assert executors[0].local_fqn == \
            '{}/test_obs_id/test_obs_id.fits'.format(
                tc.THIS_DIR), 'local_fqn'
        assert test_oe.success_fqn == \
            '{}/logs/todo_success_log.txt'.format(tc.THIS_DIR), 'wrong success'
        assert test_oe.retry_fqn == \
            '{}/logs/todo_retries.txt'.format(tc.THIS_DIR), 'wrong retry'
        assert test_oe.failure_fqn == \
            '{}/logs/todo_failure_log.txt'.format(tc.THIS_DIR), 'wrong failure'
        assert test_oe.todo_fqn == '/tmp/todo.txt', 'wrong todo'
    finally:
        mc.exec_cmd_orig = exec_cmd_orig
        ec.CaomExecute.repo_cmd_get_client = repo_cmd_orig


def test_organize_executes_chooser(test_config):
    test_obs_id = TestStorageName()
    test_config.use_local_files = True
    log_file_directory = os.path.join(tc.THIS_DIR, 'logs')
    test_config.log_file_directory = log_file_directory
    test_config.features.supports_composite = True
    exec_cmd_orig = mc.exec_cmd_info
    repo_cmd_orig = ec.CaomExecute.repo_cmd_get_client
    CadcDataClient.__init__ = Mock(return_value=None)
    CAOM2RepoClient.__init__ = Mock(return_value=None)

    try:
        ec.CaomExecute.repo_cmd_get_client = Mock(return_value=_read_obs(None))
        mc.exec_cmd_info = \
            Mock(return_value='INFO:cadc-data:info\n'
                              'File C170324_0054_SCI_prev.jpg:\n'
                              '    archive: OMM\n'
                              '   encoding: None\n'
                              '    lastmod: Mon, 25 Jun 2018 16:52:07 GMT\n'
                              '     md5sum: f37d21c53055498d1b5cb7753e1c6d6f\n'
                              '       name: C120902_sh2-132_J_old_'
                              'SCIRED.fits.gz\n'
                              '       size: 754408\n'
                              '       type: image/jpeg\n'
                              '    umd5sum: 704b494a972eed30b18b817e243ced7d\n'
                              '      usize: 754408\n'.encode('utf-8'))

        test_config.task_types = [mc.TaskType.INGEST]
        test_chooser = TestChooser()
        test_oe = ec.OrganizeExecutes(test_config, test_chooser)
        executors = test_oe.choose(test_obs_id, 'command_name', [], [])
        assert executors is not None
        assert len(executors) == 1
        assert isinstance(executors[0],
                          ec.LocalMetaDeleteCreateClient)
        assert executors[0].fname == 'test_obs_id.fits', 'file name'
        assert executors[0].stream == 'TEST', 'stream'
        assert executors[0].working_dir == tc.THIS_DIR, 'working_dir'

        test_config.use_local_files = False
        test_config.task_types = [mc.TaskType.INGEST]
        test_oe = ec.OrganizeExecutes(test_config, test_chooser)
        executors = test_oe.choose(test_obs_id, 'command_name', [], [])
        assert executors is not None
        assert len(executors) == 1
        assert isinstance(executors[0],
                          ec.MetaDeleteCreateClient)
        assert CadcDataClient.__init__.called, 'mock not called'
        assert CAOM2RepoClient.__init__.called, 'mock not called'
    finally:
        mc.exec_cmd_orig = exec_cmd_orig
        ec.CaomExecute.repo_cmd_get_client = repo_cmd_orig


def test_organize_executes_client_existing(test_config):
    test_obs_id = TestStorageName()
    test_config.features.use_clients = True
    repo_cmd_orig = ec.CaomExecute.repo_cmd_get_client
    CadcDataClient.__init__ = Mock(return_value=None)
    CAOM2RepoClient.__init__ = Mock(return_value=None)
    try:

        ec.CaomExecute.repo_cmd_get_client = Mock(return_value=_read_obs(None))
        test_config.task_types = [mc.TaskType.INGEST]
        test_config.use_local_files = False
        test_oe = ec.OrganizeExecutes(test_config)
        executors = test_oe.choose(test_obs_id, 'command_name', [], [])
        assert executors is not None
        assert len(executors) == 1
        assert isinstance(executors[0], ec.MetaUpdateClient)
        assert CadcDataClient.__init__.called, 'mock not called'
        assert CAOM2RepoClient.__init__.called, 'mock not called'
    finally:
        ec.CaomExecute.repo_cmd_get_client = repo_cmd_orig


def test_organize_executes_client_visit(test_config):
    test_obs_id = TestStorageName()
    test_config.features.use_clients = True
    test_config.task_types = [mc.TaskType.VISIT]
    test_config.use_local_files = False
    test_oe = ec.OrganizeExecutes(test_config)
    CadcDataClient.__init__ = Mock(return_value=None)
    CAOM2RepoClient.__init__ = Mock(return_value=None)
    executors = test_oe.choose(test_obs_id, 'command_name', [], [])
    assert executors is not None
    assert len(executors) == 1
    assert isinstance(executors[0], ec.ClientVisit)
    assert CadcDataClient.__init__.called, 'mock not called'
    assert CAOM2RepoClient.__init__.called, 'mock not called'


def test_capture_failure(test_config):
    start_s = datetime.utcnow().timestamp()
    test_obs_id = 'test_obs_id'
    test_obs_id_2 = 'test_obs_id_2'
    log_file_directory = os.path.join(tc.THIS_DIR, 'logs')
    test_config.log_to_file = True
    test_config.log_file_directory = log_file_directory
    success_log_file_name = 'success_log.txt'
    test_config.success_log_file_name = success_log_file_name
    failure_log_file_name = 'failure_log.txt'
    test_config.failure_log_file_name = failure_log_file_name
    retry_file_name = 'retries.txt'
    test_config.retry_file_name = retry_file_name
    rejected_file_name = 'rejected.yml'
    test_config.rejected_file_name = rejected_file_name

    # clean up from last execution
    if not os.path.exists(log_file_directory):
        os.mkdir(log_file_directory)
    if os.path.exists(test_config.success_fqn):
        os.remove(test_config.success_fqn)
    if os.path.exists(test_config.failure_fqn):
        os.remove(test_config.failure_fqn)
    if os.path.exists(test_config.retry_fqn):
        os.remove(test_config.retry_fqn)
    if os.path.exists(test_config.rejected_fqn):
        os.remove(test_config.rejected_fqn)

    test_oe = ec.OrganizeExecutes(test_config)
    test_oe.capture_failure(test_obs_id_2, None, 'Cannot build an observation')
    test_oe.capture_failure(test_obs_id, None, 'exception text')
    test_oe.capture_success(test_obs_id, 'C121212_01234_CAL.fits.gz', start_s)
    ec._finish_run(test_oe, test_config)

    assert os.path.exists(test_config.success_fqn)
    assert os.path.exists(test_config.failure_fqn)
    assert os.path.exists(test_config.retry_fqn)
    assert os.path.exists(test_config.rejected_fqn)

    success_content = open(test_config.success_fqn).read()
    assert 'test_obs_id C121212_01234_CAL.fits.gz' in success_content, \
        'wrong content'
    retry_content = open(test_config.retry_fqn).read()
    assert retry_content == 'test_obs_id\n'
    failure_content = open(test_config.failure_fqn).read()
    assert failure_content.endswith(
        'test_obs_id None exception text\n'), failure_content
    assert os.path.exists(test_config.rejected_fqn), test_config.rejected_fqn
    rejected_content = mc.read_as_yaml(test_config.rejected_fqn)
    assert rejected_content is not None, 'expect a result'
    test_result = rejected_content.get('bad_metadata')
    assert test_result is not None, 'wrong result'
    assert len(test_result) == 1, 'wrong number of entries'
    assert test_result[0] == test_obs_id_2, 'wrong entry'


def test_run_by_file(test_config):
    todo_fqn = os.path.join(tc.THIS_DIR, 'todo.txt')
    try:
        f = open(todo_fqn, 'w')
        f.write('')
        f.close()
        test_config.features.use_urls = False
        test_config.task_types = [mc.TaskType.VISIT]
        sys.argv = ['test_command']
        ec.run_by_file(test_config, TestStorageName, TEST_APP,
                       meta_visitors=None, data_visitors=None)
    except mc.CadcException as e:
        assert False, 'but the work list is empty {}'.format(e)
    finally:
        if os.path.exists(todo_fqn):
            os.unlink(todo_fqn)

def test_run_by_file_expects_retry(test_config):
    test_run_methods.cleanup_log_txt(test_config)

    test_config.log_to_file = True
    test_config.features.expects_retry = True
    test_config.features.use_urls = False
    test_config.retry_failures = True
    test_config.retry_count = 1
    test_config.retry_file_name = 'retries.txt'
    test_config.success_log_file_name = 'success_log.txt'
    test_config.failure_log_file_name = 'failure_log.txt'
    test_retry_count = 0
    test_config.task_types = []
    assert test_config.log_file_directory == tc.TEST_DATA_DIR
    assert test_config.work_file == 'todo.txt'

    assert test_config.need_to_retry(), 'should require retries'

    test_config.update_for_retry(test_retry_count)
    assert test_config.log_file_directory == '{}/data_{}'.format(
        tc.THIS_DIR, test_retry_count)
    assert test_config.work_file == 'retries.txt'
    assert test_config.work_fqn == '{}/retries.txt'.format(tc.TEST_DATA_DIR)
    try:
        sys.argv = ['test_command']
        ec.run_by_file(test_config, TestStorageName, TEST_APP,
                       meta_visitors=[], data_visitors=[])
    except mc.CadcException as e:
        assert False, 'but the work list is empty {}'.format(e)

    if tc.TEST_DATA_DIR.startswith('/usr/src/app'):
        # these checks fail on travis ....
        assert os.path.exists('{}_0'.format(tc.TEST_DATA_DIR))
        assert os.path.exists(test_config.success_fqn)
        assert os.path.exists(test_config.failure_fqn)
        assert os.path.exists(test_config.retry_fqn)


def test_do_one(test_config):
    test_config.task_types = []
    test_organizer = ec.OrganizeExecutes(test_config)
    # no client
    test_result = ec._do_one(config=test_config, organizer=test_organizer,
                             storage_name=TestStorageName(),
                             command_name='test2caom2',
                             meta_visitors=[], data_visitors=[])
    assert test_result is not None
    assert test_result == -1

    # client
    test_config.features.use_clients = True
    test_result = ec._do_one(config=test_config, organizer=test_organizer,
                             storage_name=TestStorageName(),
                             command_name='test2caom2',
                             meta_visitors=[], data_visitors=[])
    assert test_result is not None
    assert test_result == -1


def test_storage_name():
    sn = mc.StorageName(obs_id='test_obs_id', collection='TEST',
                        collection_pattern='T[\\w+-]+')
    assert sn.file_uri == 'ad:TEST/test_obs_id.fits.gz'
    assert sn.file_name == 'test_obs_id.fits'
    assert sn.compressed_file_name == 'test_obs_id.fits.gz'
    assert sn.model_file_name == 'test_obs_id.fits.xml'
    assert sn.prev == 'test_obs_id_prev.jpg'
    assert sn.thumb == 'test_obs_id_prev_256.jpg'
    assert sn.prev_uri == 'ad:TEST/test_obs_id_prev.jpg'
    assert sn.thumb_uri == 'ad:TEST/test_obs_id_prev_256.jpg'
    assert sn.obs_id == 'test_obs_id'
    assert sn.log_file == 'test_obs_id.log'
    assert sn.product_id == 'test_obs_id'
    assert sn.fname_on_disk is None
    assert not sn.is_valid()
    sn = mc.StorageName(obs_id='Test_obs_id', collection='TEST',
                        collection_pattern='T[\\w+-]+')
    assert sn.is_valid()
    x = mc.StorageName.remove_extensions('test_obs_id.fits.header.gz')
    assert x == 'test_obs_id'


def test_caom_name():
    cn = mc.CaomName(uri='ad:TEST/test_obs_id.fits.gz')
    assert cn.file_id == 'test_obs_id'
    assert cn.file_name == 'test_obs_id.fits.gz'
    assert cn.uncomp_file_name == 'test_obs_id.fits'
    assert mc.CaomName.make_obs_uri_from_obs_id('TEST', 'test_obs_id') == \
        'caom:TEST/test_obs_id'


@patch('sys.exit', Mock(side_effect=MyExitError))
def test_local_meta_create_client_remote_storage_execute(test_config):
    os_path_exists_orig = os.path.exists
    os.path.exists = Mock(return_value=True)
    os_listdir_orig = os.listdir
    os.listdir = Mock(return_value=[])
    os_rmdir_orig = os.rmdir
    os.rmdir = Mock()
    data_client_mock = Mock()
    data_client_mock.get_file_info.return_value = {'name': 'test_file.fits'}
    repo_client_mock = Mock()
    test_observer = Mock()
    test_cred = None
    exec_cmd_orig = mc.exec_cmd
    mc.exec_cmd = Mock()
    mc.read_obs_from_file = Mock()
    mc.read_obs_from_file.return_value = _read_obs(None)
    test_source = '{}/{}/{}.py'.format(distutils.sysconfig.get_python_lib(),
                                       TEST_APP, TEST_APP)
    test_local = '{}/test_obs_id.fits'.format(tc.THIS_DIR)

    try:
        ec.CaomExecute._data_cmd_info = Mock(side_effect=_get_fname)

        # run the test
        test_executor = ec.LocalMetaCreateClientRemoteStorage(
            test_config, TestStorageName(), TEST_APP, test_cred,
            data_client_mock, repo_client_mock, None, test_observer)
        test_executor.execute(None)

        # check that things worked as expected
        assert repo_client_mock.create.called, 'create call missed'
        assert mc.exec_cmd.called
        mc.exec_cmd.assert_called_with(
            '{} --debug None --observation OMM test_obs_id --local {} '
            '--out {}/test_obs_id.fits.xml --plugin {} '
            '--module {} --lineage '
            'test_obs_id/ad:TEST/test_obs_id.fits.gz'.format(
                TEST_APP, test_local, tc.THIS_DIR, test_source, test_source),
            logging.debug)
        assert test_observer.metrics.observe.called, 'observe not called'
    finally:
        os.path.exists = os_path_exists_orig
        os.listdir = os_listdir_orig
        os.rmdir = os_rmdir_orig
        mc.exec_cmd = exec_cmd_orig


@patch('sys.exit', Mock(side_effect=MyExitError))
def test_local_meta_update_client_remote_storage_execute(test_config):
    os_path_exists_orig = os.path.exists
    os.path.exists = Mock(return_value=True)
    os_listdir_orig = os.listdir
    os.listdir = Mock(return_value=[])
    os_rmdir_orig = os.rmdir
    os.rmdir = Mock()
    data_client_mock = Mock()
    data_client_mock.get_file_info.return_value = {'name': 'test_file.fits'}
    repo_client_mock = Mock()
    test_cred = None
    exec_cmd_orig = mc.exec_cmd
    mc.exec_cmd = Mock()
    mc.read_obs_from_file = Mock()
    mc.read_obs_from_file.return_value = _read_obs(None)
    test_source = '{}/{}/{}.py'.format(distutils.sysconfig.get_python_lib(),
                                       TEST_APP, TEST_APP)
    test_local = '{}/test_obs_id.fits'.format(tc.THIS_DIR)
    test_observer = Mock()

    try:
        ec.CaomExecute._data_cmd_info = Mock(side_effect=_get_fname)
        # run the test
        test_executor = ec.LocalMetaUpdateClientRemoteStorage(
            test_config, TestStorageName(), TEST_APP, test_cred,
            data_client_mock, repo_client_mock, _read_obs(None), None,
            test_observer)
        test_executor.execute(None)

        # check that things worked as expected
        assert repo_client_mock.update.called, 'update call missed'
        assert mc.exec_cmd.called, 'exec_cmd call missed'
        mc.exec_cmd.assert_called_with(
            '{} --debug None --in {}/test_obs_id.fits.xml '
            '--out {}/test_obs_id.fits.xml --local {} --plugin {} '
            '--module {} --lineage '
            'test_obs_id/ad:TEST/test_obs_id.fits.gz'.format(
                TEST_APP, tc.THIS_DIR, tc.THIS_DIR, test_local,
                test_source, test_source), logging.debug)
        assert test_observer.metrics.observe.called, 'observe not called'
    finally:
        os.path.exists = os_path_exists_orig
        os.listdir = os_listdir_orig
        os.rmdir = os_rmdir_orig
        mc.exec_cmd = exec_cmd_orig


def test_omm_name_dots():
    TEST_NAME = 'C121121_J024345.57-021326.4_K_SCIRED'
    TEST_URI = 'ad:OMM/{}.fits.gz'.format(TEST_NAME)
    test_file_id = mc.CaomName(TEST_URI).file_id
    assert TEST_NAME == test_file_id, 'dots messing with things'


@patch('sys.exit', Mock(side_effect=MyExitError))
def test_pull_client(test_config):
    # Response mock
    class Object(object):

        def __init__(self):
            self.headers = {}

        def raise_for_status(self):
            pass

        def iter_content(self, chunk_size):
            return ['aaa'.encode(), 'bbb'.encode()]

        def __enter__(self):
            return self

        def __exit__(self, a, b, c):
            return None

    data_client_mock = Mock()
    repo_client_mock = Mock()
    test_sn = TestStorageName()
    test_sn.url = 'file://{}/{}'.format(tc.TEST_DATA_DIR, 'C111107_0694_SCI.fits')
    test_sn.fname_on_disk = '{}/{}'.format(tc.TEST_DATA_DIR, 'x.fits')
    ec.CaomExecute._cleanup = Mock()
    with patch('requests.get') as get_mock:
        get_mock.return_value = Object()
<<<<<<< HEAD
        test_observable = mc.Observable(
            mc.Rejected(test_config.rejected_fqn), mc.Metrics(test_config))
=======
        test_observable = mc.Observable(mc.Rejected(test_config.rejected_fqn),
                                        None)
>>>>>>> 463da471
        test_executor = ec.PullClient(test_config, test_sn, TEST_APP, None,
                                      data_client_mock, repo_client_mock,
                                      observable=test_observable)
        with pytest.raises(mc.CadcException):
            test_executor.execute(None)

        assert not data_client_mock.put_file.called, 'put call done'
        assert not ec.CaomExecute._cleanup.called, 'cleanup call executed'


@patch('sys.exit', Mock(side_effect=MyExitError))
def test_choose_exceptions(test_config):
    test_config.init_local_files = False
    test_config.task_types = [mc.TaskType.SCRAPE]
    with pytest.raises(mc.CadcException):
        test_organizer = ec.OrganizeExecutes(test_config)
        test_organizer.choose(TestStorageName(), 'command name', [], [])

    test_config.task_types = [mc.TaskType.STORE]
    with pytest.raises(mc.CadcException):
        test_organizer = ec.OrganizeExecutes(test_config)
        test_organizer.choose(TestStorageName(), 'command name', [], [])


@patch('sys.exit', Mock(side_effect=MyExitError))
def test_storage_name_failure(test_config):
    class TestStorageNameFails(TestStorageName):

        def __init__(self):
            super(TestStorageNameFails, self).__init__()

        def is_valid(self):
            return False
    test_config.log_to_file = True
    assert not os.path.exists(test_config.success_fqn)
    assert not os.path.exists(test_config.failure_fqn)
    assert not os.path.exists(test_config.retry_fqn)
    test_organizer = ec.OrganizeExecutes(test_config)
    test_organizer.choose(TestStorageNameFails(), 'command name', [], [])
    assert os.path.exists(test_config.success_fqn)
    assert os.path.exists(test_config.failure_fqn)
    assert os.path.exists(test_config.retry_fqn)


@patch('sys.exit', Mock(side_effect=MyExitError))
def test_ftp_pull_client_error(test_config):
    data_client_mock = Mock()
    repo_client_mock = Mock()
    test_sn = TestStorageName(
        obs_id='2019257035830', file_name='NEOS_SCI_2019257035830_cor.fits')
    test_sn._ftp_fqn = None
    ec.CaomExecute._cleanup = Mock()
    test_executor = ec.FtpPullClient(test_config, test_sn, TEST_APP, None,
                                     data_client_mock, repo_client_mock,
                                     observable=None)
    with pytest.raises(mc.CadcException):
        test_executor.execute(None)

    assert not data_client_mock.put_file.called, 'put file call done'
    assert not ec.CaomExecute._cleanup.called, 'cleanup call done'


def _communicate():
    return ['return status', None]


def _get_headers(uri, subject):
    x = """SIMPLE  =                    T / Written by IDL:  Fri Oct  6 01:48:35 2017
BITPIX  =                  -32 / Bits per pixel
NAXIS   =                    2 / Number of dimensions
NAXIS1  =                 2048 /
NAXIS2  =                 2048 /
DATATYPE= 'REDUC   '           /Data type, SCIENCE/CALIB/REJECT/FOCUS/TEST
END
"""
    delim = '\nEND'
    extensions = \
        [e + delim for e in x.split(delim) if e.strip()]
    headers = [fits.Header.fromstring(e, sep='\n') for e in extensions]
    return headers


def _get_test_metadata(subject, path):
    return {'size': 37,
            'md5sum': 'e330482de75d5c4c88ce6f6ef99035ea',
            'type': 'applicaton/octect-stream'}


def _get_test_file_meta(path):
    return _get_test_metadata(None, None)


def _read_obs(arg1):
    return SimpleObservation(collection='test_collection',
                             observation_id='test_obs_id',
                             algorithm=Algorithm(str('exposure')))


def _get_file_headers(fname):
    return _get_headers(None, None)


def _get_fname():
    return 'TBD'


def _test_map_todo():
    """For a mock."""
    return ''


def _get_file_info():
    return {'fname': 'test_file.fits'}<|MERGE_RESOLUTION|>--- conflicted
+++ resolved
@@ -87,17 +87,6 @@
 import test_run_methods
 import test_conf as tc
 
-<<<<<<< HEAD
-if six.PY3:
-    from caom2pipe import execute_composable as ec
-    from caom2pipe import manage_composable as mc
-    import test_run_methods
-
-PY_VERSION = '3.7'
-THIS_DIR = os.path.dirname(os.path.realpath(__file__))
-TEST_DATA_DIR = os.path.join(THIS_DIR, 'data')
-=======
->>>>>>> 463da471
 TEST_APP = 'collection2caom2'
 
 
@@ -105,25 +94,6 @@
     pass
 
 
-<<<<<<< HEAD
-if six.PY3:
-    class TestVisit:
-        @staticmethod
-        def visit(observation, **kwargs):
-            x = kwargs['working_directory']
-            assert x is not None, 'working directory'
-            y = kwargs['science_file']
-            assert y is not None, 'science file'
-            z = kwargs['log_file_directory']
-            assert z is not None, 'log file directory'
-            assert observation is not None, 'undefined observation'
-
-    class TestStorageName(mc.StorageName):
-        def __init__(self, obs_id=None, file_name=None, fname_on_disk=None):
-            super(TestStorageName, self).__init__(
-                'test_obs_id', 'TEST', '*', 'test_file.fits.gz')
-            self.url = 'https://test_url/'
-=======
 class TestVisit:
     @staticmethod
     def visit(observation, **kwargs):
@@ -136,7 +106,7 @@
         assert observation is not None, 'undefined observation'
 
 
-class TestStorageName(ec.StorageName):
+class TestStorageName(mc.StorageName):
     def __init__(self, obs_id=None, file_name=None, fname_on_disk=None):
         super(TestStorageName, self).__init__(
             'test_obs_id', 'TEST', '*', 'test_file.fits.gz')
@@ -144,7 +114,6 @@
 
     def is_valid(self):
         return True
->>>>>>> 463da471
 
 
 class TestChooser(ec.OrganizeChooser):
@@ -1045,13 +1014,8 @@
     ec.CaomExecute._cleanup = Mock()
     with patch('requests.get') as get_mock:
         get_mock.return_value = Object()
-<<<<<<< HEAD
         test_observable = mc.Observable(
             mc.Rejected(test_config.rejected_fqn), mc.Metrics(test_config))
-=======
-        test_observable = mc.Observable(mc.Rejected(test_config.rejected_fqn),
-                                        None)
->>>>>>> 463da471
         test_executor = ec.PullClient(test_config, test_sn, TEST_APP, None,
                                       data_client_mock, repo_client_mock,
                                       observable=test_observable)
