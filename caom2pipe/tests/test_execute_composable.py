--- conflicted
+++ resolved
@@ -249,11 +249,7 @@
     test_executor = ec.LocalMetaCreate(
         test_config,
         tc.TestStorageName(),
-<<<<<<< HEAD
         __name__,
-=======
-        TEST_APP,
->>>>>>> f1c5233e
         test_cred,
         data_client_mock,
         repo_client_mock,
@@ -319,12 +315,8 @@
     with patch('caom2pipe.manage_composable.write_obs_to_file') as write_mock:
         test_executor = ec.MetaVisit(
             test_config,
-<<<<<<< HEAD
             tc.TestStorageName(),
             test_cred,
-=======
-            tc.TestStorageName(), test_cred,
->>>>>>> f1c5233e
             data_client_mock,
             repo_client_mock,
             meta_visitors=None,
@@ -343,13 +335,7 @@
 def test_data_execute(test_config):
     test_obs_id = 'test_obs_id'
     test_dir = os.path.join(tc.THIS_DIR, test_obs_id)
-<<<<<<< HEAD
-    test_fits_fqn = os.path.join(
-        test_dir, tc.TestStorageName().file_name
-    )
-=======
     test_fits_fqn = os.path.join(test_dir, tc.TestStorageName().file_name)
->>>>>>> f1c5233e
     try:
         if not os.path.exists(test_dir):
             os.mkdir(test_dir, mode=0o755)
@@ -370,10 +356,6 @@
         test_executor = ec.DataVisit(
             test_config,
             tc.TestStorageName(),
-<<<<<<< HEAD
-=======
-            test_cred,
->>>>>>> f1c5233e
             data_client_mock,
             repo_client_mock,
             test_data_visitors,
@@ -398,12 +380,7 @@
     test_config.features.supports_latest_client = True
     test_obs_id = 'test_obs_id'
     test_dir = os.path.join(tc.THIS_DIR, test_obs_id)
-<<<<<<< HEAD
-    fqn = os.path.join(test_dir, tc.TestStorageName().file_name)
-    test_fits_fqn = f'{fqn}.gz'
-=======
     test_fits_fqn = os.path.join(test_dir, tc.TestStorageName().file_name)
->>>>>>> f1c5233e
     try:
         if not os.path.exists(test_dir):
             os.mkdir(test_dir, mode=0o755)
@@ -425,12 +402,7 @@
         # run the test
         test_executor = ec.DataVisit(
             test_config,
-<<<<<<< HEAD
             test_sn,
-=======
-            tc.TestStorageName(),
-            test_cred,
->>>>>>> f1c5233e
             cadc_client_mock,
             repo_client_mock,
             test_data_visitors,
@@ -475,10 +447,6 @@
     test_executor = ec.LocalDataVisit(
         test_config,
         tc.TestStorageName(),
-<<<<<<< HEAD
-=======
-        test_cred,
->>>>>>> f1c5233e
         data_client_mock,
         repo_client_mock,
         test_data_visitors,
@@ -518,13 +486,7 @@
             test_config,
             tc.TestStorageName(),
             'command_name',
-<<<<<<< HEAD
             data_client_mock,
-=======
-            '',
-            data_client_mock,
-            repo_client_mock,
->>>>>>> f1c5233e
             observable=test_observer,
             transferrer=transfer_composable.Transfer(),
         )
@@ -562,7 +524,6 @@
 def test_data_scrape_execute(read_obs_mock, test_config):
     test_config.log_to_file = True
     test_data_visitors = [TestVisit]
-<<<<<<< HEAD
     read_obs_mock.side_effect = _read_obs
     # run the test
     test_executor = ec.DataScrape(
@@ -573,24 +534,6 @@
     )
     test_executor.execute(None)
     assert read_obs_mock.called, 'read obs call missed'
-=======
-    read_orig = mc.read_obs_from_file
-    mc.read_obs_from_file = Mock(side_effect=_read_obs)
-    try:
-
-        # run the test
-        test_executor = ec.DataScrape(
-            test_config,
-            tc.TestStorageName(),
-            test_data_visitors,
-            observable=None,
-        )
-        test_executor.execute(None)
-        assert mc.read_obs_from_file.called, 'read obs call missed'
-
-    finally:
-        mc.read_obs_from_file = read_orig
->>>>>>> f1c5233e
 
 
 def test_organize_executes_chooser(test_config):
@@ -599,7 +542,6 @@
     log_file_directory = os.path.join(tc.THIS_DIR, 'logs')
     test_config.log_file_directory = log_file_directory
     test_config.features.supports_composite = True
-<<<<<<< HEAD
     caom_client = Mock(autospec=True)
     caom_client.read.side_effect = _read_obs2
 
@@ -643,68 +585,6 @@
     assert len(executors) == 1
     assert isinstance(executors[0], ec.MetaDeleteCreate)
     assert caom_client.read.called, 'read should be called'
-=======
-    exec_cmd_orig = mc.exec_cmd_info
-    caom_client = Mock(autospec=True)
-    caom_client.read.side_effect = _read_obs2
-
-    try:
-        mc.exec_cmd_info = \
-            Mock(
-                return_value='INFO:cadc-data:info\n'
-                             'File C170324_0054_SCI_prev.jpg:\n'
-                             '    archive: OMM\n'
-                             '   encoding: None\n'
-                             '    lastmod: Mon, 25 Jun 2018 16:52:07 GMT\n'
-                             '     md5sum: f37d21c53055498d1b5cb7753e1c6d6f\n'
-                             '       name: C120902_sh2-132_J_old_'
-                             'SCIRED.fits.gz\n'
-                             '       size: 754408\n'
-                             '       type: image/jpeg\n'
-                             '    umd5sum: 704b494a972eed30b18b817e243ced7d\n'
-                             '      usize: 754408\n'.encode('utf-8')
-            )
-
-        test_config.task_types = [mc.TaskType.INGEST]
-        test_chooser = tc.TestChooser()
-        test_oe = ec.OrganizeExecutes(
-            test_config,
-            'command_name',
-            [],
-            [],
-            test_chooser,
-            cadc_client=Mock(autospec=True, return_value=None),
-            caom_client=caom_client,
-        )
-        executors = test_oe.choose(test_obs_id)
-        assert executors is not None
-        assert len(executors) == 1
-        assert isinstance(executors[0], ec.LocalMetaDeleteCreate)
-        assert executors[0].fname == 'test_obs_id.fits', 'file name'
-        assert executors[0].stream == 'TEST', 'stream'
-        assert executors[0].working_dir == tc.THIS_DIR, 'working_dir'
-        assert caom_client.read.called, 'read should be called'
-        caom_client.read.reset()
-
-        test_config.use_local_files = False
-        test_config.task_types = [mc.TaskType.INGEST]
-        test_oe = ec.OrganizeExecutes(
-            test_config,
-            'command_name',
-            [],
-            [],
-            test_chooser,
-            cadc_client=Mock(autospec=True, return_value=None),
-            caom_client=caom_client,
-        )
-        executors = test_oe.choose(test_obs_id)
-        assert executors is not None
-        assert len(executors) == 1
-        assert isinstance(executors[0], ec.MetaDeleteCreate)
-        assert caom_client.read.called, 'read should be called'
-    finally:
-        mc.exec_cmd_orig = exec_cmd_orig
->>>>>>> f1c5233e
 
 
 def test_organize_executes_client_existing(test_config):
@@ -768,13 +648,9 @@
 
 def test_storage_name():
     sn = mc.StorageName(
-<<<<<<< HEAD
         obs_id='test_obs_id',
         collection='TEST',
         collection_pattern='T[\\w+-]+',
-=======
-        obs_id='test_obs_id', collection='TEST', collection_pattern='T[\\w+-]+'
->>>>>>> f1c5233e
     )
     assert sn.file_uri == 'ad:TEST/test_obs_id.fits.gz'
     assert sn.file_name == 'test_obs_id.fits'
@@ -790,13 +666,9 @@
     assert sn.fname_on_disk is None
     assert not sn.is_valid()
     sn = mc.StorageName(
-<<<<<<< HEAD
         obs_id='Test_obs_id',
         collection='TEST',
         collection_pattern='T[\\w+-]+',
-=======
-        obs_id='Test_obs_id', collection='TEST', collection_pattern='T[\\w+-]+'
->>>>>>> f1c5233e
     )
     assert sn.is_valid()
     x = mc.StorageName.remove_extensions('test_obs_id.fits.header.gz')
@@ -874,13 +746,7 @@
     assert not os.path.exists(test_config.success_fqn)
     assert not os.path.exists(test_config.failure_fqn)
     assert not os.path.exists(test_config.retry_fqn)
-<<<<<<< HEAD
     test_organizer = ec.OrganizeExecutes(test_config, 'command name', [], [])
-=======
-    test_organizer = ec.OrganizeExecutes(
-        test_config, 'command name', [], []
-    )
->>>>>>> f1c5233e
     test_organizer.choose(TestStorageNameFails())
     assert os.path.exists(test_config.success_fqn)
     assert os.path.exists(test_config.failure_fqn)
@@ -899,7 +765,6 @@
     test_config.features.use_clients = True
     retry_file_name = 'retries.txt'
     test_config.retry_file_name = retry_file_name
-<<<<<<< HEAD
     repo_client_mock = Mock(autospec=True)
     repo_client_mock.read.return_value = None
 
@@ -1042,170 +907,6 @@
         executors[0].working_dir == f'{tc.THIS_DIR}/test_obs_id'
     ), 'working_dir'
     assert test_oe.todo_fqn == f'{tc.THIS_DIR}/todo.txt', 'wrong todo'
-=======
-    exec_cmd_orig = mc.exec_cmd_info
-    repo_client_mock = Mock(autospec=True)
-    repo_client_mock.read.return_value = None
-
-    try:
-        mc.exec_cmd_info = Mock(
-            return_value='INFO:cadc-data:info\n'
-                         'File C170324_0054_SCI_prev.jpg:\n'
-                         '    archive: OMM\n'
-                         '   encoding: None\n'
-                         '    lastmod: Mon, 25 Jun 2018 16:52:07 GMT\n'
-                         '     md5sum: f37d21c53055498d1b5cb7753e1c6d6f\n'
-                         '       name: C120902_sh2-132_J_old_'
-                         'SCIRED.fits.gz\n'
-                         '       size: 754408\n'
-                         '       type: image/jpeg\n'
-                         '    umd5sum: 704b494a972eed30b18b817e243ced7d\n'
-                         '      usize: 754408\n'.encode('utf-8')
-        )
-
-        test_config.task_types = [mc.TaskType.SCRAPE]
-        test_oe = ec.OrganizeExecutes(
-            test_config,
-            TEST_APP,
-            [],
-            [],
-            chooser=None,
-            cadc_client=Mock(autospec=True),
-            caom_client=repo_client_mock,
-        )
-        executors = test_oe.choose(test_obs_id)
-        assert executors is not None
-        assert len(executors) == 1
-        assert isinstance(executors[0], ec.ScrapeUpdate)
-
-        test_config.task_types = [
-            mc.TaskType.STORE, mc.TaskType.INGEST, mc.TaskType.MODIFY
-        ]
-        test_oe = ec.OrganizeExecutes(
-            test_config,
-            TEST_APP,
-            [],
-            [],
-            chooser=None,
-            cadc_client=Mock(autospec=True),
-            caom_client=repo_client_mock,
-        )
-        executors = test_oe.choose(test_obs_id)
-        assert executors is not None
-        assert len(executors) == 3
-        assert isinstance(executors[0], ec.Store), type(executors[0])
-        assert isinstance(executors[1], ec.LocalMetaCreate)
-        assert isinstance(executors[2], ec.LocalDataVisit)
-        assert repo_client_mock.read.called, 'mock should be called'
-        assert repo_client_mock.read.reset()
-
-        test_config.use_local_files = False
-        test_config.task_types = [mc.TaskType.INGEST, mc.TaskType.MODIFY]
-        test_oe = ec.OrganizeExecutes(
-            test_config,
-            TEST_APP,
-            [],
-            [],
-            chooser=None,
-            cadc_client=Mock(autospec=True),
-            caom_client=repo_client_mock,
-        )
-        executors = test_oe.choose(test_obs_id)
-        assert executors is not None
-        assert len(executors) == 2
-        assert isinstance(executors[0], ec.MetaCreate)
-        assert isinstance(executors[1], ec.DataVisit)
-        assert repo_client_mock.read.called, 'mock should be called'
-
-        test_config.use_local_files = True
-        test_config.task_types = [mc.TaskType.INGEST, mc.TaskType.MODIFY]
-        test_oe = ec.OrganizeExecutes(
-            test_config,
-            TEST_APP,
-            [],
-            [],
-            chooser=None,
-            cadc_client=Mock(autospec=True),
-            caom_client=repo_client_mock,
-        )
-        executors = test_oe.choose(test_obs_id)
-        assert executors is not None
-        assert len(executors) == 2
-        assert isinstance(executors[0], ec.LocalMetaCreate)
-        assert isinstance(executors[1], ec.LocalDataVisit)
-        assert repo_client_mock.read.called, 'mock should be called'
-        assert repo_client_mock.read.reset()
-        repo_client_mock.read.side_effect = _read_obs2
-
-        test_config.task_types = [mc.TaskType.SCRAPE, mc.TaskType.MODIFY]
-        test_config.use_local_files = True
-        test_oe = ec.OrganizeExecutes(
-            test_config,
-            TEST_APP,
-            [],
-            [],
-            chooser=None,
-            cadc_client=Mock(autospec=True),
-            caom_client=repo_client_mock,
-        )
-        executors = test_oe.choose(test_obs_id)
-        assert executors is not None
-        assert len(executors) == 2
-        assert isinstance(executors[0], ec.ScrapeUpdate)
-        assert isinstance(executors[1], ec.DataScrape)
-        assert repo_client_mock.read.called, 'mock should be called'
-        assert repo_client_mock.read.reset()
-
-        test_config.task_types = [mc.TaskType.INGEST]
-        test_config.use_local_files = False
-        test_chooser = tc.TestChooser()
-        ec.CaomExecute.repo_cmd_get_client = Mock(return_value=_read_obs(None))
-        test_oe = ec.OrganizeExecutes(
-            test_config,
-            TEST_APP,
-            [],
-            [],
-            chooser=test_chooser,
-            cadc_client=Mock(autospec=True),
-            caom_client=repo_client_mock,
-        )
-        executors = test_oe.choose(test_obs_id)
-        assert executors is not None
-        assert len(executors) == 1
-        assert isinstance(executors[0], ec.MetaDeleteCreate)
-        assert repo_client_mock.read.called, 'mock should be called'
-        assert repo_client_mock.read.reset()
-
-        test_config.task_types = [mc.TaskType.INGEST_OBS]
-        test_config.use_local_files = False
-        ec.CaomExecute.repo_cmd_get_client = Mock(
-            return_value=_read_obs(test_obs_id)
-        )
-        test_oe = ec.OrganizeExecutes(
-            test_config,
-            TEST_APP,
-            [],
-            [],
-            cadc_client=Mock(autospec=True),
-            caom_client=repo_client_mock,
-        )
-        executors = test_oe.choose(test_obs_id)
-        assert executors is not None
-        assert len(executors) == 1
-        assert isinstance(executors[0], ec.MetaUpdateObservation)
-        assert repo_client_mock.read.called, 'mock should be called'
-        assert executors[0].url == 'https://test_url/', 'url'
-        assert executors[0].fname is None, 'file name'
-        assert executors[0].stream == 'TEST', 'stream'
-        assert executors[0].lineage is None, 'lineage'
-        assert executors[0].external_urls_param == '', 'external_url_params'
-        assert (
-            executors[0].working_dir == f'{tc.THIS_DIR}/test_obs_id'
-        ), 'working_dir'
-        assert test_oe.todo_fqn == f'{tc.THIS_DIR}/todo.txt', 'wrong todo'
-    finally:
-        mc.exec_cmd_orig = exec_cmd_orig
->>>>>>> f1c5233e
 
 
 @patch('caom2pipe.manage_composable.data_get')
@@ -1218,17 +919,11 @@
     test_data_visitors = [dv_mock]
     test_observable = Mock(autospec=True)
     test_sn = mc.StorageName(
-<<<<<<< HEAD
         obs_id='test_obs_id',
         collection='TEST',
         collection_pattern='T[\\w+-]+',
     )
     test_sn.source_names = ['ad:TEST/test_obs_id.fits']
-=======
-        obs_id='test_obs_id', collection='TEST', collection_pattern='T[\\w+-]+'
-    )
-    test_cred_param = ''
->>>>>>> f1c5233e
     test_transferrer = transfer_composable.CadcTransfer()
     test_transferrer.cadc_client = test_data_client
     test_transferrer.observable = test_observable
@@ -1236,10 +931,6 @@
     test_subject = ec.DataVisit(
         test_config,
         test_sn,
-<<<<<<< HEAD
-=======
-        test_cred_param,
->>>>>>> f1c5233e
         test_data_client,
         test_repo_client,
         test_data_visitors,
@@ -1279,42 +970,24 @@
         test_config,
         test_sn,
         test_command,
-<<<<<<< HEAD
         test_data_client,
-=======
-        test_cred_param,
-        test_data_client,
-        test_repo_client,
->>>>>>> f1c5233e
         test_observable,
         test_transferrer,
     )
     assert test_subject is not None, 'expect construction'
-<<<<<<< HEAD
     assert test_subject.working_dir == os.path.join(
         tc.TEST_DATA_DIR, 'test_obs_id'
     ), 'wrong working directory'
     assert len(test_subject._destination_uris) == 1, 'wrong file count'
-=======
-    assert (
-        test_subject.working_dir == '/test_files/caom2pipe/test_obs_id'
-    ), 'wrong working directory'
-    assert len(test_subject.multiple_files) == 1, 'wrong file count'
->>>>>>> f1c5233e
     assert (
         len(test_subject._destination_f_names) == 1
     ), 'wrong destination file count'
     assert (
-<<<<<<< HEAD
         test_subject._destination_f_names[0] == 'nonexistent.fits.gz'
-=======
-        test_subject._destination_f_names[0] == 'test_obs_id.fits'
->>>>>>> f1c5233e
     ), 'wrong destination'
     test_subject.execute(None)
     assert test_data_client.put_file.called, 'data put not called'
     assert (
-<<<<<<< HEAD
         test_data_client.put_file.call_args.args[0] == 'TEST'
     ), 'archive not set for test_config, is set for TestStorageName'
     assert (
@@ -1322,13 +995,6 @@
             tc.TEST_DATA_DIR, 'test_obs_id/nonexistent.fits.gz',
         )
     ), 'expect a fully-qualified file name'
-=======
-        test_data_client.put_file.call_args.args[0] is None
-    ), 'archive not set for test_config'
-    assert (
-        test_data_client.put_file.call_args.args[1] == 'test_obs_id.fits'
-    ), 'expect a file name'
->>>>>>> f1c5233e
     assert (
         test_data_client.put_file.call_args.kwargs['archive_stream'] == 'TEST'
     ), 'wrong archive stream'
@@ -1359,45 +1025,23 @@
     test_command = 'collection2caom2'
     test_data_client = Mock(autospec=True)
     test_observable = Mock(autospec=True)
-<<<<<<< HEAD
     test_subject = ec.LocalStore(
-        test_config, test_sn, test_command, test_data_client, test_observable,
-=======
-    test_transferrer = transfer_composable.Transfer()
-    test_subject = ec.LocalStore(
-        test_config,
-        test_sn,
-        test_command,
-        test_cred_param,
-        test_data_client,
-        test_repo_client,
-        test_observable,
-        test_transferrer,
->>>>>>> f1c5233e
+        test_config, test_sn, test_command, test_data_client, test_observable
     )
     assert test_subject is not None, 'expect construction'
     test_subject.execute(None)
     # does the working directory get used if it's just a local store?
     assert (
-<<<<<<< HEAD
         test_subject.working_dir == os.path.join(
             tc.TEST_DATA_DIR, 'test_obs_id')
     ), 'wrong working directory'
     # do one file at a time, so it doesn't matter how many files are
     # in the working directory
     assert len(test_subject._destination_uris) == 1, 'wrong file count'
-=======
-           test_subject.working_dir == '/test_files/caom2pipe'
-    ), 'wrong working directory'
-    # do one file at a time, so it doesn't matter how many files are
-    # in the working directory
-    assert len(test_subject.multiple_files) == 1, 'wrong file count'
->>>>>>> f1c5233e
     assert (
         len(test_subject._destination_f_names) == 1
     ), 'wrong destination file count'
     assert (
-<<<<<<< HEAD
         test_subject._destination_f_names[0] == 'test_file.fits.gz'
     ), 'wrong destination'
     assert test_data_client.put_file.called, 'data put not called'
@@ -1407,20 +1051,6 @@
     ), 'expect a file name'
     assert (
         test_data_client.put_file.call_args.kwargs['archive_stream'] == 'TEST'
-=======
-        test_subject._destination_f_names[0] == 'test_obs_id.fits'
-    ), 'wrong destination'
-    assert test_data_client.put_file.called, 'data put not called'
-    assert (
-        test_data_client.put_file.call_args.args[0] == 'LOCAL_TEST'
-    ), 'expect an archive'
-    assert (
-        test_data_client.put_file.call_args.args[1] == 'test_obs_id.fits'
-    ), 'expect a file name'
-    assert (
-        test_data_client.put_file.call_args.kwargs['archive_stream'] ==
-        'TEST'
->>>>>>> f1c5233e
     ), 'wrong archive'
     assert (
         test_data_client.put_file.call_args.kwargs['mime_type'] ==
@@ -1436,24 +1066,15 @@
 
 class FlagStorageName(mc.StorageName):
 
-<<<<<<< HEAD
     def __init__(self, file_name, source_names):
-=======
-    def __init__(self, file_name):
->>>>>>> f1c5233e
         super(FlagStorageName, self).__init__(
             fname_on_disk=file_name,
             obs_id='1000003f',
             collection='TEST',
-<<<<<<< HEAD
             archive='TEST',
             compression='',
             entry=file_name,
             source_names=source_names,
-=======
-            archive='TEST', compression='',
-            entry=file_name,
->>>>>>> f1c5233e
         )
         self._file_name = file_name
 
@@ -1479,18 +1100,7 @@
     }
 
     test_subject = ec.LocalStore(
-<<<<<<< HEAD
         test_config, test_sn, 'TEST_STORE', client_mock, observable_mock,
-=======
-        test_config,
-        test_sn,
-        'TEST_STORE',
-        cred_param_mock,
-        client_mock,
-        repo_client_mock,
-        observable_mock,
-        transferrer_mock,
->>>>>>> f1c5233e
     )
     test_subject.execute(None)
     assert client_mock.put_file.called, 'expect put call'
@@ -1502,18 +1112,7 @@
     }
 
     test_subject = ec.LocalStore(
-<<<<<<< HEAD
         test_config, test_sn, 'TEST_STORE', client_mock, observable_mock,
-=======
-        test_config,
-        test_sn,
-        'TEST_STORE',
-        cred_param_mock,
-        client_mock,
-        repo_client_mock,
-        observable_mock,
-        transferrer_mock,
->>>>>>> f1c5233e
     )
     test_subject.execute(None)
     assert client_mock.put_file.called, 'expect put call, file time is newer'
@@ -1525,18 +1124,7 @@
     test_config.store_newer_files_only = False
     client_mock.put_file.reset()
     test_subject = ec.LocalStore(
-<<<<<<< HEAD
         test_config, test_sn, 'TEST_STORE', client_mock, observable_mock,
-=======
-        test_config,
-        test_sn,
-        'TEST_STORE',
-        cred_param_mock,
-        client_mock,
-        repo_client_mock,
-        observable_mock,
-        transferrer_mock,
->>>>>>> f1c5233e
     )
     test_subject.execute(None)
     assert client_mock.put_file.called, 'expect put call, file time irrelevant'
@@ -1563,18 +1151,7 @@
     client_mock.get_node.return_value = test_node
 
     test_subject = ec.LocalStore(
-<<<<<<< HEAD
         test_config, test_sn, 'TEST_STORE', client_mock, observable_mock,
-=======
-        test_config,
-        test_sn,
-        'TEST_STORE',
-        cred_param_mock,
-        client_mock,
-        repo_client_mock,
-        observable_mock,
-        transferrer_mock,
->>>>>>> f1c5233e
     )
     test_subject.execute(None)
     assert put_mock.called, 'expect copy call'
@@ -1587,18 +1164,7 @@
     client_mock.get_node.return_value = test_node
 
     test_subject = ec.LocalStore(
-<<<<<<< HEAD
         test_config, test_sn, 'TEST_STORE', client_mock, observable_mock,
-=======
-        test_config,
-        test_sn,
-        'TEST_STORE',
-        cred_param_mock,
-        client_mock,
-        repo_client_mock,
-        observable_mock,
-        transferrer_mock,
->>>>>>> f1c5233e
     )
     test_subject.execute(None)
     assert put_mock.called, 'expect copy call, file time is newer'
@@ -1607,34 +1173,18 @@
     test_config.store_newer_files_only = False
     put_mock.reset()
     test_subject = ec.LocalStore(
-<<<<<<< HEAD
         test_config, test_sn, 'TEST_STORE', client_mock, observable_mock,
-=======
-        test_config,
-        test_sn,
-        'TEST_STORE',
-        cred_param_mock,
-        client_mock,
-        repo_client_mock,
-        observable_mock,
-        transferrer_mock,
->>>>>>> f1c5233e
     )
     test_subject.execute(None)
     assert put_mock.called, 'expect copy call, file time irrelevant'
 
 
 def _transfer_get_mock(entry, fqn):
-<<<<<<< HEAD
     assert entry == 'vos:goliaths/nonexistent.fits.gz', 'wrong entry'
     assert (
         fqn == os.path.join(
             tc.TEST_DATA_DIR, 'test_obs_id/nonexistent.fits.gz'
         )
-=======
-    assert (
-        fqn == '/test_files/caom2pipe/test_obs_id/test_obs_id.fits'
->>>>>>> f1c5233e
     ), 'wrong fqn'
     with open(fqn, 'w') as f:
         f.write('test content')
@@ -1700,7 +1250,6 @@
     plugin = '/usr/local/lib/python3.8/site-packages/test_execute_composable/' \
              'test_execute_composable.py'
     assert sys.argv is not None, 'expect sys.argv to be set'
-<<<<<<< HEAD
     local_meta_create_answer = [
         'test_execute_composable',
         '--verbose',
@@ -1719,9 +1268,6 @@
         'test_obs_id/ad:TEST/test_obs_id.fits.gz',
     ]
     scrape_answer = [
-=======
-    assert sys.argv == [
->>>>>>> f1c5233e
         'test_execute_composable',
         '--verbose',
         '--not_connected',
@@ -1729,7 +1275,6 @@
         'OMM',
         'test_obs_id',
         '--local',
-<<<<<<< HEAD
         f'{tc.TEST_DATA_DIR}/test_file.fits.gz',
         '--out',
         f'{tc.TEST_DATA_DIR}/test_obs_id/test_obs_id.xml',
@@ -1757,20 +1302,6 @@
         ),
         fqn,
     )
-=======
-        '/usr/src/app/caom2pipe/caom2pipe/tests/data/test_file.fits.gz',
-        '--out',
-        '/usr/src/app/caom2pipe/caom2pipe/tests/data/test_obs_id.fits.xml',
-        '--plugin',
-        '/usr/local/lib/python3.8/site-packages/test_execute_composable/'
-        'test_execute_composable.py',
-        '--module',
-        '/usr/local/lib/python3.8/site-packages/test_execute_composable/'
-        'test_execute_composable.py',
-        '--lineage',
-        'test_obs_id/ad:TEST/test_obs_id.fits.gz',
-    ]
->>>>>>> f1c5233e
 
 
 def _mock_get_file_info(archive, file_id):
