--- conflicted
+++ resolved
@@ -556,7 +556,6 @@
     caom_client.read.side_effect = _read_obs2
 
     try:
-<<<<<<< HEAD
         ec.CaomExecute.repo_cmd_get_client = Mock(return_value=_read_obs(None))
         mc.exec_cmd_info = Mock(
             return_value='INFO:cadc-data:info\n'
@@ -572,23 +571,6 @@
                          '    umd5sum: 704b494a972eed30b18b817e243ced7d\n'
                          '      usize: 754408\n'.encode('utf-8')
         )
-=======
-        mc.exec_cmd_info = \
-            Mock(
-                return_value='INFO:cadc-data:info\n'
-                             'File C170324_0054_SCI_prev.jpg:\n'
-                             '    archive: OMM\n'
-                             '   encoding: None\n'
-                             '    lastmod: Mon, 25 Jun 2018 16:52:07 GMT\n'
-                             '     md5sum: f37d21c53055498d1b5cb7753e1c6d6f\n'
-                             '       name: C120902_sh2-132_J_old_'
-                             'SCIRED.fits.gz\n'
-                             '       size: 754408\n'
-                             '       type: image/jpeg\n'
-                             '    umd5sum: 704b494a972eed30b18b817e243ced7d\n'
-                             '      usize: 754408\n'.encode('utf-8')
-            )
->>>>>>> 98b5d255
 
         test_config.task_types = [mc.TaskType.INGEST]
         test_chooser = tc.TestChooser()
@@ -607,17 +589,13 @@
         assert isinstance(executors[0], ec.LocalMetaDeleteCreate)
         assert executors[0].fname == 'test_obs_id.fits', 'file name'
         assert executors[0].stream == 'TEST', 'stream'
-<<<<<<< HEAD
         assert (
             executors[0].working_dir == os.path.join(
                 tc.THIS_DIR, 'test_obs_id'
             )
         ), 'working_dir'
-=======
-        assert executors[0].working_dir == tc.THIS_DIR, 'working_dir'
         assert caom_client.read.called, 'read should be called'
         caom_client.read.reset()
->>>>>>> 98b5d255
 
         test_config.use_local_files = False
         test_config.task_types = [mc.TaskType.INGEST]
@@ -642,27 +620,6 @@
 def test_organize_executes_client_existing(test_config):
     test_obs_id = tc.TestStorageName()
     test_config.features.use_clients = True
-<<<<<<< HEAD
-    repo_cmd_orig = ec.CaomExecute.repo_cmd_get_client
-    CadcDataClient.__init__ = Mock(return_value=None)
-    CAOM2RepoClient.__init__ = Mock(return_value=None)
-    try:
-
-        ec.CaomExecute.repo_cmd_get_client = Mock(return_value=_read_obs(None))
-        test_config.task_types = [mc.TaskType.INGEST]
-        test_config.use_local_files = False
-        test_oe = ec.OrganizeExecutes(
-            test_config, 'command_name', [], []
-        )
-        executors = test_oe.choose(test_obs_id)
-        assert executors is not None
-        assert len(executors) == 1
-        assert isinstance(executors[0], ec.MetaUpdate)
-        assert CadcDataClient.__init__.called, 'mock not called'
-        assert CAOM2RepoClient.__init__.called, 'mock not called'
-    finally:
-        ec.CaomExecute.repo_cmd_get_client = repo_cmd_orig
-=======
     repo_client_mock = Mock(autospec=True)
     repo_client_mock.read.side_effect = _read_obs2
     test_config.task_types = [mc.TaskType.INGEST]
@@ -680,7 +637,6 @@
     assert len(executors) == 1
     assert isinstance(executors[0], ec.MetaUpdate)
     assert repo_client_mock.read.called, 'mock not called'
->>>>>>> 98b5d255
 
 
 def test_organize_executes_client_visit(test_config):
@@ -844,24 +800,7 @@
     repo_client_mock.read.return_value = None
 
     try:
-<<<<<<< HEAD
         ec.CaomExecute.repo_cmd_get_client = Mock(return_value=None)
-        mc.exec_cmd_info = \
-            Mock(
-                return_value='INFO:cadc-data:info\n'
-                             'File C170324_0054_SCI_prev.jpg:\n'
-                             '    archive: OMM\n'
-                             '   encoding: None\n'
-                             '    lastmod: Mon, 25 Jun 2018 16:52:07 GMT\n'
-                             '     md5sum: f37d21c53055498d1b5cb7753e1c6d6f\n'
-                             '       name: C120902_sh2-132_J_old_'
-                             'SCIRED.fits.gz\n'
-                             '       size: 754408\n'
-                             '       type: image/jpeg\n'
-                             '    umd5sum: 704b494a972eed30b18b817e243ced7d\n'
-                             '      usize: 754408\n'.encode('utf-8')
-            )
-=======
         mc.exec_cmd_info = Mock(
             return_value='INFO:cadc-data:info\n'
                          'File C170324_0054_SCI_prev.jpg:\n'
@@ -876,7 +815,6 @@
                          '    umd5sum: 704b494a972eed30b18b817e243ced7d\n'
                          '      usize: 754408\n'.encode('utf-8')
         )
->>>>>>> 98b5d255
 
         test_config.task_types = [mc.TaskType.SCRAPE]
         test_oe = ec.OrganizeExecutes(
