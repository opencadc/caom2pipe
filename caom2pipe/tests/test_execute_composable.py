--- conflicted
+++ resolved
@@ -253,11 +253,7 @@
     test_executor = ec.LocalMetaCreate(
         test_config,
         tc.TestStorageName(),
-<<<<<<< HEAD
         __name__,
-=======
-        TEST_APP,
->>>>>>> 5b452fb5
         test_cred,
         data_client_mock,
         repo_client_mock,
@@ -323,12 +319,8 @@
     with patch('caom2pipe.manage_composable.write_obs_to_file') as write_mock:
         test_executor = ec.MetaVisit(
             test_config,
-<<<<<<< HEAD
             tc.TestStorageName(),
             test_cred,
-=======
-            tc.TestStorageName(), test_cred,
->>>>>>> 5b452fb5
             data_client_mock,
             repo_client_mock,
             meta_visitors=None,
@@ -347,13 +339,9 @@
 def test_data_execute(test_config):
     test_obs_id = 'test_obs_id'
     test_dir = os.path.join(tc.THIS_DIR, test_obs_id)
-<<<<<<< HEAD
     test_fits_fqn = os.path.join(
         test_dir, tc.TestStorageName().file_name
     )
-=======
-    test_fits_fqn = os.path.join(test_dir, tc.TestStorageName().file_name)
->>>>>>> 5b452fb5
     try:
         if not os.path.exists(test_dir):
             os.mkdir(test_dir, mode=0o755)
@@ -374,10 +362,6 @@
         test_executor = ec.DataVisit(
             test_config,
             tc.TestStorageName(),
-<<<<<<< HEAD
-=======
-            test_cred,
->>>>>>> 5b452fb5
             data_client_mock,
             repo_client_mock,
             test_data_visitors,
@@ -402,12 +386,8 @@
     test_config.features.supports_latest_client = True
     test_obs_id = 'test_obs_id'
     test_dir = os.path.join(tc.THIS_DIR, test_obs_id)
-<<<<<<< HEAD
     fqn = os.path.join(test_dir, tc.TestStorageName().file_name)
     test_fits_fqn = f'{fqn}.gz'
-=======
-    test_fits_fqn = os.path.join(test_dir, tc.TestStorageName().file_name)
->>>>>>> 5b452fb5
     try:
         if not os.path.exists(test_dir):
             os.mkdir(test_dir, mode=0o755)
@@ -429,12 +409,7 @@
         # run the test
         test_executor = ec.DataVisit(
             test_config,
-<<<<<<< HEAD
             test_sn,
-=======
-            tc.TestStorageName(),
-            test_cred,
->>>>>>> 5b452fb5
             cadc_client_mock,
             repo_client_mock,
             test_data_visitors,
@@ -479,10 +454,6 @@
     test_executor = ec.LocalDataVisit(
         test_config,
         tc.TestStorageName(),
-<<<<<<< HEAD
-=======
-        test_cred,
->>>>>>> 5b452fb5
         data_client_mock,
         repo_client_mock,
         test_data_visitors,
@@ -522,13 +493,7 @@
             test_config,
             tc.TestStorageName(),
             'command_name',
-<<<<<<< HEAD
             data_client_mock,
-=======
-            '',
-            data_client_mock,
-            repo_client_mock,
->>>>>>> 5b452fb5
             observable=test_observer,
             transferrer=transfer_composable.Transfer(),
         )
@@ -595,7 +560,6 @@
 
     try:
         ec.CaomExecute.repo_cmd_get_client = Mock(return_value=_read_obs(None))
-<<<<<<< HEAD
         mc.exec_cmd_info = Mock(
             return_value='INFO:cadc-data:info\n'
                          'File C170324_0054_SCI_prev.jpg:\n'
@@ -610,23 +574,6 @@
                          '    umd5sum: 704b494a972eed30b18b817e243ced7d\n'
                          '      usize: 754408\n'.encode('utf-8')
         )
-=======
-        mc.exec_cmd_info = \
-            Mock(
-                return_value='INFO:cadc-data:info\n'
-                             'File C170324_0054_SCI_prev.jpg:\n'
-                             '    archive: OMM\n'
-                             '   encoding: None\n'
-                             '    lastmod: Mon, 25 Jun 2018 16:52:07 GMT\n'
-                             '     md5sum: f37d21c53055498d1b5cb7753e1c6d6f\n'
-                             '       name: C120902_sh2-132_J_old_'
-                             'SCIRED.fits.gz\n'
-                             '       size: 754408\n'
-                             '       type: image/jpeg\n'
-                             '    umd5sum: 704b494a972eed30b18b817e243ced7d\n'
-                             '      usize: 754408\n'.encode('utf-8')
-            )
->>>>>>> 5b452fb5
 
         test_config.task_types = [mc.TaskType.INGEST]
         test_chooser = tc.TestChooser()
@@ -672,13 +619,9 @@
         ec.CaomExecute.repo_cmd_get_client = Mock(return_value=_read_obs(None))
         test_config.task_types = [mc.TaskType.INGEST]
         test_config.use_local_files = False
-<<<<<<< HEAD
         test_oe = ec.OrganizeExecutes(
             test_config, 'command_name', [], []
         )
-=======
-        test_oe = ec.OrganizeExecutes(test_config, 'command_name', [], [])
->>>>>>> 5b452fb5
         executors = test_oe.choose(test_obs_id)
         assert executors is not None
         assert len(executors) == 1
@@ -722,7 +665,9 @@
 
 def test_storage_name():
     sn = mc.StorageName(
-        obs_id='test_obs_id', collection='TEST', collection_pattern='T[\\w+-]+'
+        obs_id='test_obs_id',
+        collection='TEST',
+        collection_pattern='T[\\w+-]+',
     )
     assert sn.file_uri == 'ad:TEST/test_obs_id.fits.gz'
     assert sn.file_name == 'test_obs_id.fits'
@@ -738,7 +683,9 @@
     assert sn.fname_on_disk is None
     assert not sn.is_valid()
     sn = mc.StorageName(
-        obs_id='Test_obs_id', collection='TEST', collection_pattern='T[\\w+-]+'
+        obs_id='Test_obs_id',
+        collection='TEST',
+        collection_pattern='T[\\w+-]+',
     )
     assert sn.is_valid()
     x = mc.StorageName.remove_extensions('test_obs_id.fits.header.gz')
@@ -816,13 +763,7 @@
     assert not os.path.exists(test_config.success_fqn)
     assert not os.path.exists(test_config.failure_fqn)
     assert not os.path.exists(test_config.retry_fqn)
-<<<<<<< HEAD
     test_organizer = ec.OrganizeExecutes(test_config, 'command name', [], [])
-=======
-    test_organizer = ec.OrganizeExecutes(
-        test_config, 'command name', [], []
-    )
->>>>>>> 5b452fb5
     test_organizer.choose(TestStorageNameFails())
     assert os.path.exists(test_config.success_fqn)
     assert os.path.exists(test_config.failure_fqn)
@@ -848,7 +789,6 @@
 
     try:
         ec.CaomExecute.repo_cmd_get_client = Mock(return_value=None)
-<<<<<<< HEAD
         mc.exec_cmd_info = \
             Mock(
                 return_value='INFO:cadc-data:info\n'
@@ -864,22 +804,6 @@
                              '    umd5sum: 704b494a972eed30b18b817e243ced7d\n'
                              '      usize: 754408\n'.encode('utf-8')
             )
-=======
-        mc.exec_cmd_info = Mock(
-            return_value='INFO:cadc-data:info\n'
-                         'File C170324_0054_SCI_prev.jpg:\n'
-                         '    archive: OMM\n'
-                         '   encoding: None\n'
-                         '    lastmod: Mon, 25 Jun 2018 16:52:07 GMT\n'
-                         '     md5sum: f37d21c53055498d1b5cb7753e1c6d6f\n'
-                         '       name: C120902_sh2-132_J_old_'
-                         'SCIRED.fits.gz\n'
-                         '       size: 754408\n'
-                         '       type: image/jpeg\n'
-                         '    umd5sum: 704b494a972eed30b18b817e243ced7d\n'
-                         '      usize: 754408\n'.encode('utf-8')
-        )
->>>>>>> 5b452fb5
 
         test_config.task_types = [mc.TaskType.SCRAPE]
         test_oe = ec.OrganizeExecutes(
@@ -891,11 +815,7 @@
         assert isinstance(executors[0], ec.ScrapeUpdate)
 
         test_config.task_types = [
-<<<<<<< HEAD
             mc.TaskType.STORE, mc.TaskType.INGEST, mc.TaskType.MODIFY,
-=======
-            mc.TaskType.STORE, mc.TaskType.INGEST, mc.TaskType.MODIFY
->>>>>>> 5b452fb5
         ]
         test_oe = ec.OrganizeExecutes(
             test_config, TEST_APP, [], [], chooser=None
@@ -903,13 +823,9 @@
         executors = test_oe.choose(test_obs_id)
         assert executors is not None
         assert len(executors) == 3
-<<<<<<< HEAD
         assert (
             isinstance(executors[0], ec.Store), type(executors[0])
         )
-=======
-        assert isinstance(executors[0], ec.Store), type(executors[0])
->>>>>>> 5b452fb5
         assert isinstance(executors[1], ec.LocalMetaCreate)
         assert isinstance(executors[2], ec.LocalDataVisit)
         assert CadcDataClient.__init__.called, 'mock not called'
@@ -1004,17 +920,11 @@
     test_data_visitors = [dv_mock]
     test_observable = Mock(autospec=True)
     test_sn = mc.StorageName(
-<<<<<<< HEAD
         obs_id='test_obs_id',
         collection='TEST',
         collection_pattern='T[\\w+-]+',
     )
     test_sn.source_names = ['ad:TEST/test_obs_id.fits']
-=======
-        obs_id='test_obs_id', collection='TEST', collection_pattern='T[\\w+-]+'
-    )
-    test_cred_param = ''
->>>>>>> 5b452fb5
     test_transferrer = transfer_composable.CadcTransfer()
     test_transferrer.cadc_client = test_data_client
     test_transferrer.observable = test_observable
@@ -1022,10 +932,6 @@
     test_subject = ec.DataVisit(
         test_config,
         test_sn,
-<<<<<<< HEAD
-=======
-        test_cred_param,
->>>>>>> 5b452fb5
         test_data_client,
         test_repo_client,
         test_data_visitors,
@@ -1065,42 +971,24 @@
         test_config,
         test_sn,
         test_command,
-<<<<<<< HEAD
         test_data_client,
-=======
-        test_cred_param,
-        test_data_client,
-        test_repo_client,
->>>>>>> 5b452fb5
         test_observable,
         test_transferrer,
     )
     assert test_subject is not None, 'expect construction'
-<<<<<<< HEAD
     assert test_subject.working_dir == os.path.join(
         tc.TEST_DATA_DIR, 'test_obs_id'
     ), 'wrong working directory'
     assert len(test_subject._destination_uris) == 1, 'wrong file count'
-=======
-    assert (
-        test_subject.working_dir == '/test_files/caom2pipe/test_obs_id'
-    ), 'wrong working directory'
-    assert len(test_subject.multiple_files) == 1, 'wrong file count'
->>>>>>> 5b452fb5
     assert (
         len(test_subject._destination_f_names) == 1
     ), 'wrong destination file count'
     assert (
-<<<<<<< HEAD
         test_subject._destination_f_names[0] == 'nonexistent.fits.gz'
-=======
-        test_subject._destination_f_names[0] == 'test_obs_id.fits'
->>>>>>> 5b452fb5
     ), 'wrong destination'
     test_subject.execute(None)
     assert test_data_client.put_file.called, 'data put not called'
     assert (
-<<<<<<< HEAD
         test_data_client.put_file.call_args.args[0] == 'TEST'
     ), 'archive not set for test_config, is set for TestStorageName'
     assert (
@@ -1108,13 +996,6 @@
             tc.TEST_DATA_DIR, 'test_obs_id/nonexistent.fits.gz',
         )
     ), 'expect a fully-qualified file name'
-=======
-        test_data_client.put_file.call_args.args[0] is None
-    ), 'archive not set for test_config'
-    assert (
-        test_data_client.put_file.call_args.args[1] == 'test_obs_id.fits'
-    ), 'expect a file name'
->>>>>>> 5b452fb5
     assert (
         test_data_client.put_file.call_args.kwargs['archive_stream'] == 'TEST'
     ), 'wrong archive stream'
@@ -1145,45 +1026,23 @@
     test_command = 'collection2caom2'
     test_data_client = Mock(autospec=True)
     test_observable = Mock(autospec=True)
-<<<<<<< HEAD
     test_subject = ec.LocalStore(
         test_config, test_sn, test_command, test_data_client, test_observable,
-=======
-    test_transferrer = transfer_composable.Transfer()
-    test_subject = ec.LocalStore(
-        test_config,
-        test_sn,
-        test_command,
-        test_cred_param,
-        test_data_client,
-        test_repo_client,
-        test_observable,
-        test_transferrer,
->>>>>>> 5b452fb5
     )
     assert test_subject is not None, 'expect construction'
     test_subject.execute(None)
     # does the working directory get used if it's just a local store?
     assert (
-<<<<<<< HEAD
         test_subject.working_dir == os.path.join(
             tc.TEST_DATA_DIR, 'test_obs_id')
     ), 'wrong working directory'
     # do one file at a time, so it doesn't matter how many files are
     # in the working directory
     assert len(test_subject._destination_uris) == 1, 'wrong file count'
-=======
-           test_subject.working_dir == '/test_files/caom2pipe'
-    ), 'wrong working directory'
-    # do one file at a time, so it doesn't matter how many files are
-    # in the working directory
-    assert len(test_subject.multiple_files) == 1, 'wrong file count'
->>>>>>> 5b452fb5
     assert (
         len(test_subject._destination_f_names) == 1
     ), 'wrong destination file count'
     assert (
-<<<<<<< HEAD
         test_subject._destination_f_names[0] == 'test_file.fits.gz'
     ), 'wrong destination'
     assert test_data_client.put_file.called, 'data put not called'
@@ -1193,20 +1052,6 @@
     ), 'expect a file name'
     assert (
         test_data_client.put_file.call_args.kwargs['archive_stream'] == 'TEST'
-=======
-        test_subject._destination_f_names[0] == 'test_obs_id.fits'
-    ), 'wrong destination'
-    assert test_data_client.put_file.called, 'data put not called'
-    assert (
-        test_data_client.put_file.call_args.args[0] == 'LOCAL_TEST'
-    ), 'expect an archive'
-    assert (
-        test_data_client.put_file.call_args.args[1] == 'test_obs_id.fits'
-    ), 'expect a file name'
-    assert (
-        test_data_client.put_file.call_args.kwargs['archive_stream'] ==
-        'TEST'
->>>>>>> 5b452fb5
     ), 'wrong archive'
     assert (
         test_data_client.put_file.call_args.kwargs['mime_type'] ==
@@ -1222,24 +1067,15 @@
 
 class FlagStorageName(mc.StorageName):
 
-<<<<<<< HEAD
     def __init__(self, file_name, source_names):
-=======
-    def __init__(self, file_name):
->>>>>>> 5b452fb5
         super(FlagStorageName, self).__init__(
             fname_on_disk=file_name,
             obs_id='1000003f',
             collection='TEST',
-<<<<<<< HEAD
             archive='TEST',
             compression='',
             entry=file_name,
             source_names=source_names,
-=======
-            archive='TEST', compression='',
-            entry=file_name,
->>>>>>> 5b452fb5
         )
         self._file_name = file_name
 
@@ -1265,18 +1101,7 @@
     }
 
     test_subject = ec.LocalStore(
-<<<<<<< HEAD
         test_config, test_sn, 'TEST_STORE', client_mock, observable_mock,
-=======
-        test_config,
-        test_sn,
-        'TEST_STORE',
-        cred_param_mock,
-        client_mock,
-        repo_client_mock,
-        observable_mock,
-        transferrer_mock,
->>>>>>> 5b452fb5
     )
     test_subject.execute(None)
     assert client_mock.put_file.called, 'expect put call'
@@ -1288,18 +1113,7 @@
     }
 
     test_subject = ec.LocalStore(
-<<<<<<< HEAD
         test_config, test_sn, 'TEST_STORE', client_mock, observable_mock,
-=======
-        test_config,
-        test_sn,
-        'TEST_STORE',
-        cred_param_mock,
-        client_mock,
-        repo_client_mock,
-        observable_mock,
-        transferrer_mock,
->>>>>>> 5b452fb5
     )
     test_subject.execute(None)
     assert client_mock.put_file.called, 'expect put call, file time is newer'
@@ -1311,18 +1125,7 @@
     test_config.store_newer_files_only = False
     client_mock.put_file.reset()
     test_subject = ec.LocalStore(
-<<<<<<< HEAD
         test_config, test_sn, 'TEST_STORE', client_mock, observable_mock,
-=======
-        test_config,
-        test_sn,
-        'TEST_STORE',
-        cred_param_mock,
-        client_mock,
-        repo_client_mock,
-        observable_mock,
-        transferrer_mock,
->>>>>>> 5b452fb5
     )
     test_subject.execute(None)
     assert client_mock.put_file.called, 'expect put call, file time irrelevant'
@@ -1349,18 +1152,7 @@
     client_mock.get_node.return_value = test_node
 
     test_subject = ec.LocalStore(
-<<<<<<< HEAD
         test_config, test_sn, 'TEST_STORE', client_mock, observable_mock,
-=======
-        test_config,
-        test_sn,
-        'TEST_STORE',
-        cred_param_mock,
-        client_mock,
-        repo_client_mock,
-        observable_mock,
-        transferrer_mock,
->>>>>>> 5b452fb5
     )
     test_subject.execute(None)
     assert put_mock.called, 'expect copy call'
@@ -1373,18 +1165,7 @@
     client_mock.get_node.return_value = test_node
 
     test_subject = ec.LocalStore(
-<<<<<<< HEAD
         test_config, test_sn, 'TEST_STORE', client_mock, observable_mock,
-=======
-        test_config,
-        test_sn,
-        'TEST_STORE',
-        cred_param_mock,
-        client_mock,
-        repo_client_mock,
-        observable_mock,
-        transferrer_mock,
->>>>>>> 5b452fb5
     )
     test_subject.execute(None)
     assert put_mock.called, 'expect copy call, file time is newer'
@@ -1393,34 +1174,18 @@
     test_config.store_newer_files_only = False
     put_mock.reset()
     test_subject = ec.LocalStore(
-<<<<<<< HEAD
         test_config, test_sn, 'TEST_STORE', client_mock, observable_mock,
-=======
-        test_config,
-        test_sn,
-        'TEST_STORE',
-        cred_param_mock,
-        client_mock,
-        repo_client_mock,
-        observable_mock,
-        transferrer_mock,
->>>>>>> 5b452fb5
     )
     test_subject.execute(None)
     assert put_mock.called, 'expect copy call, file time irrelevant'
 
 
 def _transfer_get_mock(entry, fqn):
-<<<<<<< HEAD
     assert entry == 'vos:goliaths/nonexistent.fits.gz', 'wrong entry'
     assert (
         fqn == os.path.join(
             tc.TEST_DATA_DIR, 'test_obs_id/nonexistent.fits.gz'
         )
-=======
-    assert (
-        fqn == '/test_files/caom2pipe/test_obs_id/test_obs_id.fits'
->>>>>>> 5b452fb5
     ), 'wrong fqn'
     with open(fqn, 'w') as f:
         f.write('test content')
@@ -1482,7 +1247,6 @@
     plugin = '/usr/local/lib/python3.8/site-packages/test_execute_composable/' \
              'test_execute_composable.py'
     assert sys.argv is not None, 'expect sys.argv to be set'
-<<<<<<< HEAD
     local_meta_create_answer = [
         'test_execute_composable',
         '--verbose',
@@ -1502,9 +1266,6 @@
         'test_obs_id/ad:TEST/test_obs_id.fits.gz',
     ]
     scrape_answer = [
-=======
-    assert sys.argv == [
->>>>>>> 5b452fb5
         'test_execute_composable',
         '--verbose',
         '--not_connected',
@@ -1514,9 +1275,7 @@
         '--local',
         '/usr/src/app/caom2pipe/caom2pipe/tests/data/test_file.fits.gz',
         '--out',
-<<<<<<< HEAD
-        '/usr/src/app/caom2pipe/caom2pipe/tests/data/test_obs_id/'
-        'test_obs_id.fits.xml',
+        '/usr/src/app/caom2pipe/caom2pipe/tests/data/test_obs_id.fits.xml',
         '--plugin',
         f'{plugin}',
         '--module',
@@ -1541,18 +1300,6 @@
         ),
         fqn,
     )
-=======
-        '/usr/src/app/caom2pipe/caom2pipe/tests/data/test_obs_id.fits.xml',
-        '--plugin',
-        '/usr/local/lib/python3.8/site-packages/test_execute_composable/'
-        'test_execute_composable.py',
-        '--module',
-        '/usr/local/lib/python3.8/site-packages/test_execute_composable/'
-        'test_execute_composable.py',
-        '--lineage',
-        'test_obs_id/ad:TEST/test_obs_id.fits.gz',
-    ]
->>>>>>> 5b452fb5
 
 
 def _mock_get_file_info(archive, file_id):
