--- conflicted
+++ resolved
@@ -393,11 +393,6 @@
 def test_organize_executes_chooser(test_config, tmpdir):
     test_config.change_working_directory(tmpdir)
     test_config.use_local_files = True
-<<<<<<< HEAD
-    log_file_directory = os.path.join(tc.THIS_DIR, 'logs')
-    test_config.log_file_directory = log_file_directory
-=======
->>>>>>> 20f6fad4
     test_config.features.supports_composite = True
 
     test_config.task_types = [mc.TaskType.INGEST]
@@ -676,36 +671,20 @@
     assert test_repo_client.update.called, 'expect an execution'
     # TODO - why is the log file directory NOT the working directory?
 
-<<<<<<< HEAD
-        args, kwargs = dv_mock.visit.call_args
-        assert kwargs.get('working_directory') == f'{tmp_dir_name}/test_obs_id'
-        assert (
-            kwargs.get('storage_name') == test_sn
-        ), 'wrong storage name parameter'
-        assert kwargs.get('log_file_directory') == tc.TEST_DATA_DIR
-=======
     args, kwargs = dv_mock.visit.call_args
     assert kwargs.get('working_directory') == f'{tmpdir}/test_obs_id'
     assert (
         kwargs.get('storage_name') == test_sn
     ), 'wrong storage name parameter'
     assert kwargs.get('log_file_directory') == f'{tmpdir}/logs'
->>>>>>> 20f6fad4
 
 
 @patch('caom2pipe.execute_composable.get_local_file_info')
 @patch('cadcutils.net.ws.WsCapabilities.get_access_url')
 @patch('caom2pipe.execute_composable.FitsForCADCDecompressor.fix_compression')
-<<<<<<< HEAD
-def test_store(compressor_mock, access_mock, file_info_mock, test_config):
-    access_mock.return_value = 'https://localhost:2022'
-    file_info_mock.return_value = FileInfo(id='nonexistent.fits')
-    # test_config.working_directory = tc.TEST_DATA_DIR
-=======
 def test_store(compressor_mock, access_mock, file_info_mock, test_config, tmpdir):
     access_mock.return_value = 'https://localhost:2022'
     file_info_mock.return_value = FileInfo(id='nonexistent.fits')
->>>>>>> 20f6fad4
     test_sn = tc.TestStorageName(
         obs_id='test_obs_id',
         source_names=['vos:goliaths/nonexistent.fits.gz'],
@@ -718,35 +697,6 @@
     test_transferrer.get.side_effect = _transfer_get_mock
     test_metadata_reader = Mock()
     test_metadata_reader.file_info = {}
-<<<<<<< HEAD
-    with TemporaryDirectory() as tmp_dir_name:
-        test_config.working_directory = tmp_dir_name
-        compressor_mock.return_value = (
-            f'{test_config.working_directory}/test_obs_id/nonexistent.fits'
-        )
-        test_subject = ec.Store(
-            test_config,
-            test_observable,
-            test_transferrer,
-            clients,
-            metadata_reader=test_metadata_reader,
-        )
-        assert test_subject is not None, 'expect construction'
-        os.mkdir(os.path.join(tmp_dir_name, test_sn.obs_id))
-        test_subject.execute({'storage_name': test_sn})
-        assert test_subject.working_dir == os.path.join(tmp_dir_name, 'test_obs_id'), 'wrong working directory'
-        assert (
-            len(test_subject._storage_name.destination_uris) == 1
-        ), 'wrong file count'
-        assert (
-            test_subject._storage_name.destination_uris[0]
-            == 'cadc:TEST/test_file.fits'
-        ), 'wrong destination'
-        assert test_data_client.put.called, 'data put not called'
-        test_data_client.put.assert_called_with(
-            f'{tmp_dir_name}/test_obs_id', 'cadc:TEST/test_file.fits', None
-        ), 'wrong put call args'
-=======
     test_config.change_working_directory(tmpdir)
     compressor_mock.return_value = (
         f'{test_config.working_directory}/test_obs_id/nonexistent.fits'
@@ -771,7 +721,6 @@
     ), 'wrong destination'
     assert test_data_client.put.called, 'data put not called'
     test_data_client.put.assert_called_with(f'{tmpdir}/test_obs_id', 'cadc:TEST/test_file.fits')
->>>>>>> 20f6fad4
 
 
 @patch('caom2pipe.execute_composable.get_local_file_info')
@@ -877,11 +826,7 @@
 
 @patch('caom2utils.data_util.StorageInventoryClient')
 @patch('cadcutils.net.ws.WsCapabilities.get_access_url')
-<<<<<<< HEAD
-def test_data_visit_params(access_mock, client_mock):
-=======
 def test_data_visit_params(access_mock, client_mock, test_config, tmpdir):
->>>>>>> 20f6fad4
     access_mock.return_value = 'https://localhost:2022'
     test_wd = '/tmp/abc'
     if os.path.exists(test_wd):
@@ -920,33 +865,6 @@
     test_observable = Mock(autospec=True)
     test_transferrer = Mock(autospec=True)
 
-<<<<<<< HEAD
-    with TemporaryDirectory() as tmp_dir_name:
-        test_config.working_directory = tmp_dir_name
-        os.mkdir(os.path.join(test_config.working_directory, storage_name.obs_id))
-        test_config.use_local_files = False
-        test_subject = ec.DataVisit(
-            test_config,
-            test_data_visitors,
-            test_observable,
-            test_transferrer,
-            clients,
-            metadata_reader=None,
-        )
-        assert test_subject is not None, 'broken ctor'
-        test_subject.execute({'storage_name': storage_name})
-        assert data_visitor.visit.called, 'expect visit call'
-        data_visitor.visit.assert_called_with(
-            ANY,
-            working_directory=f'{tmp_dir_name}/abc',
-            storage_name=storage_name,
-            log_file_directory=None,
-            observable=ANY,
-            clients=ANY,
-            metadata_reader=ANY,
-        ), f'wrong visit params {storage_name.source_names}'
-        data_visitor.visit.reset_mock()
-=======
     os.mkdir(os.path.join(test_config.working_directory, storage_name.obs_id))
     test_config.use_local_files = False
     test_subject = ec.DataVisit(
@@ -970,7 +888,6 @@
         metadata_reader=None,
     )
     data_visitor.visit.reset_mock()
->>>>>>> 20f6fad4
 
 
 def test_decompress():
