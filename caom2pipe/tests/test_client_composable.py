# ***********************************************************************
# ******************  CANADIAN ASTRONOMY DATA CENTRE  *******************
# *************  CENTRE CANADIEN DE DONNÉES ASTRONOMIQUES  **************
#
#  (c) 2021.                            (c) 2021.
#  Government of Canada                 Gouvernement du Canada
#  National Research Council            Conseil national de recherches
#  Ottawa, Canada, K1A 0R6              Ottawa, Canada, K1A 0R6
#  All rights reserved                  Tous droits réservés
#
#  NRC disclaims any warranties,        Le CNRC dénie toute garantie
#  expressed, implied, or               énoncée, implicite ou légale,
#  statutory, of any kind with          de quelque nature que ce
#  respect to the software,             soit, concernant le logiciel,
#  including without limitation         y compris sans restriction
#  any warranty of merchantability      toute garantie de valeur
#  or fitness for a particular          marchande ou de pertinence
#  purpose. NRC shall not be            pour un usage particulier.
#  liable in any event for any          Le CNRC ne pourra en aucun cas
#  damages, whether direct or           être tenu responsable de tout
#  indirect, special or general,        dommage, direct ou indirect,
#  consequential or incidental,         particulier ou général,
#  arising from the use of the          accessoire ou fortuit, résultant
#  software.  Neither the name          de l'utilisation du logiciel. Ni
#  of the National Research             le nom du Conseil National de
#  Council of Canada nor the            Recherches du Canada ni les noms
#  names of its contributors may        de ses  participants ne peuvent
#  be used to endorse or promote        être utilisés pour approuver ou
#  products derived from this           promouvoir les produits dérivés
#  software without specific prior      de ce logiciel sans autorisation
#  written permission.                  préalable et particulière
#                                       par écrit.
#
#  This file is part of the             Ce fichier fait partie du projet
#  OpenCADC project.                    OpenCADC.
#
#  OpenCADC is free software:           OpenCADC est un logiciel libre ;
#  you can redistribute it and/or       vous pouvez le redistribuer ou le
#  modify it under the terms of         modifier suivant les termes de
#  the GNU Affero General Public        la “GNU Affero General Public
#  License as published by the          License” telle que publiée
#  Free Software Foundation,            par la Free Software Foundation
#  either version 3 of the              : soit la version 3 de cette
#  License, or (at your option)         licence, soit (à votre gré)
#  any later version.                   toute version ultérieure.
#
#  OpenCADC is distributed in the       OpenCADC est distribué
#  hope that it will be useful,         dans l’espoir qu’il vous
#  but WITHOUT ANY WARRANTY;            sera utile, mais SANS AUCUNE
#  without even the implied             GARANTIE : sans même la garantie
#  warranty of MERCHANTABILITY          implicite de COMMERCIALISABILITÉ
#  or FITNESS FOR A PARTICULAR          ni d’ADÉQUATION À UN OBJECTIF
#  PURPOSE.  See the GNU Affero         PARTICULIER. Consultez la Licence
#  General Public License for           Générale Publique GNU Affero
#  more details.                        pour plus de détails.
#
#  You should have received             Vous devriez avoir reçu une
#  a copy of the GNU Affero             copie de la Licence Générale
#  General Public License along         Publique GNU Affero avec
#  with OpenCADC.  If not, see          OpenCADC ; si ce n’est
#  <http://www.gnu.org/licenses/>.      pas le cas, consultez :
#                                       <http://www.gnu.org/licenses/>.
#
#  : 4 $
#
# ***********************************************************************
#

import os
import pytest

from cadcutils import exceptions
from cadcdata import FileInfo
from caom2pipe import client_composable as clc
from caom2pipe import manage_composable as mc

from unittest.mock import Mock, patch

import test_conf as tc


@patch('cadcutils.net.ws.WsCapabilities.get_access_url')
def test_clients(get_access_mock):
    get_access_mock.return_value = 'https://localhost'
    test_config = mc.Config()
    test_config.get_executors()
    test_config.resource_id = 'ivo://cadc.nrc.ca/test'
    test_config.tap_id = 'ivo://cadc.nrc.ca/test'
    test_subject = clc.ClientCollection(test_config)
    assert test_subject is not None, 'ctor failure'


@patch('cadcdata.storageinv.StorageInventoryClient')
@patch('caom2pipe.manage_composable.Metrics')
def test_client_put(mock_metrics, mock_client):
    if not os.path.exists(f'{tc.TEST_FILES_DIR}/TEST.fits'):
        with open(f'{tc.TEST_FILES_DIR}/TEST.fits', 'w') as f:
            f.write('test content')

    test_destination = 'TBD'
    mock_client.copy.return_value = 12
    clc.si_client_put(
        mock_client,
        os.path.join(tc.TEST_FILES_DIR, 'TEST.fits'),
        test_destination,
        metrics=mock_metrics,
    )
    test_fqn = os.path.join(tc.TEST_FILES_DIR, 'TEST.fits')
    mock_client.cadcput.assert_called_with(
        'TBD',
        src='/test_files/TEST.fits',
        replace=True,
        file_type='application/fits',
        file_encoding=None,
        md5_checksum='9473fdd0d880a43c21b7778d34872157',
    ), 'mock not called'
    assert mock_metrics.observe.called, 'mock not called'
    args, kwargs = mock_metrics.observe.call_args
    assert args[2] == 12, 'wrong size'
    assert args[3] == 'cadcput', 'wrong endpoint'
    assert args[4] == 'si', 'wrong service'
    assert args[5] == 'TEST.fits', 'wrong id'


@patch('caom2pipe.manage_composable.Metrics')
def test_client_put_failure(mock_metrics):
    if not os.path.exists(f'{tc.TEST_FILES_DIR}/TEST.fits'):
        with open(f'{tc.TEST_FILES_DIR}/TEST.fits', 'w') as f:
            f.write('test content')

    mock_client = Mock()
    mock_client.cadcput.side_effect = exceptions.UnexpectedException(
        'error state'
    )
    test_destination = 'cadc:GEMINI/TEST.fits'
    with pytest.raises(mc.CadcException):
        clc.si_client_put(
            mock_client,
            os.path.join(tc.TEST_FILES_DIR, 'TEST.fits'),
            test_destination,
            metrics=mock_metrics,
        )
    test_fqn = os.path.join(tc.TEST_FILES_DIR, 'TEST.fits')
    mock_client.cadcput.assert_called_with(
        'cadc:GEMINI/TEST.fits',
        src='/test_files/TEST.fits',
        replace=True,
        file_type='application/fits',
        file_encoding=None,
        md5_checksum='9473fdd0d880a43c21b7778d34872157',
    ), 'mock not called'
    assert mock_metrics.observe_failure.called, 'mock not called'


@patch('cadcdata.storageinv.StorageInventoryClient')
def test_client_get_failure(mock_client):
    test_config = mc.Config()
    test_config.observe_execution = True
    test_metrics = mc.Metrics(test_config)
    with pytest.raises(mc.CadcException):
        clc.si_client_get(
            mock_client,
            os.path.join(tc.TEST_DATA_DIR, 'TEST_get.fits'),
            'cadc:TEST/TEST_get.fits',
            test_metrics,
        )
    assert len(test_metrics.failures) == 1, 'wrong failures'
    assert (
        test_metrics.failures['si']['cadcget']['TEST_get.fits'] == 1
    ), 'count'


@patch('vos.vos.Client')
@patch('caom2pipe.manage_composable.Metrics')
def test_client_get(mock_metrics, mock_client):
    test_fqn = f'{tc.TEST_FILES_DIR}/TEST.fits'
    if os.path.exists(test_fqn):
        os.unlink(test_fqn)

    test_source = 'gemini:GEMINI/TEST.fits'
    mock_client.copy.side_effect = tc.mock_copy
    clc.client_get(
        mock_client,
        tc.TEST_FILES_DIR,
        'TEST.fits',
        test_source,
        metrics=mock_metrics,
    )
    mock_client.copy.assert_called_with(
        test_source, destination=test_fqn
    ), 'mock not called'
    assert mock_metrics.observe.called, 'mock not called'
    args, kwargs = mock_metrics.observe.call_args
    assert args[2] == 12, 'wrong size'
    assert args[3] == 'copy', 'wrong endpoint'
    assert args[4] == 'vos', 'wrong service'
    assert args[5] == 'TEST.fits', 'wrong id'


@patch('cadcdata.core.CadcDataClient')
def test_data_get(mock_client):
    test_config = mc.Config()
    test_config.observe_execution = True
    test_metrics = mc.Metrics(test_config)
    with pytest.raises(mc.CadcException):
        clc.data_get(
            mock_client,
            tc.TEST_DATA_DIR,
            'TEST_get.fits',
            'TEST',
            test_metrics,
        )
    assert len(test_metrics.failures) == 1, 'wrong failures'
    assert test_metrics.failures['data']['get']['TEST_get.fits'] == 1, 'count'


def test_define_subject():

    getcwd_orig = os.getcwd
    os.getcwd = Mock(return_value=tc.TEST_DATA_DIR)

    try:
        test_config = mc.Config()
        test_config.get_executors()
        test_config.proxy_fqn = None
        test_config.netrc_file = 'test_netrc'
        test_netrc_fqn = os.path.join(
            test_config.working_directory, test_config.netrc_file
        )
        if not os.path.exists(test_netrc_fqn):
            with open(test_netrc_fqn, 'w') as f:
                f.write(
                    'machine www.example.com login userid password userpass'
                )

        test_subject = clc.define_subject(test_config)
        assert test_subject is not None, 'expect a netrc subject'
        test_config.netrc_file = 'nonexistent'
        test_subject = clc.define_subject(test_config)
        assert test_subject is None, 'expect no subject, cannot find content'
        test_config.netrc_file = None
        # proxy pre-condition
        test_config.proxy_fqn = f'{tc.TEST_DATA_DIR}/proxy.pem'

        if not os.path.exists(test_config.proxy_fqn):
            with open(test_config.proxy_fqn, 'w') as f:
                f.write('proxy content')

        test_subject = clc.define_subject(test_config)
        assert test_subject is not None, 'expect a proxy subject'
        test_config.proxy_fqn = '/nonexistent'
        with pytest.raises(mc.CadcException):
            clc.define_subject(test_config)

        test_config.proxy_fqn = None
        with pytest.raises(mc.CadcException):
            clc.define_subject(test_config)
    finally:
        os.getcwd = getcwd_orig


<<<<<<< HEAD
@patch('caom2utils.data_util.StorageClientWrapper')
@patch('caom2pipe.manage_composable.http_get')
def test_look_pull_and_put(http_mock, mock_client):
    test_storage_name = 'cadc:GEMINI/TEST.fits'
    mock_client.info.return_value = FileInfo(
        id=test_storage_name,
        size=1234,
        md5sum='9473fdd0d880a43c21b7778d34872157',
    )
    f_name = 'TEST.fits'
    url = f'https://localhost/{f_name}'
    test_config = mc.Config()
    test_config.observe_execution = True
    mock_client.info.return_value = None
    test_fqn = os.path.join(tc.TEST_FILES_DIR, f_name)
    clc.look_pull_and_put(
        test_storage_name,
        test_fqn,
        url,
        mock_client,
        'md5:01234',
    )
    mock_client.put.assert_called_with(
        tc.TEST_FILES_DIR, test_storage_name
    ), 'mock not called'
    http_mock.assert_called_with(url, test_fqn), 'http mock not called'


=======
>>>>>>> 636699ae
@patch('caom2repo.core.CAOM2RepoClient')
def test_repo_create(mock_client):
    test_obs = mc.read_obs_from_file(tc.TEST_OBS_FILE)
    test_config = mc.Config()
    test_config.observe_execution = True
    test_metrics = mc.Metrics(test_config)
    assert len(test_metrics.history) == 0, 'initial history conditions'
    assert len(test_metrics.failures) == 0, 'initial failure conditions'

    clc.repo_create(mock_client, test_obs, test_metrics)

    mock_client.create.assert_called_with(test_obs), 'mock not called'
    assert len(test_metrics.history) == 1, 'history conditions'
    assert len(test_metrics.failures) == 0, 'failure conditions'
    assert 'caom2' in test_metrics.history, 'history'
    assert 'create' in test_metrics.history['caom2'], 'create'
    assert 'test_obs_id' in test_metrics.history['caom2']['create'], 'obs id'

    mock_client.reset_mock()
    mock_client.create.side_effect = Exception('boo')
    with pytest.raises(mc.CadcException):
        clc.repo_create(mock_client, test_obs, test_metrics)
    assert len(test_metrics.failures) == 1, 'should have failure counts'


@patch('caom2repo.core.CAOM2RepoClient')
def test_repo_get(mock_client):
    test_config = mc.Config()
    test_config.observe_execution = True
    test_metrics = mc.Metrics(test_config)
    assert len(test_metrics.history) == 0, 'initial history conditions'
    assert len(test_metrics.failures) == 0, 'initial failure conditions'

    clc.repo_get(mock_client, 'collection', 'test_obs_id', test_metrics)

    mock_client.read.assert_called_with(
        'collection', 'test_obs_id'
    ), 'mock not called'
    assert len(test_metrics.history) == 1, 'history conditions'
    assert len(test_metrics.failures) == 0, 'failure conditions'
    assert 'caom2' in test_metrics.history, 'history'
    assert 'read' in test_metrics.history['caom2'], 'create'
    assert 'test_obs_id' in test_metrics.history['caom2']['read'], 'obs id'

    mock_client.reset_mock()
    mock_client.read.side_effect = Exception('boo')
    with pytest.raises(mc.CadcException):
        clc.repo_get(mock_client, 'collection', 'test_obs_id', test_metrics)
    assert len(test_metrics.failures) == 1, 'should have failure counts'


@patch('caom2repo.core.CAOM2RepoClient')
def test_repo_update(mock_client):
    test_obs = mc.read_obs_from_file(tc.TEST_OBS_FILE)
    test_config = mc.Config()
    test_config.observe_execution = True
    test_metrics = mc.Metrics(test_config)
    assert len(test_metrics.history) == 0, 'initial history conditions'
    assert len(test_metrics.failures) == 0, 'initial failure conditions'

    clc.repo_update(mock_client, test_obs, test_metrics)

    mock_client.update.assert_called_with(test_obs), 'mock not called'
    assert len(test_metrics.history) == 1, 'history conditions'
    assert len(test_metrics.failures) == 0, 'failure conditions'
    assert 'caom2' in test_metrics.history, 'history'
    assert 'update' in test_metrics.history['caom2'], 'update'
    assert 'test_obs_id' in test_metrics.history['caom2']['update'], 'obs id'

    mock_client.reset_mock()
    mock_client.update.side_effect = Exception('boo')
    with pytest.raises(mc.CadcException):
        clc.repo_update(mock_client, test_obs, test_metrics)
    assert len(test_metrics.failures) == 1, 'should have failure counts'


@patch('caom2repo.core.CAOM2RepoClient')
def test_repo_delete(mock_client):
    test_config = mc.Config()
    test_config.observe_execution = True
    test_metrics = mc.Metrics(test_config)
    assert len(test_metrics.history) == 0, 'initial history conditions'
    assert len(test_metrics.failures) == 0, 'initial failure conditions'

    clc.repo_delete(mock_client, 'coll', 'test_id', test_metrics)

    mock_client.delete.assert_called_with(
        'coll', 'test_id'
    ), 'mock not called'
    assert len(test_metrics.history) == 1, 'history conditions'
    assert len(test_metrics.failures) == 0, 'failure conditions'
    assert 'caom2' in test_metrics.history, 'history'
    assert 'delete' in test_metrics.history['caom2'], 'delete'
    assert 'test_id' in test_metrics.history['caom2']['delete'], 'obs id'

    mock_client.reset_mock()
    mock_client.delete.side_effect = Exception('boo')
    with pytest.raises(mc.CadcException):
        clc.repo_delete(mock_client, 'coll', 'test_id', test_metrics)
    assert len(test_metrics.failures) == 1, 'should have failure counts'


@patch('cadcdata.storageinv.StorageInventoryClient')
@patch('caom2pipe.manage_composable.Metrics')
def test_si_client_get(mock_metrics, mock_client):
    test_fqn = f'{tc.TEST_FILES_DIR}/TEST.fits'
    if os.path.exists(test_fqn):
        os.unlink(test_fqn)

    test_source = 'gemini:GEMINI/TEST.fits'
    test_fqn = os.path.join(tc.TEST_FILES_DIR, 'TEST.fits')
    mock_client.cadcget.side_effect = tc.mock_si_get
    mock_client.info.return_value = FileInfo(
        test_source, md5sum='9473fdd0d880a43c21b7778d34872157'
    )
    clc.si_client_get(
        mock_client,
        test_fqn,
        test_source,
        metrics=mock_metrics,
    )
    mock_client.cadcget.assert_called_with(
        test_source, dest=test_fqn
    ), 'mock not called'
    assert mock_metrics.observe.called, 'mock not called'
    args, kwargs = mock_metrics.observe.call_args
    assert args[2] == 12, 'wrong size'
    assert args[3] == 'cadcget', 'wrong endpoint'
    assert args[4] == 'si', 'wrong service'
    assert args[5] == 'TEST.fits', 'wrong id'<|MERGE_RESOLUTION|>--- conflicted
+++ resolved
@@ -259,37 +259,6 @@
         os.getcwd = getcwd_orig
 
 
-<<<<<<< HEAD
-@patch('caom2utils.data_util.StorageClientWrapper')
-@patch('caom2pipe.manage_composable.http_get')
-def test_look_pull_and_put(http_mock, mock_client):
-    test_storage_name = 'cadc:GEMINI/TEST.fits'
-    mock_client.info.return_value = FileInfo(
-        id=test_storage_name,
-        size=1234,
-        md5sum='9473fdd0d880a43c21b7778d34872157',
-    )
-    f_name = 'TEST.fits'
-    url = f'https://localhost/{f_name}'
-    test_config = mc.Config()
-    test_config.observe_execution = True
-    mock_client.info.return_value = None
-    test_fqn = os.path.join(tc.TEST_FILES_DIR, f_name)
-    clc.look_pull_and_put(
-        test_storage_name,
-        test_fqn,
-        url,
-        mock_client,
-        'md5:01234',
-    )
-    mock_client.put.assert_called_with(
-        tc.TEST_FILES_DIR, test_storage_name
-    ), 'mock not called'
-    http_mock.assert_called_with(url, test_fqn), 'http mock not called'
-
-
-=======
->>>>>>> 636699ae
 @patch('caom2repo.core.CAOM2RepoClient')
 def test_repo_create(mock_client):
     test_obs = mc.read_obs_from_file(tc.TEST_OBS_FILE)
