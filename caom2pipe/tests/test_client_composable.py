--- conflicted
+++ resolved
@@ -227,30 +227,6 @@
     with open(test_config.proxy_fqn, 'w') as f:
         f.write('proxy content')
 
-<<<<<<< HEAD
-    try:
-        test_config = mc.Config()
-        test_config.get_executors()
-        test_config.proxy_fqn = None
-        # proxy pre-condition
-        test_config.proxy_fqn = f'{tc.TEST_DATA_DIR}/proxy.pem'
-
-        if not os.path.exists(test_config.proxy_fqn):
-            with open(test_config.proxy_fqn, 'w') as f:
-                f.write('proxy content')
-
-        test_subject = clc.define_subject(test_config)
-        assert test_subject is not None, 'expect a proxy subject'
-        test_config.proxy_fqn = '/nonexistent'
-        with pytest.raises(mc.CadcException):
-            clc.define_subject(test_config)
-
-        test_config.proxy_fqn = None
-        with pytest.raises(mc.CadcException):
-            clc.define_subject(test_config)
-    finally:
-        os.getcwd = getcwd_orig
-=======
     test_subject = clc.define_subject(test_config)
     assert test_subject is not None, 'expect a proxy subject'
     test_config.proxy_fqn = '/nonexistent'
@@ -260,7 +236,6 @@
     test_config.proxy_fqn = None
     with pytest.raises(mc.CadcException):
         clc.define_subject(test_config)
->>>>>>> 20f6fad4
 
 
 @patch('caom2repo.core.CAOM2RepoClient')
