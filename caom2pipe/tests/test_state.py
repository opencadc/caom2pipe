# ***********************************************************************
# ******************  CANADIAN ASTRONOMY DATA CENTRE  *******************
# *************  CENTRE CANADIEN DE DONNÉES ASTRONOMIQUES  **************
#
#  (c) 2020.                            (c) 2020.
#  Government of Canada                 Gouvernement du Canada
#  National Research Council            Conseil national de recherches
#  Ottawa, Canada, K1A 0R6              Ottawa, Canada, K1A 0R6
#  All rights reserved                  Tous droits réservés
#
#  NRC disclaims any warranties,        Le CNRC dénie toute garantie
#  expressed, implied, or               énoncée, implicite ou légale,
#  statutory, of any kind with          de quelque nature que ce
#  respect to the software,             soit, concernant le logiciel,
#  including without limitation         y compris sans restriction
#  any warranty of merchantability      toute garantie de valeur
#  or fitness for a particular          marchande ou de pertinence
#  purpose. NRC shall not be            pour un usage particulier.
#  liable in any event for any          Le CNRC ne pourra en aucun cas
#  damages, whether direct or           être tenu responsable de tout
#  indirect, special or general,        dommage, direct ou indirect,
#  consequential or incidental,         particulier ou général,
#  arising from the use of the          accessoire ou fortuit, résultant
#  software.  Neither the name          de l'utilisation du logiciel. Ni
#  of the National Research             le nom du Conseil National de
#  Council of Canada nor the            Recherches du Canada ni les noms
#  names of its contributors may        de ses  participants ne peuvent
#  be used to endorse or promote        être utilisés pour approuver ou
#  products derived from this           promouvoir les produits dérivés
#  software without specific prior      de ce logiciel sans autorisation
#  written permission.                  préalable et particulière
#                                       par écrit.
#
#  This file is part of the             Ce fichier fait partie du projet
#  OpenCADC project.                    OpenCADC.
#
#  OpenCADC is free software:           OpenCADC est un logiciel libre ;
#  you can redistribute it and/or       vous pouvez le redistribuer ou le
#  modify it under the terms of         modifier suivant les termes de
#  the GNU Affero General Public        la “GNU Affero General Public
#  License as published by the          License” telle que publiée
#  Free Software Foundation,            par la Free Software Foundation
#  either version 3 of the              : soit la version 3 de cette
#  License, or (at your option)         licence, soit (à votre gré)
#  any later version.                   toute version ultérieure.
#
#  OpenCADC is distributed in the       OpenCADC est distribué
#  hope that it will be useful,         dans l’espoir qu’il vous
#  but WITHOUT ANY WARRANTY;            sera utile, mais SANS AUCUNE
#  without even the implied             GARANTIE : sans même la garantie
#  warranty of MERCHANTABILITY          implicite de COMMERCIALISABILITÉ
#  or FITNESS FOR A PARTICULAR          ni d’ADÉQUATION À UN OBJECTIF
#  PURPOSE.  See the GNU Affero         PARTICULIER. Consultez la Licence
#  General Public License for           Générale Publique GNU Affero
#  more details.                        pour plus de détails.
#
#  You should have received             Vous devriez avoir reçu une
#  a copy of the GNU Affero             copie de la Licence Générale
#  General Public License along         Publique GNU Affero avec
#  with OpenCADC.  If not, see          OpenCADC ; si ce n’est
#  <http://www.gnu.org/licenses/>.      pas le cas, consultez :
#                                       <http://www.gnu.org/licenses/>.
#
#  : 4 $
#
# ***********************************************************************
#

import glob
import logging
import os

from datetime import datetime, timedelta

import dateutil.tz
from unittest.mock import patch, Mock

from cadcdata import FileInfo
from caom2pipe import data_source_composable as dsc
from caom2pipe import manage_composable as mc
from caom2pipe import name_builder_composable as nbc
from caom2pipe import run_composable as rc
from caom2pipe import transfer_composable

import test_conf as tc


class TestTransfer(transfer_composable.Transfer):
    def __init__(self):
        super().__init__()

    def get(self, source_fqn, dest_fqn):
        logging.error(f'source {source_fqn} dest {dest_fqn}')

        test_source_fqn = '/caom2pipe_test/1000003f.fits.fz'
        test_source_uri = 'cadc:TEST/test_file.fits'
        if source_fqn not in [test_source_fqn, test_source_uri]:
            assert False, f'wrong source directory {source_fqn}'
<<<<<<< HEAD
        assert (
            dest_fqn
            in [
                '/usr/src/app/caom2pipe/int_test/test_obs_id/test_file.fits',
                '/usr/src/app/caom2pipe/int_test/test_obs_id/1000003f.fits.fz',
            ]
        ), 'wrong destination directory'
=======
        assert dest_fqn in [
            '/usr/src/app/caom2pipe/int_test/test_obs_id/test_file.fits',
            '/usr/src/app/caom2pipe/int_test/test_obs_id/1000003f.fits.fz',
        ], 'wrong destination directory'
>>>>>>> 636699ae
        with open(dest_fqn, 'w') as f:
            f.write('test content')


class TestListDirTimeBoxDataSource(dsc.DataSource):
    def __init__(self):
        super().__init__()

    def get_time_box_work(self, prev_exec_time, exec_time):
        result = []
        file_list = glob.glob('/caom2pipe_test/*')
        for entry in file_list:
            stats = os.stat(entry)
            if prev_exec_time <= stats.st_mtime <= exec_time:
                result.append(dsc.StateRunnerMeta(entry, stats.st_mtime))
        return result


@patch('caom2pipe.client_composable.ClientCollection', autospec=True)
def test_run_state(client_mock):
    client_mock.metadata_client.read.side_effect = tc.mock_read
    client_mock.data_client.get_file.side_effect = tc.mock_get_file
    metadata_reader_mock = Mock(autospec=True)

    test_wd = '/usr/src/app/caom2pipe/int_test'
    caom2pipe_bookmark = 'caom2_timestamp'
    test_config = mc.Config()
    test_config.working_directory = test_wd
    test_config.collection = 'TEST'
    test_config.interval = 10
    test_config.log_file_directory = f'{test_wd}/logs'
    test_config.failure_fqn = (
        f'{test_config.log_file_directory}/failure_log.txt'
    )
    test_config.log_to_file = True
    test_config.logging_level = 'DEBUG'
    test_config.progress_file_name = 'progress.txt'
    test_config.proxy_file_name = f'{test_wd}/cadcproxy.pem'
    test_config.rejected_file_name = 'rejected.yml'
    test_config.rejected_directory = f'{test_wd}/rejected'
    test_config._report_fqn = (
        f'{test_config.log_file_directory}/app_report.txt'
    )
    test_config.resource_id = 'ivo://cadc.nrc.ca/sc2repo'
    test_config.retry_file_name = 'retries.txt'
    test_config.retry_fqn = (
        f'{test_config.log_file_directory}/{test_config.retry_file_name}'
    )
    test_config.state_file_name = 'state.yml'
    test_config.success_fqn = (
        f'{test_config.log_file_directory}/success_log.txt'
    )
    test_config.tap_id = 'ivo://cadc.nrc.ca/sc2tap'
    test_config.task_types = [
        mc.TaskType.STORE,
        mc.TaskType.INGEST,
        mc.TaskType.MODIFY,
    ]
    test_config.features.supports_latest_client = False
    mc.StorageName.scheme = 'ad'
    test_config.use_local_files = False
    test_config.storage_inventory_resource_id = 'ivo://cadc.nrc.ca/test'

    if not os.path.exists(test_wd):
        os.mkdir(test_wd)

    test_start_time, test_end_time = _get_times(
        test_config, caom2pipe_bookmark
    )

    with open(test_config.proxy_fqn, 'w') as f:
        f.write('test content\n')

    test_data_source = TestListDirTimeBoxDataSource()
    test_builder = nbc.GuessingBuilder(tc.TestStorageName)
    transferrer = TestTransfer()

    try:
        test_result = rc.run_by_state(
            bookmark_name=caom2pipe_bookmark,
            config=test_config,
            end_time=test_end_time,
            name_builder=test_builder,
            source=test_data_source,
            modify_transfer=transferrer,
            store_transfer=transferrer,
            clients=client_mock,
            metadata_reader=metadata_reader_mock,
        )

        assert test_result is not None, 'expect a result'
        assert test_result == 0, 'expect success'

        # state file checking
        test_state = mc.State(test_config.state_fqn)
        assert test_state is not None, 'expect state content'
        test_checkpoint = test_state.get_bookmark(caom2pipe_bookmark)
        assert test_checkpoint == test_end_time, 'wrong bookmark'

        # success file testing
        assert os.path.exists(test_config.log_file_directory), 'log directory'
        assert os.path.exists(test_config.success_fqn), 'success fqn'
        assert os.path.exists(test_config.progress_fqn), 'progress fqn'
        log_file = f'{test_config.log_file_directory}/test_obs_id.log'
        actual = glob.glob(f'{test_config.log_file_directory}/**')
        actual_str = '\n'.join(ii for ii in actual)
        assert os.path.exists(log_file), f'specific log file {actual_str}'
        xml_file = f'{test_config.log_file_directory}/test_obs_id.xml'
        assert os.path.exists(xml_file), f'xml file {actual}'

        # reporting testing
        report_file = f'{test_config.log_file_directory}/app_report.txt'
        assert os.path.exists(report_file), f'report file {actual}'
        pass_through_test = False
        with open(report_file) as f:
            for line in f:
                pass_through_test = True
                if 'Number' in line:
                    bits = line.split(':')
                    found = False
                    if 'Inputs' in bits[0]:
                        assert bits[1].strip() == '1', 'wrong inputs'
                        found = True
                    elif 'Successes' in bits[0]:
                        assert bits[1].strip() == '1', 'wrong successes'
                        found = True
                    elif 'Timeouts' in bits[0]:
                        assert bits[1].strip() == '0', 'wrong timeouts'
                        found = True
                    elif 'Retries' in bits[0]:
                        assert bits[1].strip() == '0', 'wrong retries'
                        found = True
                    elif 'Errors' in bits[0]:
                        assert bits[1].strip() == '0', 'wrong errors'
                        found = True
                    elif 'Rejections' in bits[0]:
                        assert bits[1].strip() == '0', 'wrong rejections'
                        found = True
                    assert found, f'{line}'
        assert pass_through_test, 'found a report file and checked it'
    finally:
        f_list = glob.glob(f'{test_wd}/**', recursive=True)
        for entry in f_list:
            try:
                if os.path.isdir(entry):
                    os.rmdir(entry)
                else:
                    os.unlink(entry)
            except OSError as e:
                logging.error(f'failed to delete {e}')


@patch('caom2pipe.client_composable.ClientCollection', autospec=True)
def test_run_state_v(client_mock):
    client_mock.metadata_client.read.side_effect = tc.mock_read
    client_mock.data_client.info.return_value = FileInfo(
        id='cadc:TEST/anything.fits',
        size=42,
        md5sum='9473fdd0d880a43c21b7778d34872157',
    )
    metadata_reader_mock = Mock(autospec=True)
    test_wd = '/usr/src/app/caom2pipe/int_test'
    caom2pipe_bookmark = 'caom2_timestamp'
    test_config = mc.Config()
    test_config.working_directory = test_wd
    test_config.collection = 'TEST'
    test_config.interval = 10
    test_config.log_file_directory = f'{test_wd}/logs'
    test_config.failure_fqn = (
        f'{test_config.log_file_directory}/failure_log.txt'
    )
    test_config.log_to_file = True
    test_config.logging_level = 'INFO'
    test_config.progress_file_name = 'progress.txt'
    test_config.proxy_file_name = f'{test_wd}/cadcproxy.pem'
    test_config.rejected_file_name = 'rejected.yml'
    test_config.rejected_directory = f'{test_wd}/rejected'
    test_config._report_fqn = (
        f'{test_config.log_file_directory}/app_report.txt'
    )
    test_config.resource_id = 'ivo://cadc.nrc.ca/sc2repo'
    test_config.retry_file_name = 'retries.txt'
    test_config.retry_fqn = (
        f'{test_config.log_file_directory}/{test_config.retry_file_name}'
    )
    test_config.state_file_name = 'state.yml'
    test_config.success_fqn = (
        f'{test_config.log_file_directory}/success_log.txt'
    )
    test_config.tap_id = 'ivo://cadc.nrc.ca/sc2tap'
    test_config.task_types = [
        mc.TaskType.STORE,
        mc.TaskType.INGEST,
        mc.TaskType.MODIFY,
    ]
    test_config.features.use_file_names = True
    test_config.features.use_urls = False
    test_config.features.supports_latest_client = True
    test_config.use_local_files = False
    test_config.storage_inventory_resource_id = 'ivo://cadc.nrc.ca/test'

    if not os.path.exists(test_wd):
        os.mkdir(test_wd)

    test_start_time, test_end_time = _get_times(
        test_config, caom2pipe_bookmark
    )

    with open(test_config.proxy_fqn, 'w') as f:
        f.write('test content\n')

    test_data_source = TestListDirTimeBoxDataSource()
    test_builder = nbc.GuessingBuilder(tc.TestStorageName)
    transferrer = TestTransfer()

    try:
        test_result = rc.run_by_state(
            bookmark_name=caom2pipe_bookmark,
            config=test_config,
            end_time=test_end_time,
            name_builder=test_builder,
            source=test_data_source,
            modify_transfer=transferrer,
            store_transfer=transferrer,
            clients=client_mock,
            metadata_reader=metadata_reader_mock,
        )

        assert test_result is not None, 'expect a result'
        assert test_result == 0, 'expect success'
        assert client_mock.data_client.put.called, 'expect put call'
        client_mock.data_client.put.assert_called_with(
            '/usr/src/app/caom2pipe/int_test/test_obs_id',
            'cadc:TEST/test_file.fits',
            None,
        ), 'wrong call args'

        # state file checking
        test_state = mc.State(test_config.state_fqn)
        assert test_state is not None, 'expect state content'
        test_checkpoint = test_state.get_bookmark(caom2pipe_bookmark)
        assert test_checkpoint == test_end_time, 'wrong bookmark'

        # success file testing
        assert os.path.exists(test_config.log_file_directory), 'log directory'
        assert os.path.exists(test_config.success_fqn), 'success fqn'
        assert os.path.exists(test_config.progress_fqn), 'progress fqn'
        log_file = f'{test_config.log_file_directory}/test_obs_id.log'
        actual = glob.glob(f'{test_config.log_file_directory}/**')
        assert os.path.exists(log_file), f'specific log file {actual}'
        xml_file = f'{test_config.log_file_directory}/test_obs_id.xml'
        assert os.path.exists(xml_file), f'xml file {actual}'

        # reporting testing
        report_file = f'{test_config.log_file_directory}/app_report.txt'
        assert os.path.exists(report_file), f'report file {actual}'
        pass_through_test = False
        with open(report_file) as f:
            for line in f:
                pass_through_test = True
                if 'Number' in line:
                    bits = line.split(':')
                    found = False
                    if 'Inputs' in bits[0]:
                        assert bits[1].strip() == '1', 'wrong inputs'
                        found = True
                    elif 'Successes' in bits[0]:
                        assert bits[1].strip() == '1', 'wrong successes'
                        found = True
                    elif 'Timeouts' in bits[0]:
                        assert bits[1].strip() == '0', 'wrong timeouts'
                        found = True
                    elif 'Retries' in bits[0]:
                        assert bits[1].strip() == '0', 'wrong retries'
                        found = True
                    elif 'Errors' in bits[0]:
                        assert bits[1].strip() == '0', 'wrong errors'
                        found = True
                    elif 'Rejections' in bits[0]:
                        assert bits[1].strip() == '0', 'wrong rejections'
                        found = True
                    assert found, f'{line}'
        assert pass_through_test, 'found a report file and checked it'
    finally:
        f_list = glob.glob(f'{test_wd}/**', recursive=True)
        for entry in f_list:
            try:
                if os.path.isdir(entry):
                    os.rmdir(entry)
                else:
                    os.unlink(entry)
            except OSError as e:
                logging.error(f'failed to delete {e}')


def _get_times(test_config, caom2pipe_bookmark):
    if not os.path.exists('/caom2pipe_test'):
        os.mkdir('/caom2pipe_test')
        from pathlib import Path

        Path('/caom2pipe_test/1000003f.fits.fz').touch()

    test_start_time = datetime.fromtimestamp(
        os.stat('/caom2pipe_test/1000003f.fits.fz').st_mtime,
        tz=dateutil.tz.UTC,
    ) - timedelta(minutes=5)

    with open(test_config.state_fqn, 'w') as f:
        f.write('bookmarks:\n')
        f.write(f'  {caom2pipe_bookmark}:\n')
        f.write(f'    last_record: {test_start_time}\n')
    test_end_time = test_start_time + timedelta(minutes=12)
    return test_start_time, test_end_time<|MERGE_RESOLUTION|>--- conflicted
+++ resolved
@@ -96,20 +96,10 @@
         test_source_uri = 'cadc:TEST/test_file.fits'
         if source_fqn not in [test_source_fqn, test_source_uri]:
             assert False, f'wrong source directory {source_fqn}'
-<<<<<<< HEAD
-        assert (
-            dest_fqn
-            in [
-                '/usr/src/app/caom2pipe/int_test/test_obs_id/test_file.fits',
-                '/usr/src/app/caom2pipe/int_test/test_obs_id/1000003f.fits.fz',
-            ]
-        ), 'wrong destination directory'
-=======
         assert dest_fqn in [
             '/usr/src/app/caom2pipe/int_test/test_obs_id/test_file.fits',
             '/usr/src/app/caom2pipe/int_test/test_obs_id/1000003f.fits.fz',
         ], 'wrong destination directory'
->>>>>>> 636699ae
         with open(dest_fqn, 'w') as f:
             f.write('test content')
 
