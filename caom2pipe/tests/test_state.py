# -*- coding: utf-8 -*-
# ***********************************************************************
# ******************  CANADIAN ASTRONOMY DATA CENTRE  *******************
# *************  CENTRE CANADIEN DE DONNÉES ASTRONOMIQUES  **************
#
#  (c) 2020.                            (c) 2020.
#  Government of Canada                 Gouvernement du Canada
#  National Research Council            Conseil national de recherches
#  Ottawa, Canada, K1A 0R6              Ottawa, Canada, K1A 0R6
#  All rights reserved                  Tous droits réservés
#
#  NRC disclaims any warranties,        Le CNRC dénie toute garantie
#  expressed, implied, or               énoncée, implicite ou légale,
#  statutory, of any kind with          de quelque nature que ce
#  respect to the software,             soit, concernant le logiciel,
#  including without limitation         y compris sans restriction
#  any warranty of merchantability      toute garantie de valeur
#  or fitness for a particular          marchande ou de pertinence
#  purpose. NRC shall not be            pour un usage particulier.
#  liable in any event for any          Le CNRC ne pourra en aucun cas
#  damages, whether direct or           être tenu responsable de tout
#  indirect, special or general,        dommage, direct ou indirect,
#  consequential or incidental,         particulier ou général,
#  arising from the use of the          accessoire ou fortuit, résultant
#  software.  Neither the name          de l'utilisation du logiciel. Ni
#  of the National Research             le nom du Conseil National de
#  Council of Canada nor the            Recherches du Canada ni les noms
#  names of its contributors may        de ses  participants ne peuvent
#  be used to endorse or promote        être utilisés pour approuver ou
#  products derived from this           promouvoir les produits dérivés
#  software without specific prior      de ce logiciel sans autorisation
#  written permission.                  préalable et particulière
#                                       par écrit.
#
#  This file is part of the             Ce fichier fait partie du projet
#  OpenCADC project.                    OpenCADC.
#
#  OpenCADC is free software:           OpenCADC est un logiciel libre ;
#  you can redistribute it and/or       vous pouvez le redistribuer ou le
#  modify it under the terms of         modifier suivant les termes de
#  the GNU Affero General Public        la “GNU Affero General Public
#  License as published by the          License” telle que publiée
#  Free Software Foundation,            par la Free Software Foundation
#  either version 3 of the              : soit la version 3 de cette
#  License, or (at your option)         licence, soit (à votre gré)
#  any later version.                   toute version ultérieure.
#
#  OpenCADC is distributed in the       OpenCADC est distribué
#  hope that it will be useful,         dans l’espoir qu’il vous
#  but WITHOUT ANY WARRANTY;            sera utile, mais SANS AUCUNE
#  without even the implied             GARANTIE : sans même la garantie
#  warranty of MERCHANTABILITY          implicite de COMMERCIALISABILITÉ
#  or FITNESS FOR A PARTICULAR          ni d’ADÉQUATION À UN OBJECTIF
#  PURPOSE.  See the GNU Affero         PARTICULIER. Consultez la Licence
#  General Public License for           Générale Publique GNU Affero
#  more details.                        pour plus de détails.
#
#  You should have received             Vous devriez avoir reçu une
#  a copy of the GNU Affero             copie de la Licence Générale
#  General Public License along         Publique GNU Affero avec
#  with OpenCADC.  If not, see          OpenCADC ; si ce n’est
#  <http://www.gnu.org/licenses/>.      pas le cas, consultez :
#                                       <http://www.gnu.org/licenses/>.
#
#  : 4 $
#
# ***********************************************************************
#

import glob
import logging
import os
import shutil

from datetime import datetime, timezone
from mock import patch

from cadcutils import net
from caom2pipe import data_source_composable as dsc
from caom2pipe import manage_composable as mc
from caom2pipe import name_builder_composable as nbc
from caom2pipe import run_composable as rc
from caom2pipe import transfer_composable

import test_conf as tc
import test_run_composable


class TestTransfer(transfer_composable.Transfer):

    def __init__(self):
        super(TestTransfer, self).__init__()

    def get(self, source_fqn, dest_fqn):
        logging.error(f'source {source_fqn} dest {dest_fqn}')
        assert (
            source_fqn == os.path.join(
                tc.TEST_DATA_DIR, 'test_file.fits.gz'
            )
        ), 'wrong source directory'
        assert (
            dest_fqn ==
            '/usr/src/app/caom2pipe/int_test/test_obs_id/test_file.fits.gz'
        ), 'wrong destination directory'
        shutil.copy(source_fqn, dest_fqn)


class TestListDirTimeBoxDataSource(dsc.DataSource):

    def __init__(self):
        super(TestListDirTimeBoxDataSource, self).__init__()

    def get_time_box_work(self, prev_exec_time, exec_time):
        result = []
        file_list = glob.glob('/caom2pipe_test/*')
        for entry in file_list:
            stats = os.stat(entry)
            if prev_exec_time <= stats.st_mtime <= exec_time:
                result.append(
                    dsc.StateRunnerMeta(
                        os.path.basename(entry), stats.st_mtime
                    )
                )
        return result


@patch('caom2pipe.run_composable.CAOM2RepoClient')
@patch('caom2pipe.manage_composable.CadcDataClient')
def test_run_state(data_mock, repo_mock):
    repo_mock.return_value.read.side_effect = tc.mock_read
    data_mock.return_value.get_file.side_effect = tc.mock_get_file

<<<<<<< HEAD
    test_f_id = '1000003f'
=======
>>>>>>> 98b5d255
    test_wd = '/usr/src/app/caom2pipe/int_test'
    caom2pipe_bookmark = 'caom2_timestamp'
    test_config = mc.Config()
    test_config.working_directory = test_wd
    test_config.collection = 'TEST'
    test_config.interval = 10
    test_config.log_file_directory = f'{test_wd}/logs'
    test_config.failure_fqn = \
        f'{test_config.log_file_directory}/failure_log.txt'
    test_config.log_to_file = True
    test_config.logging_level = 'DEBUG'
    test_config.progress_file_name = 'progress.txt'
    test_config.proxy_file_name = f'{test_wd}/cadcproxy.pem'
    test_config.rejected_file_name = 'rejected.yml'
    test_config.rejected_directory = f'{test_wd}/rejected'
    test_config._report_fqn = \
        f'{test_config.log_file_directory}/app_report.txt'
    test_config.resource_id = 'ivo://cadc.nrc.ca/sc2repo'
    test_config.retry_file_name = 'retries.txt'
    test_config.retry_fqn = \
        f'{test_config.log_file_directory}/{test_config.retry_file_name}'
    test_config.state_file_name = 'state.yml'
    test_config.success_fqn = \
        f'{test_config.log_file_directory}/success_log.txt'
    test_config.tap_id = 'ivo://cadc.nrc.ca/sc2tap'
    test_config.task_types = [
        mc.TaskType.STORE, mc.TaskType.INGEST, mc.TaskType.MODIFY
    ]
    test_config.features.use_file_names = True
    test_config.features.use_urls = False
    test_config.features.supports_latest_client = False
    test_config.use_local_files = False

    if not os.path.exists(test_wd):
        os.mkdir(test_wd)

    # if this test is failing, did the docker container get
    # restarted recently?
    # first create /caom2pipe_test/1000003f.fits.fz,
    # then check that the test_start_time and test_end_time values
    # correspond somewhat to the timestamp on that file
    #
    # this timestamp is 15 minutes earlier than the timestamp of the
    # file in /caom2pipe_test
    #
<<<<<<< HEAD
    test_start_time = '2021-04-21 10:55:09'
=======
    test_start_time = '2021-05-08 02:25:09'
>>>>>>> 98b5d255
    with open(test_config.state_fqn, 'w') as f:
        f.write('bookmarks:\n')
        f.write(f'  {caom2pipe_bookmark}:\n')
        f.write(f'    last_record: {test_start_time}\n')
    test_end_time = datetime(
        2021, 5, 8, 2, 41, 27, 965132, tzinfo=timezone.utc
    )

    with open(test_config.proxy_fqn, 'w') as f:
        f.write('test content\n')

    test_data_source = TestListDirTimeBoxDataSource()
    test_builder = nbc.FileNameBuilder(tc.TestStorageName)
    transferrer = TestTransfer()

    try:
        test_result = rc.run_by_state(
            bookmark_name=caom2pipe_bookmark,
            command_name='collection2caom2',
            config=test_config,
            end_time=test_end_time,
            name_builder=test_builder,
            source=test_data_source,
            modify_transfer=transferrer,
            store_transfer=transferrer,
        )

        assert test_result is not None, 'expect a result'
        assert test_result == 0, 'expect success'
        # assert data_mock.called, 'expect put call'
        # assert (
        #     isinstance(data_mock.call_args.args[0], net.Subject)
        # ), 'wrong args'

        # state file checking
        test_state = mc.State(test_config.state_fqn)
        assert test_state is not None, 'expect state content'
        test_checkpoint = test_state.get_bookmark(caom2pipe_bookmark)
        assert test_checkpoint == test_end_time, 'wrong bookmark'

        # success file testing
        assert os.path.exists(test_config.log_file_directory), 'log directory'
        assert os.path.exists(test_config.success_fqn), 'success fqn'
        assert os.path.exists(test_config.progress_fqn), 'progress fqn'
        log_file = f'{test_config.log_file_directory}/test_obs_id.log'
        actual = glob.glob(f'{test_config.log_file_directory}/**')
        assert os.path.exists(log_file), f'specific log file {actual}'
        xml_file = f'{test_config.log_file_directory}/test_obs_id.fits.xml'
        assert os.path.exists(xml_file), f'xml file {actual}'

        # reporting testing
        report_file = f'{test_config.log_file_directory}/app_report.txt'
        assert os.path.exists(report_file), f'report file {actual}'
        pass_through_test = False
        with open(report_file, 'r') as f:
            for line in f:
                pass_through_test = True
                if 'Number' in line:
                    bits = line.split(':')
                    found = False
                    if 'Inputs' in bits[0]:
                        assert bits[1].strip() == '1', 'wrong inputs'
                        found = True
                    elif 'Successes' in bits[0]:
                        assert bits[1].strip() == '1', 'wrong successes'
                        found = True
                    elif 'Timeouts' in bits[0]:
                        assert bits[1].strip() == '0', 'wrong timeouts'
                        found = True
                    elif 'Retries' in bits[0]:
                        assert bits[1].strip() == '0', 'wrong retries'
                        found = True
                    elif 'Errors' in bits[0]:
                        assert bits[1].strip() == '0', 'wrong errors'
                        found = True
                    elif 'Rejections' in bits[0]:
                        assert bits[1].strip() == '0', 'wrong rejections'
                        found = True
                    assert found, f'{line}'
        assert pass_through_test, 'found a report file and checked it'
    finally:
        f_list = glob.glob(f'{test_wd}/**', recursive=True)
        for entry in f_list:
            try:
                if os.path.isdir(entry):
                    os.rmdir(entry)
                else:
                    os.unlink(entry)
            except OSError as e:
                logging.error(f'failed to delete {e}')


@patch('caom2pipe.run_composable.CAOM2RepoClient')
@patch('caom2pipe.manage_composable.Client')
def test_run_state_v(client_mock, repo_mock):
    repo_mock.return_value.read.side_effect = tc.mock_read
    client_mock.get_node.side_effect = tc.mock_get_node
    # the test file is length 0
    client_mock.return_value.copy.return_value = 48

    test_wd = '/usr/src/app/caom2pipe/int_test'
    caom2pipe_bookmark = 'caom2_timestamp'
    test_config = mc.Config()
    test_config.working_directory = test_wd
    test_config.collection = 'TEST'
    test_config.interval = 10
    test_config.log_file_directory = f'{test_wd}/logs'
    test_config.failure_fqn = \
        f'{test_config.log_file_directory}/failure_log.txt'
    test_config.log_to_file = True
    test_config.logging_level = 'INFO'
    test_config.progress_file_name = 'progress.txt'
    test_config.proxy_file_name = f'{test_wd}/cadcproxy.pem'
    test_config.rejected_file_name = 'rejected.yml'
    test_config.rejected_directory = f'{test_wd}/rejected'
    test_config._report_fqn = \
        f'{test_config.log_file_directory}/app_report.txt'
    test_config.resource_id = 'ivo://cadc.nrc.ca/sc2repo'
    test_config.retry_file_name = 'retries.txt'
    test_config.retry_fqn = \
        f'{test_config.log_file_directory}/{test_config.retry_file_name}'
    test_config.state_file_name = 'state.yml'
    test_config.success_fqn = \
        f'{test_config.log_file_directory}/success_log.txt'
    test_config.tap_id = 'ivo://cadc.nrc.ca/sc2tap'
    test_config.task_types = [
        mc.TaskType.STORE, mc.TaskType.INGEST, mc.TaskType.MODIFY
    ]
    test_config.features.use_file_names = True
    test_config.features.use_urls = False
    test_config.features.supports_latest_client = True
    test_config.use_local_files = False

    if not os.path.exists(test_wd):
        os.mkdir(test_wd)

    # if this test is failing, did the docker container get
    # restarted recently?
    # first create /caom2pipe_test/1000003f.fits.fz,
    # then check that the test_start_time and test_end_time values
    # correspond somewhat to the timestamp on that file
    #
    # this timestamp is 15 minutes earlier than the timestamp of the
    # file in /caom2pipe_test
    #
<<<<<<< HEAD
    test_start_time = '2021-04-21 10:55:09'
=======
    test_start_time = '2021-05-08 02:25:09'
>>>>>>> 98b5d255
    with open(test_config.state_fqn, 'w') as f:
        f.write('bookmarks:\n')
        f.write(f'  {caom2pipe_bookmark}:\n')
        f.write(f'    last_record: {test_start_time}\n')
    test_end_time = datetime(
        2021, 5, 8, 2, 41, 27, 965132, tzinfo=timezone.utc
    )

    with open(test_config.proxy_fqn, 'w') as f:
        f.write('test content\n')

    test_data_source = TestListDirTimeBoxDataSource()
    test_builder = nbc.FileNameBuilder(tc.TestStorageName)
    transferrer = TestTransfer()

    try:
        test_result = rc.run_by_state(
            bookmark_name=caom2pipe_bookmark,
            command_name='collection2caom2',
            config=test_config,
            end_time=test_end_time,
            name_builder=test_builder,
            source=test_data_source,
            modify_transfer=transferrer,
            store_transfer=transferrer,
        )

        assert test_result is not None, 'expect a result'
        assert test_result == 0, 'expect success'
        assert client_mock.return_value.copy.called, 'expect put call'
        client_mock.return_value.copy.assert_called_with(
            '/usr/src/app/caom2pipe/int_test/test_obs_id/test_file.fits.gz',
            destination='ad:TEST/test_file.fits.gz'
        ), 'wrong call args'

        # state file checking
        test_state = mc.State(test_config.state_fqn)
        assert test_state is not None, 'expect state content'
        test_checkpoint = test_state.get_bookmark(caom2pipe_bookmark)
        assert test_checkpoint == test_end_time, 'wrong bookmark'

        # success file testing
        assert os.path.exists(test_config.log_file_directory), 'log directory'
        assert os.path.exists(test_config.success_fqn), 'success fqn'
        assert os.path.exists(test_config.progress_fqn), 'progress fqn'
        log_file = f'{test_config.log_file_directory}/test_obs_id.log'
        actual = glob.glob(f'{test_config.log_file_directory}/**')
        assert os.path.exists(log_file), f'specific log file {actual}'
        xml_file = f'{test_config.log_file_directory}/test_obs_id.fits.xml'
        assert os.path.exists(xml_file), f'xml file {actual}'

        # reporting testing
        report_file = f'{test_config.log_file_directory}/app_report.txt'
        assert os.path.exists(report_file), f'report file {actual}'
        pass_through_test = False
        with open(report_file, 'r') as f:
            for line in f:
                pass_through_test = True
                if 'Number' in line:
                    bits = line.split(':')
                    found = False
                    if 'Inputs' in bits[0]:
                        assert bits[1].strip() == '1', 'wrong inputs'
                        found = True
                    elif 'Successes' in bits[0]:
                        assert bits[1].strip() == '1', 'wrong successes'
                        found = True
                    elif 'Timeouts' in bits[0]:
                        assert bits[1].strip() == '0', 'wrong timeouts'
                        found = True
                    elif 'Retries' in bits[0]:
                        assert bits[1].strip() == '0', 'wrong retries'
                        found = True
                    elif 'Errors' in bits[0]:
                        assert bits[1].strip() == '0', 'wrong errors'
                        found = True
                    elif 'Rejections' in bits[0]:
                        assert bits[1].strip() == '0', 'wrong rejections'
                        found = True
                    assert found, f'{line}'
        assert pass_through_test, 'found a report file and checked it'
    finally:
        f_list = glob.glob(f'{test_wd}/**', recursive=True)
        for entry in f_list:
            try:
                if os.path.isdir(entry):
                    os.rmdir(entry)
                else:
                    os.unlink(entry)
            except OSError as e:
                logging.error(f'failed to delete {e}')<|MERGE_RESOLUTION|>--- conflicted
+++ resolved
@@ -75,7 +75,6 @@
 from datetime import datetime, timezone
 from mock import patch
 
-from cadcutils import net
 from caom2pipe import data_source_composable as dsc
 from caom2pipe import manage_composable as mc
 from caom2pipe import name_builder_composable as nbc
@@ -83,7 +82,6 @@
 from caom2pipe import transfer_composable
 
 import test_conf as tc
-import test_run_composable
 
 
 class TestTransfer(transfer_composable.Transfer):
@@ -130,10 +128,6 @@
     repo_mock.return_value.read.side_effect = tc.mock_read
     data_mock.return_value.get_file.side_effect = tc.mock_get_file
 
-<<<<<<< HEAD
-    test_f_id = '1000003f'
-=======
->>>>>>> 98b5d255
     test_wd = '/usr/src/app/caom2pipe/int_test'
     caom2pipe_bookmark = 'caom2_timestamp'
     test_config = mc.Config()
@@ -179,11 +173,7 @@
     # this timestamp is 15 minutes earlier than the timestamp of the
     # file in /caom2pipe_test
     #
-<<<<<<< HEAD
-    test_start_time = '2021-04-21 10:55:09'
-=======
     test_start_time = '2021-05-08 02:25:09'
->>>>>>> 98b5d255
     with open(test_config.state_fqn, 'w') as f:
         f.write('bookmarks:\n')
         f.write(f'  {caom2pipe_bookmark}:\n')
@@ -213,10 +203,6 @@
 
         assert test_result is not None, 'expect a result'
         assert test_result == 0, 'expect success'
-        # assert data_mock.called, 'expect put call'
-        # assert (
-        #     isinstance(data_mock.call_args.args[0], net.Subject)
-        # ), 'wrong args'
 
         # state file checking
         test_state = mc.State(test_config.state_fqn)
@@ -329,11 +315,7 @@
     # this timestamp is 15 minutes earlier than the timestamp of the
     # file in /caom2pipe_test
     #
-<<<<<<< HEAD
-    test_start_time = '2021-04-21 10:55:09'
-=======
     test_start_time = '2021-05-08 02:25:09'
->>>>>>> 98b5d255
     with open(test_config.state_fqn, 'w') as f:
         f.write('bookmarks:\n')
         f.write(f'  {caom2pipe_bookmark}:\n')
