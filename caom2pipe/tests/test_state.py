--- conflicted
+++ resolved
@@ -116,14 +116,9 @@
             stats = os.stat(entry)
             if prev_exec_time <= stats.st_mtime <= exec_time:
                 result.append(
-<<<<<<< HEAD
                     dsc.StateRunnerMeta(
                         os.path.basename(entry), stats.st_mtime
                     )
-=======
-                    dsc.StateRunnerMeta(os.path.basename(entry),
-                    stats.st_mtime)
->>>>>>> 5b452fb5
                 )
         return result
 
@@ -161,13 +156,7 @@
         f'{test_config.log_file_directory}/success_log.txt'
     test_config.tap_id = 'ivo://cadc.nrc.ca/sc2tap'
     test_config.task_types = [
-<<<<<<< HEAD
-        mc.TaskType.STORE,
-        mc.TaskType.INGEST,
-        mc.TaskType.MODIFY,
-=======
         mc.TaskType.STORE, mc.TaskType.INGEST, mc.TaskType.MODIFY
->>>>>>> 5b452fb5
     ]
     test_config.features.use_file_names = True
     test_config.features.use_urls = False
@@ -191,14 +180,9 @@
         f.write('bookmarks:\n')
         f.write(f'  {caom2pipe_bookmark}:\n')
         f.write(f'    last_record: {test_start_time}\n')
-<<<<<<< HEAD
-    test_end_time = datetime(2021, 4, 21, 17, 18, 27, 965132,
-                             tzinfo=timezone.utc)
-=======
     test_end_time = datetime(
         2021, 1, 7, 1, 15, 27, 965132, tzinfo=timezone.utc
     )
->>>>>>> 5b452fb5
 
     with open(test_config.proxy_fqn, 'w') as f:
         f.write('test content\n')
@@ -215,11 +199,7 @@
             end_time=test_end_time,
             name_builder=test_builder,
             source=test_data_source,
-<<<<<<< HEAD
             modify_transfer=transferrer,
-=======
-            modify_transfer=None,
->>>>>>> 5b452fb5
             store_transfer=transferrer,
         )
 
@@ -324,13 +304,7 @@
         f'{test_config.log_file_directory}/success_log.txt'
     test_config.tap_id = 'ivo://cadc.nrc.ca/sc2tap'
     test_config.task_types = [
-<<<<<<< HEAD
-        mc.TaskType.STORE,
-        mc.TaskType.INGEST,
-        mc.TaskType.MODIFY,
-=======
         mc.TaskType.STORE, mc.TaskType.INGEST, mc.TaskType.MODIFY
->>>>>>> 5b452fb5
     ]
     test_config.features.use_file_names = True
     test_config.features.use_urls = False
@@ -354,14 +328,9 @@
         f.write('bookmarks:\n')
         f.write(f'  {caom2pipe_bookmark}:\n')
         f.write(f'    last_record: {test_start_time}\n')
-<<<<<<< HEAD
-    test_end_time = datetime(2021, 4, 21, 17, 18, 27, 965132,
-                             tzinfo=timezone.utc)
-=======
     test_end_time = datetime(
         2021, 1, 7, 1, 15, 27, 965132, tzinfo=timezone.utc
     )
->>>>>>> 5b452fb5
 
     with open(test_config.proxy_fqn, 'w') as f:
         f.write('test content\n')
@@ -378,30 +347,17 @@
             end_time=test_end_time,
             name_builder=test_builder,
             source=test_data_source,
-<<<<<<< HEAD
             modify_transfer=transferrer,
-=======
-            modify_transfer=None,
->>>>>>> 5b452fb5
             store_transfer=transferrer,
         )
 
         assert test_result is not None, 'expect a result'
         assert test_result == 0, 'expect success'
         assert client_mock.return_value.copy.called, 'expect put call'
-<<<<<<< HEAD
         client_mock.return_value.copy.assert_called_with(
             '/usr/src/app/caom2pipe/int_test/test_obs_id/test_file.fits.gz',
             destination='ad:TEST/test_file.fits.gz'
         ), 'wrong call args'
-=======
-        args, kwargs = client_mock.return_value.copy.call_args
-        assert args[0] == 'ad:TEST/test_obs_id.fits.gz', 'wrong args[0]'
-        assert (
-            args[1] == '/usr/src/app/caom2pipe/int_test/test_obs_id/'
-                       'test_obs_id.fits'
-        ), 'wrong args[1]'
->>>>>>> 5b452fb5
 
         # state file checking
         test_state = mc.State(test_config.state_fqn)
