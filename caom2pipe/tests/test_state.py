# -*- coding: utf-8 -*-
# ***********************************************************************
# ******************  CANADIAN ASTRONOMY DATA CENTRE  *******************
# *************  CENTRE CANADIEN DE DONNÉES ASTRONOMIQUES  **************
#
#  (c) 2020.                            (c) 2020.
#  Government of Canada                 Gouvernement du Canada
#  National Research Council            Conseil national de recherches
#  Ottawa, Canada, K1A 0R6              Ottawa, Canada, K1A 0R6
#  All rights reserved                  Tous droits réservés
#
#  NRC disclaims any warranties,        Le CNRC dénie toute garantie
#  expressed, implied, or               énoncée, implicite ou légale,
#  statutory, of any kind with          de quelque nature que ce
#  respect to the software,             soit, concernant le logiciel,
#  including without limitation         y compris sans restriction
#  any warranty of merchantability      toute garantie de valeur
#  or fitness for a particular          marchande ou de pertinence
#  purpose. NRC shall not be            pour un usage particulier.
#  liable in any event for any          Le CNRC ne pourra en aucun cas
#  damages, whether direct or           être tenu responsable de tout
#  indirect, special or general,        dommage, direct ou indirect,
#  consequential or incidental,         particulier ou général,
#  arising from the use of the          accessoire ou fortuit, résultant
#  software.  Neither the name          de l'utilisation du logiciel. Ni
#  of the National Research             le nom du Conseil National de
#  Council of Canada nor the            Recherches du Canada ni les noms
#  names of its contributors may        de ses  participants ne peuvent
#  be used to endorse or promote        être utilisés pour approuver ou
#  products derived from this           promouvoir les produits dérivés
#  software without specific prior      de ce logiciel sans autorisation
#  written permission.                  préalable et particulière
#                                       par écrit.
#
#  This file is part of the             Ce fichier fait partie du projet
#  OpenCADC project.                    OpenCADC.
#
#  OpenCADC is free software:           OpenCADC est un logiciel libre ;
#  you can redistribute it and/or       vous pouvez le redistribuer ou le
#  modify it under the terms of         modifier suivant les termes de
#  the GNU Affero General Public        la “GNU Affero General Public
#  License as published by the          License” telle que publiée
#  Free Software Foundation,            par la Free Software Foundation
#  either version 3 of the              : soit la version 3 de cette
#  License, or (at your option)         licence, soit (à votre gré)
#  any later version.                   toute version ultérieure.
#
#  OpenCADC is distributed in the       OpenCADC est distribué
#  hope that it will be useful,         dans l’espoir qu’il vous
#  but WITHOUT ANY WARRANTY;            sera utile, mais SANS AUCUNE
#  without even the implied             GARANTIE : sans même la garantie
#  warranty of MERCHANTABILITY          implicite de COMMERCIALISABILITÉ
#  or FITNESS FOR A PARTICULAR          ni d’ADÉQUATION À UN OBJECTIF
#  PURPOSE.  See the GNU Affero         PARTICULIER. Consultez la Licence
#  General Public License for           Générale Publique GNU Affero
#  more details.                        pour plus de détails.
#
#  You should have received             Vous devriez avoir reçu une
#  a copy of the GNU Affero             copie de la Licence Générale
#  General Public License along         Publique GNU Affero avec
#  with OpenCADC.  If not, see          OpenCADC ; si ce n’est
#  <http://www.gnu.org/licenses/>.      pas le cas, consultez :
#                                       <http://www.gnu.org/licenses/>.
#
#  : 4 $
#
# ***********************************************************************
#

import glob
import logging
import os
import shutil

from datetime import datetime, timezone
from mock import patch

from caom2pipe import data_source_composable as dsc
from caom2pipe import manage_composable as mc
from caom2pipe import name_builder_composable as nbc
from caom2pipe import run_composable as rc
from caom2pipe import transfer_composable

import test_conf as tc
import test_run_composable


class TestTransfer(transfer_composable.Transfer):

    def __init__(self):
        super(TestTransfer, self).__init__()

    def get(self, source_fqn, dest_fqn):
        logging.error(f'source {source_fqn} dest {dest_fqn}')
        assert (
            source_fqn == os.path.join(
                tc.TEST_DATA_DIR, 'test_file.fits.gz'
            )
        ), 'wrong source directory'
        assert (
            dest_fqn ==
            '/usr/src/app/caom2pipe/int_test/test_obs_id/test_file.fits.gz'
        ), 'wrong destination directory'
        shutil.copy(source_fqn, dest_fqn)


class TestListDirTimeBoxDataSource(dsc.DataSource):

    def __init__(self):
        super(TestListDirTimeBoxDataSource, self).__init__()

    def get_time_box_work(self, prev_exec_time, exec_time):
        result = []
        file_list = glob.glob('/caom2pipe_test/*')
        for entry in file_list:
            stats = os.stat(entry)
            if prev_exec_time <= stats.st_mtime <= exec_time:
                result.append(
<<<<<<< HEAD
                    dsc.StateRunnerMeta(
                        os.path.basename(entry), stats.st_mtime
                    )
=======
                    dsc.StateRunnerMeta(os.path.basename(entry),
                    stats.st_mtime)
>>>>>>> f1c5233e
                )
        return result


<<<<<<< HEAD
@patch('caom2pipe.client_composable.ClientCollection', autospec=True)
def test_run_state(client_mock):
    client_mock.return_value.metadata_client.read.side_effect = tc.mock_read
    client_mock.return_value.data_client.get_file.side_effect = tc.mock_get_file
=======
@patch('caom2pipe.run_composable.CAOM2RepoClient')
@patch('caom2pipe.manage_composable.CadcDataClient')
def test_run_state(data_mock, repo_mock):
    repo_mock.return_value.read.side_effect = tc.mock_read
    data_mock.return_value.get_file.side_effect = tc.mock_get_file
>>>>>>> f1c5233e

    test_wd = '/usr/src/app/caom2pipe/int_test'
    caom2pipe_bookmark = 'caom2_timestamp'
    test_config = mc.Config()
    test_config.working_directory = test_wd
    test_config.collection = 'TEST'
    test_config.interval = 10
    test_config.log_file_directory = f'{test_wd}/logs'
    test_config.failure_fqn = \
        f'{test_config.log_file_directory}/failure_log.txt'
    test_config.log_to_file = True
    test_config.logging_level = 'DEBUG'
    test_config.progress_file_name = 'progress.txt'
    test_config.proxy_file_name = f'{test_wd}/cadcproxy.pem'
    test_config.rejected_file_name = 'rejected.yml'
    test_config.rejected_directory = f'{test_wd}/rejected'
    test_config._report_fqn = \
        f'{test_config.log_file_directory}/app_report.txt'
    test_config.resource_id = 'ivo://cadc.nrc.ca/sc2repo'
    test_config.retry_file_name = 'retries.txt'
    test_config.retry_fqn = \
        f'{test_config.log_file_directory}/{test_config.retry_file_name}'
    test_config.state_file_name = 'state.yml'
    test_config.success_fqn = \
        f'{test_config.log_file_directory}/success_log.txt'
    test_config.tap_id = 'ivo://cadc.nrc.ca/sc2tap'
    test_config.task_types = [
        mc.TaskType.STORE, mc.TaskType.INGEST, mc.TaskType.MODIFY
    ]
    test_config.features.use_file_names = True
    test_config.features.use_urls = False
    test_config.features.supports_latest_client = False
    test_config.use_local_files = False

    if not os.path.exists(test_wd):
        os.mkdir(test_wd)

    # if this test is failing, did the docker container get
    # restarted recently?
    # first create /caom2pipe_test/1000003f.fits.fz,
    # then check that the test_start_time and test_end_time values
    # correspond somewhat to the timestamp on that file
    #
    # this timestamp is 15 minutes earlier than the timestamp of the
    # file in /caom2pipe_test
    #
    test_start_time = '2021-05-08 02:25:09'
    with open(test_config.state_fqn, 'w') as f:
        f.write('bookmarks:\n')
        f.write(f'  {caom2pipe_bookmark}:\n')
        f.write(f'    last_record: {test_start_time}\n')
    test_end_time = datetime(
        2021, 5, 8, 2, 41, 27, 965132, tzinfo=timezone.utc
    )

    with open(test_config.proxy_fqn, 'w') as f:
        f.write('test content\n')

    test_data_source = TestListDirTimeBoxDataSource()
    test_builder = nbc.FileNameBuilder(tc.TestStorageName)
    transferrer = TestTransfer()

    try:
        test_result = rc.run_by_state(
            bookmark_name=caom2pipe_bookmark,
            command_name='collection2caom2',
            config=test_config,
            end_time=test_end_time,
            name_builder=test_builder,
            source=test_data_source,
<<<<<<< HEAD
            modify_transfer=transferrer,
=======
            modify_transfer=None,
>>>>>>> f1c5233e
            store_transfer=transferrer,
        )

        assert test_result is not None, 'expect a result'
        assert test_result == 0, 'expect success'
<<<<<<< HEAD
=======
        # assert data_mock.called, 'expect put call'
        # assert (
        #     isinstance(data_mock.call_args.args[0], net.Subject)
        # ), 'wrong args'
>>>>>>> f1c5233e

        # state file checking
        test_state = mc.State(test_config.state_fqn)
        assert test_state is not None, 'expect state content'
        test_checkpoint = test_state.get_bookmark(caom2pipe_bookmark)
        assert test_checkpoint == test_end_time, 'wrong bookmark'

        # success file testing
        assert os.path.exists(test_config.log_file_directory), 'log directory'
        assert os.path.exists(test_config.success_fqn), 'success fqn'
        assert os.path.exists(test_config.progress_fqn), 'progress fqn'
        log_file = f'{test_config.log_file_directory}/test_obs_id.log'
        actual = glob.glob(f'{test_config.log_file_directory}/**')
        assert os.path.exists(log_file), f'specific log file {actual}'
        xml_file = f'{test_config.log_file_directory}/test_obs_id.xml'
        assert os.path.exists(xml_file), f'xml file {actual}'

        # reporting testing
        report_file = f'{test_config.log_file_directory}/app_report.txt'
        assert os.path.exists(report_file), f'report file {actual}'
        pass_through_test = False
        with open(report_file, 'r') as f:
            for line in f:
                pass_through_test = True
                if 'Number' in line:
                    bits = line.split(':')
                    found = False
                    if 'Inputs' in bits[0]:
                        assert bits[1].strip() == '1', 'wrong inputs'
                        found = True
                    elif 'Successes' in bits[0]:
                        assert bits[1].strip() == '1', 'wrong successes'
                        found = True
                    elif 'Timeouts' in bits[0]:
                        assert bits[1].strip() == '0', 'wrong timeouts'
                        found = True
                    elif 'Retries' in bits[0]:
                        assert bits[1].strip() == '0', 'wrong retries'
                        found = True
                    elif 'Errors' in bits[0]:
                        assert bits[1].strip() == '0', 'wrong errors'
                        found = True
                    elif 'Rejections' in bits[0]:
                        assert bits[1].strip() == '0', 'wrong rejections'
                        found = True
                    assert found, f'{line}'
        assert pass_through_test, 'found a report file and checked it'
    finally:
        f_list = glob.glob(f'{test_wd}/**', recursive=True)
        for entry in f_list:
            try:
                if os.path.isdir(entry):
                    os.rmdir(entry)
                else:
                    os.unlink(entry)
            except OSError as e:
                logging.error(f'failed to delete {e}')

@patch('caom2pipe.client_composable.ClientCollection', autospec=True)
def test_run_state_v(client_mock):
    client_mock.return_value.metadata_client.read.side_effect = tc.mock_read
    client_mock.return_value.data_client.get_node.side_effect = tc.mock_get_node
    client_mock.return_value.data_client.copy.return_value = 48

<<<<<<< HEAD
=======
@patch('caom2pipe.run_composable.CAOM2RepoClient')
@patch('caom2pipe.manage_composable.Client')
def test_run_state_v(client_mock, repo_mock):
    repo_mock.return_value.read.side_effect = tc.mock_read
    client_mock.get_node.side_effect = tc.mock_get_node
    # the test file is length 0
    client_mock.return_value.copy.return_value = 0

>>>>>>> f1c5233e
    test_wd = '/usr/src/app/caom2pipe/int_test'
    caom2pipe_bookmark = 'caom2_timestamp'
    test_config = mc.Config()
    test_config.working_directory = test_wd
    test_config.collection = 'TEST'
    test_config.interval = 10
    test_config.log_file_directory = f'{test_wd}/logs'
    test_config.failure_fqn = \
        f'{test_config.log_file_directory}/failure_log.txt'
    test_config.log_to_file = True
    test_config.logging_level = 'INFO'
    test_config.progress_file_name = 'progress.txt'
    test_config.proxy_file_name = f'{test_wd}/cadcproxy.pem'
    test_config.rejected_file_name = 'rejected.yml'
    test_config.rejected_directory = f'{test_wd}/rejected'
    test_config._report_fqn = \
        f'{test_config.log_file_directory}/app_report.txt'
    test_config.resource_id = 'ivo://cadc.nrc.ca/sc2repo'
    test_config.retry_file_name = 'retries.txt'
    test_config.retry_fqn = \
        f'{test_config.log_file_directory}/{test_config.retry_file_name}'
    test_config.state_file_name = 'state.yml'
    test_config.success_fqn = \
        f'{test_config.log_file_directory}/success_log.txt'
    test_config.tap_id = 'ivo://cadc.nrc.ca/sc2tap'
    test_config.task_types = [
        mc.TaskType.STORE, mc.TaskType.INGEST, mc.TaskType.MODIFY
    ]
    test_config.features.use_file_names = True
    test_config.features.use_urls = False
    test_config.features.supports_latest_client = True
    test_config.use_local_files = False

    if not os.path.exists(test_wd):
        os.mkdir(test_wd)

    # if this test is failing, did the docker container get
    # restarted recently?
    # first create /caom2pipe_test/1000003f.fits.fz,
    # then check that the test_start_time and test_end_time values
    # correspond somewhat to the timestamp on that file
    #
    # this timestamp is 15 minutes earlier than the timestamp of the
    # file in /caom2pipe_test
    #
    test_start_time = '2021-05-08 02:25:09'
    with open(test_config.state_fqn, 'w') as f:
        f.write('bookmarks:\n')
        f.write(f'  {caom2pipe_bookmark}:\n')
        f.write(f'    last_record: {test_start_time}\n')
    test_end_time = datetime(
        2021, 5, 8, 2, 41, 27, 965132, tzinfo=timezone.utc
    )

    with open(test_config.proxy_fqn, 'w') as f:
        f.write('test content\n')

    test_data_source = TestListDirTimeBoxDataSource()
    test_builder = nbc.FileNameBuilder(tc.TestStorageName)
    transferrer = TestTransfer()

    try:
        test_result = rc.run_by_state(
            bookmark_name=caom2pipe_bookmark,
            command_name='collection2caom2',
            config=test_config,
            end_time=test_end_time,
            name_builder=test_builder,
            source=test_data_source,
<<<<<<< HEAD
            modify_transfer=transferrer,
=======
            modify_transfer=None,
>>>>>>> f1c5233e
            store_transfer=transferrer,
        )

        assert test_result is not None, 'expect a result'
        assert test_result == 0, 'expect success'
<<<<<<< HEAD
        assert (
            client_mock.return_value.data_client.copy.called
        ), 'expect put call'
        client_mock.return_value.data_client.copy.assert_called_with(
            '/usr/src/app/caom2pipe/int_test/test_obs_id/test_file.fits.gz',
            destination='ad:TEST/test_file.fits.gz'
        ), 'wrong call args'
=======
        assert client_mock.return_value.copy.called, 'expect put call'
        args, kwargs = client_mock.return_value.copy.call_args
        assert args[0] == 'ad:TEST/test_obs_id.fits.gz', 'wrong args[0]'
        assert (
            args[1] == '/usr/src/app/caom2pipe/int_test/test_obs_id/'
                       'test_obs_id.fits'
        ), 'wrong args[1]'
>>>>>>> f1c5233e

        # state file checking
        test_state = mc.State(test_config.state_fqn)
        assert test_state is not None, 'expect state content'
        test_checkpoint = test_state.get_bookmark(caom2pipe_bookmark)
        assert test_checkpoint == test_end_time, 'wrong bookmark'

        # success file testing
        assert os.path.exists(test_config.log_file_directory), 'log directory'
        assert os.path.exists(test_config.success_fqn), 'success fqn'
        assert os.path.exists(test_config.progress_fqn), 'progress fqn'
        log_file = f'{test_config.log_file_directory}/test_obs_id.log'
        actual = glob.glob(f'{test_config.log_file_directory}/**')
        assert os.path.exists(log_file), f'specific log file {actual}'
        xml_file = f'{test_config.log_file_directory}/test_obs_id.xml'
        assert os.path.exists(xml_file), f'xml file {actual}'

        # reporting testing
        report_file = f'{test_config.log_file_directory}/app_report.txt'
        assert os.path.exists(report_file), f'report file {actual}'
        pass_through_test = False
        with open(report_file, 'r') as f:
            for line in f:
                pass_through_test = True
                if 'Number' in line:
                    bits = line.split(':')
                    found = False
                    if 'Inputs' in bits[0]:
                        assert bits[1].strip() == '1', 'wrong inputs'
                        found = True
                    elif 'Successes' in bits[0]:
                        assert bits[1].strip() == '1', 'wrong successes'
                        found = True
                    elif 'Timeouts' in bits[0]:
                        assert bits[1].strip() == '0', 'wrong timeouts'
                        found = True
                    elif 'Retries' in bits[0]:
                        assert bits[1].strip() == '0', 'wrong retries'
                        found = True
                    elif 'Errors' in bits[0]:
                        assert bits[1].strip() == '0', 'wrong errors'
                        found = True
                    elif 'Rejections' in bits[0]:
                        assert bits[1].strip() == '0', 'wrong rejections'
                        found = True
                    assert found, f'{line}'
        assert pass_through_test, 'found a report file and checked it'
    finally:
        f_list = glob.glob(f'{test_wd}/**', recursive=True)
        for entry in f_list:
            try:
                if os.path.isdir(entry):
                    os.rmdir(entry)
                else:
                    os.unlink(entry)
            except OSError as e:
                logging.error(f'failed to delete {e}')<|MERGE_RESOLUTION|>--- conflicted
+++ resolved
@@ -116,30 +116,17 @@
             stats = os.stat(entry)
             if prev_exec_time <= stats.st_mtime <= exec_time:
                 result.append(
-<<<<<<< HEAD
                     dsc.StateRunnerMeta(
                         os.path.basename(entry), stats.st_mtime
                     )
-=======
-                    dsc.StateRunnerMeta(os.path.basename(entry),
-                    stats.st_mtime)
->>>>>>> f1c5233e
                 )
         return result
 
 
-<<<<<<< HEAD
 @patch('caom2pipe.client_composable.ClientCollection', autospec=True)
 def test_run_state(client_mock):
     client_mock.return_value.metadata_client.read.side_effect = tc.mock_read
     client_mock.return_value.data_client.get_file.side_effect = tc.mock_get_file
-=======
-@patch('caom2pipe.run_composable.CAOM2RepoClient')
-@patch('caom2pipe.manage_composable.CadcDataClient')
-def test_run_state(data_mock, repo_mock):
-    repo_mock.return_value.read.side_effect = tc.mock_read
-    data_mock.return_value.get_file.side_effect = tc.mock_get_file
->>>>>>> f1c5233e
 
     test_wd = '/usr/src/app/caom2pipe/int_test'
     caom2pipe_bookmark = 'caom2_timestamp'
@@ -210,23 +197,12 @@
             end_time=test_end_time,
             name_builder=test_builder,
             source=test_data_source,
-<<<<<<< HEAD
             modify_transfer=transferrer,
-=======
-            modify_transfer=None,
->>>>>>> f1c5233e
             store_transfer=transferrer,
         )
 
         assert test_result is not None, 'expect a result'
         assert test_result == 0, 'expect success'
-<<<<<<< HEAD
-=======
-        # assert data_mock.called, 'expect put call'
-        # assert (
-        #     isinstance(data_mock.call_args.args[0], net.Subject)
-        # ), 'wrong args'
->>>>>>> f1c5233e
 
         # state file checking
         test_state = mc.State(test_config.state_fqn)
@@ -291,17 +267,6 @@
     client_mock.return_value.data_client.get_node.side_effect = tc.mock_get_node
     client_mock.return_value.data_client.copy.return_value = 48
 
-<<<<<<< HEAD
-=======
-@patch('caom2pipe.run_composable.CAOM2RepoClient')
-@patch('caom2pipe.manage_composable.Client')
-def test_run_state_v(client_mock, repo_mock):
-    repo_mock.return_value.read.side_effect = tc.mock_read
-    client_mock.get_node.side_effect = tc.mock_get_node
-    # the test file is length 0
-    client_mock.return_value.copy.return_value = 0
-
->>>>>>> f1c5233e
     test_wd = '/usr/src/app/caom2pipe/int_test'
     caom2pipe_bookmark = 'caom2_timestamp'
     test_config = mc.Config()
@@ -371,17 +336,12 @@
             end_time=test_end_time,
             name_builder=test_builder,
             source=test_data_source,
-<<<<<<< HEAD
             modify_transfer=transferrer,
-=======
-            modify_transfer=None,
->>>>>>> f1c5233e
             store_transfer=transferrer,
         )
 
         assert test_result is not None, 'expect a result'
         assert test_result == 0, 'expect success'
-<<<<<<< HEAD
         assert (
             client_mock.return_value.data_client.copy.called
         ), 'expect put call'
@@ -389,15 +349,6 @@
             '/usr/src/app/caom2pipe/int_test/test_obs_id/test_file.fits.gz',
             destination='ad:TEST/test_file.fits.gz'
         ), 'wrong call args'
-=======
-        assert client_mock.return_value.copy.called, 'expect put call'
-        args, kwargs = client_mock.return_value.copy.call_args
-        assert args[0] == 'ad:TEST/test_obs_id.fits.gz', 'wrong args[0]'
-        assert (
-            args[1] == '/usr/src/app/caom2pipe/int_test/test_obs_id/'
-                       'test_obs_id.fits'
-        ), 'wrong args[1]'
->>>>>>> f1c5233e
 
         # state file checking
         test_state = mc.State(test_config.state_fqn)
