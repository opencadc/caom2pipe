--- conflicted
+++ resolved
@@ -79,24 +79,13 @@
 
 
 class TestStorageName(mc.StorageName):
-<<<<<<< HEAD
-
-    def __init__(
-        self, obs_id=None, file_name=None, source_names=[]
-    ):
-=======
     def __init__(self, obs_id=None, file_name=None, source_names=[]):
->>>>>>> 636699ae
         obs_id = 'test_obs_id' if obs_id is None else obs_id
         file_name = 'test_file.fits.gz' if file_name is None else file_name
         source_names = (
             ['/tmp/test_file.fits.gz']
-<<<<<<< HEAD
-            if len(source_names) == 0 else source_names
-=======
             if len(source_names) == 0
             else source_names
->>>>>>> 636699ae
         )
         super().__init__(
             obs_id=obs_id,
