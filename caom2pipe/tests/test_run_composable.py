# ***********************************************************************
# ******************  CANADIAN ASTRONOMY DATA CENTRE  *******************
# *************  CENTRE CANADIEN DE DONNÉES ASTRONOMIQUES  **************
#
#  (c) 2019.                            (c) 2019.
#  Government of Canada                 Gouvernement du Canada
#  National Research Council            Conseil national de recherches
#  Ottawa, Canada, K1A 0R6              Ottawa, Canada, K1A 0R6
#  All rights reserved                  Tous droits réservés
#
#  NRC disclaims any warranties,        Le CNRC dénie toute garantie
#  expressed, implied, or               énoncée, implicite ou légale,
#  statutory, of any kind with          de quelque nature que ce
#  respect to the software,             soit, concernant le logiciel,
#  including without limitation         y compris sans restriction
#  any warranty of merchantability      toute garantie de valeur
#  or fitness for a particular          marchande ou de pertinence
#  purpose. NRC shall not be            pour un usage particulier.
#  liable in any event for any          Le CNRC ne pourra en aucun cas
#  damages, whether direct or           être tenu responsable de tout
#  indirect, special or general,        dommage, direct ou indirect,
#  consequential or incidental,         particulier ou général,
#  arising from the use of the          accessoire ou fortuit, résultant
#  software.  Neither the name          de l'utilisation du logiciel. Ni
#  of the National Research             le nom du Conseil National de
#  Council of Canada nor the            Recherches du Canada ni les noms
#  names of its contributors may        de ses  participants ne peuvent
#  be used to endorse or promote        être utilisés pour approuver ou
#  products derived from this           promouvoir les produits dérivés
#  software without specific prior      de ce logiciel sans autorisation
#  written permission.                  préalable et particulière
#                                       par écrit.
#
#  This file is part of the             Ce fichier fait partie du projet
#  OpenCADC project.                    OpenCADC.
#
#  OpenCADC is free software:           OpenCADC est un logiciel libre ;
#  you can redistribute it and/or       vous pouvez le redistribuer ou le
#  modify it under the terms of         modifier suivant les termes de
#  the GNU Affero General Public        la “GNU Affero General Public
#  License as published by the          License” telle que publiée
#  Free Software Foundation,            par la Free Software Foundation
#  either version 3 of the              : soit la version 3 de cette
#  License, or (at your option)         licence, soit (à votre gré)
#  any later version.                   toute version ultérieure.
#
#  OpenCADC is distributed in the       OpenCADC est distribué
#  hope that it will be useful,         dans l’espoir qu’il vous
#  but WITHOUT ANY WARRANTY;            sera utile, mais SANS AUCUNE
#  without even the implied             GARANTIE : sans même la garantie
#  warranty of MERCHANTABILITY          implicite de COMMERCIALISABILITÉ
#  or FITNESS FOR A PARTICULAR          ni d’ADÉQUATION À UN OBJECTIF
#  PURPOSE.  See the GNU Affero         PARTICULIER. Consultez la Licence
#  General Public License for           Générale Publique GNU Affero
#  more details.                        pour plus de détails.
#
#  You should have received             Vous devriez avoir reçu une
#  a copy of the GNU Affero             copie de la Licence Générale
#  General Public License along         Publique GNU Affero avec
#  with OpenCADC.  If not, see          OpenCADC ; si ce n’est
#  <http://www.gnu.org/licenses/>.      pas le cas, consultez :
#                                       <http://www.gnu.org/licenses/>.
#
#  $Revision: 4 $
#
# ***********************************************************************
#

import distutils
import logging
import pytest
import glob
import os

from astropy.table import Table
from collections import deque
from datetime import datetime, timedelta, timezone
from tempfile import TemporaryDirectory

from unittest.mock import Mock, patch, call
import test_conf as tc

from cadcdata import FileInfo
from cadcutils import exceptions
from caom2 import SimpleObservation, Algorithm
from caom2pipe import data_source_composable as dsc
from caom2pipe import execute_composable as ec
from caom2pipe import manage_composable as mc
from caom2pipe import name_builder_composable as nbc
from caom2pipe import run_composable as rc
from caom2pipe import name_builder_composable as b


STATE_FILE = os.path.join(tc.TEST_DATA_DIR, 'test_state.yml')
TEST_BOOKMARK = 'test_bookmark'
TEST_COMMAND = 'test_command'
TEST_DIR = f'{tc.TEST_DATA_DIR}/run_composable'
TEST_SOURCE = (
    f'{distutils.sysconfig.get_python_lib()}/test_command/' f'test_command.py'
)


@patch('caom2pipe.execute_composable.CaomExecute._visit_meta')
@patch('caom2pipe.manage_composable.read_obs_from_file')
@patch('caom2pipe.manage_composable.write_obs_to_file')
def test_run_todo_list_dir_data_source(
    write_obs_mock,
    read_obs_mock,
    visit_meta_mock,
    test_config,
):
    read_obs_mock.side_effect = _mock_read
    test_config.working_directory = tc.TEST_DATA_DIR
    test_config.use_local_files = True
    test_config.task_types = [mc.TaskType.SCRAPE]
    test_config.data_sources = [
        os.path.join(tc.TEST_FILES_DIR, 'sub_directory')
    ]
    test_config.data_source_extensions = ['.fits']
    test_config.features.supports_latest_client = False
<<<<<<< HEAD
    test_config.logging_level = 'DEBUG'
=======
>>>>>>> 7af2f139
    test_chooser = ec.OrganizeChooser()
    test_result = rc.run_by_todo(config=test_config, chooser=test_chooser)
    assert test_result is not None, 'expect a result'
    assert test_result == 0, 'expect success'
    assert visit_meta_mock.called, 'expect visit call'
    visit_meta_mock.assert_called_with()
    assert write_obs_mock.called, 'expect write call'


@patch('caom2pipe.client_composable.ClientCollection', autospec=True)
@patch('caom2pipe.execute_composable.CaomExecute._visit_meta')
@patch('caom2pipe.manage_composable.read_obs_from_file')
@patch('caom2pipe.manage_composable.write_obs_to_file')
def test_run_todo_list_dir_data_source_v(
    write_obs_mock,
    read_obs_mock,
    visit_meta_mock,
    clients_mock,
    test_config,
):
    read_obs_mock.side_effect = _mock_read
    test_config.working_directory = tc.TEST_DATA_DIR
    test_config.use_local_files = True
    test_config.data_sources = [
        os.path.join(tc.TEST_FILES_DIR, 'sub_directory')
    ]
    test_config.data_source_extensions = ['.fits']
    test_config.task_types = [mc.TaskType.SCRAPE]
    test_config.features.supports_latest_client = True
    test_result = rc.run_by_todo(config=test_config)
    assert test_result is not None, 'expect a result'
    assert test_result == 0, 'expect success'
    assert visit_meta_mock.called, 'expect visit call'
    visit_meta_mock.assert_called_with()
    assert read_obs_mock.called, 'read_obs not called'
    assert write_obs_mock.called, 'write_obs mock not called'
    assert not (
        clients_mock.return_value.metadata_client.read.called
    ), 'scrape, should be no client access'
    assert not (
        clients_mock.return_value.data_client.get_file.called
    ), 'scrape, should be no client access'


@patch('caom2pipe.client_composable.ClientCollection', autospec=True)
def test_run_todo_list_dir_data_source_invalid_fname_v(
    clients_mock, test_config
):
    test_dir = os.path.join('/test_files', '1')
    test_fqn = os.path.join(test_dir, 'abc.fits.gz')

    test_config.working_directory = tc.TEST_DATA_DIR
    test_config.use_local_files = True
    test_config.data_sources = [test_dir]
    test_config.data_source_extensions = ['.fits', '.fits.gz']
    test_config.task_types = [mc.TaskType.INGEST]
    test_config.log_to_file = False
    test_config.features.supports_latest_client = True

    if os.path.exists(test_config.failure_fqn):
        os.unlink(test_config.failure_fqn)
    if os.path.exists(test_config.retry_fqn):
        os.unlink(test_config.retry_fqn)

    if not os.path.exists(test_dir):
        os.mkdir(test_dir)
    if not os.path.exists(test_fqn):
        with open(test_fqn, 'w') as f:
            f.write('abc')

    class TestStorageName(mc.StorageName):
        def __init__(self, entry):
            super().__init__(obs_id=os.path.basename(entry))
            self._source_names = [entry]

        def is_valid(self):
            return False

    class TestStorageNameInstanceBuilder(b.StorageNameInstanceBuilder):
        def __init__(self):
            pass

        def build(self, entry):
            return TestStorageName(entry)

    try:
        test_builder = TestStorageNameInstanceBuilder()
        test_chooser = ec.OrganizeChooser()
        test_result = rc.run_by_todo(
            config=test_config,
            chooser=test_chooser,
            name_builder=test_builder,
        )
        assert test_result is not None, 'expect a result'
        assert test_result == -1, 'expect failure, because of file naming'
        assert os.path.exists(test_config.failure_fqn), 'expect failure file'
        assert os.path.exists(test_config.retry_fqn), 'expect retry file'
        assert (
            not clients_mock.metadata_client.read.called
        ), 'repo client read access happens after is_valid call'
        assert not (
            clients_mock.data_client.get_file.called
        ), 'bad file naming, should be no client access'
    finally:
        if os.path.exists(test_fqn):
            os.unlink(test_fqn)
        if os.path.exists(test_dir):
            logging.error(os.listdir(test_dir))
            os.rmdir(test_dir)


@patch('caom2pipe.client_composable.ClientCollection', autospec=True)
def test_run_todo_file_data_source(clients_mock, test_config):
    clients_mock.return_value.data_client.get_file_info.return_value = None
    clients_mock.return_value.metadata_client.read.return_value = (
        SimpleObservation(
            collection=test_config.collection,
            observation_id='def',
            algorithm=Algorithm('test'),
        )
    )

    if os.path.exists(test_config.success_fqn):
        os.unlink(test_config.success_fqn)

    test_config.work_fqn = f'{TEST_DIR}/todo.txt'
    test_config.task_types = [mc.TaskType.VISIT]
    test_config.log_to_file = True

    test_chooser = ec.OrganizeChooser()
    test_result = rc.run_by_todo(config=test_config, chooser=test_chooser)
    assert test_result is not None, 'expect a result'
    assert test_result == 0, 'expect success'
    assert os.path.exists(test_config.success_fqn), 'expect success file'

    with open(test_config.success_fqn) as f:
        content = f.read()
        # the obs id and file name
        assert 'def def.fits' in content, 'wrong success message'


@patch('caom2pipe.client_composable.ClientCollection', autospec=True)
def test_run_todo_file_data_source_v(clients_mock, test_config):
    test_config.features.supports_latest_client = True
    test_cert_file = os.path.join(TEST_DIR, 'test_proxy.pem')
    test_config.proxy_fqn = test_cert_file
    clients_mock.return_value.metadata_client.read.side_effect = Mock(
        return_value=SimpleObservation(
            collection=test_config.collection,
            observation_id='def',
            algorithm=Algorithm('test'),
        )
    )

    if os.path.exists(test_config.success_fqn):
        os.unlink(test_config.success_fqn)

    test_config.work_fqn = f'{TEST_DIR}/todo.txt'
    test_config.task_types = [mc.TaskType.VISIT]
    test_config.log_to_file = True

    test_chooser = ec.OrganizeChooser()
    test_result = rc.run_by_todo(config=test_config, chooser=test_chooser)
    assert test_result is not None, 'expect a result'
    assert test_result == 0, 'expect success'
    assert os.path.exists(test_config.success_fqn), 'expect success file'

    with open(test_config.success_fqn) as f:
        content = f.read()
        # the obs id and file name
        assert 'def def.fits' in content, 'wrong success message'
    assert (
        clients_mock.return_value.metadata_client.read.called
    ), 'expect e call'
    clients_mock.return_value.metadata_client.read.assert_called_with(
        'OMM', 'def'
    ), 'wrong e args'


@patch('caom2pipe.client_composable.ClientCollection', autospec=True)
@patch('caom2pipe.data_source_composable.CadcTapClient')
@patch('caom2pipe.client_composable.query_tap_client')
@patch('caom2pipe.execute_composable.MetaVisit._visit_meta')
def test_run_state(
    visit_meta_mock,
    tap_query_mock,
    tap_mock,
    clients_mock,
    test_config,
):
    # tap_mock is used by the data_source_composable class
    visit_meta_mock.side_effect = _mock_visit
    clients_mock.return_value.metadata_client.read.side_effect = _mock_read2
    tap_query_mock.side_effect = _mock_get_work

    test_end_time = datetime.fromtimestamp(1579740838, tz=timezone.utc)
    start_time = test_end_time - timedelta(seconds=900)
    _write_state(start_time)

    test_config.task_types = [mc.TaskType.INGEST]
    test_config.state_fqn = STATE_FILE
    test_config.interval = 10
    individual_log_file = (
        f'{test_config.log_file_directory}/NEOS_SCI_2015347000000_clean.log'
    )
    if os.path.exists(test_config.progress_fqn):
        os.unlink(test_config.progress_fqn)
    if os.path.exists(test_config.success_fqn):
        os.unlink(test_config.success_fqn)
    if os.path.exists(individual_log_file):
        os.unlink(individual_log_file)

    test_chooser = ec.OrganizeChooser()
    # use_local_files set so run_by_state chooses QueryTimeBoxDataSourceTS
    test_config.use_local_files = False
    test_result = rc.run_by_state(
        config=test_config,
        chooser=test_chooser,
        bookmark_name=TEST_BOOKMARK,
        end_time=test_end_time,
    )
    assert test_result is not None, 'expect a result'
    assert test_result == 0, 'expect success'
    assert visit_meta_mock.called, 'expect visit meta call'
    visit_meta_mock.assert_called_once_with()

    test_state = mc.State(STATE_FILE)
    test_bookmark = test_state.get_bookmark(TEST_BOOKMARK)
    assert test_bookmark == test_end_time, 'wrong time'
    assert os.path.exists(test_config.progress_fqn), 'expect progress file'
    assert os.path.exists(
        test_config.success_fqn
    ), 'log_to_file set to false, no success file'
    assert not os.path.exists(
        individual_log_file
    ), f'log_to_file is False, no entry log'

    # test that runner does nothing when times haven't changed
    start_time = test_end_time
    _write_state(start_time)
    visit_meta_mock.reset_mock()
    test_result = rc.run_by_state(
        config=test_config,
        chooser=test_chooser,
        bookmark_name=TEST_BOOKMARK,
        end_time=test_end_time,
    )
    assert test_result is not None, 'expect a result'
    assert test_result == 0, 'expect success'
    assert not visit_meta_mock.called, 'expect no visit_meta call'


@patch('caom2pipe.data_source_composable.CadcTapClient')
@patch('caom2pipe.client_composable.ClientCollection', autospec=True)
@patch('caom2pipe.client_composable.query_tap_client')
@patch('caom2pipe.execute_composable.CaomExecute._visit_meta')
def test_run_state_log_to_file_true(
    visit_meta_mock,
    tap_mock,
    clients_mock,
    tap_mock2,
    test_config,
):
    # tap_mock2 is needed by the data_source_composable specialization
    # this test is about making sure the summary .txt files are copied
    # as expected when there is more than one time-box
    pattern = None
    try:
        clients_mock.return_value.metadata_client.read.side_effect = Mock(
            return_value=SimpleObservation(
                collection=test_config.collection,
                observation_id='def',
                algorithm=Algorithm('test'),
            )
        )
        visit_meta_mock.side_effect = _mock_visit
        tap_mock.side_effect = _mock_get_work

        test_end_time = datetime.fromtimestamp(1579740838)
        start_time = test_end_time - timedelta(seconds=900)
        _write_state(start_time)

        test_config.task_types = [mc.TaskType.INGEST]
        test_config.log_to_file = True
        test_config.state_fqn = STATE_FILE
        test_config.interval = 10
        pattern = f'{test_config.success_fqn.split(".")[0]}*'

        if os.path.exists(test_config.progress_fqn):
            os.unlink(test_config.progress_fqn)

        # preconditions for the success file: - one file named pattern.txt
        #
        original_success_files = glob.glob(pattern)
        for entry in original_success_files:
            os.unlink(entry)
        if not os.path.exists(test_config.success_fqn):
            with open(test_config.success_fqn, 'w') as f:
                f.write('test content\n')

        test_chooser = ec.OrganizeChooser()
        test_result = rc.run_by_state(
            config=test_config,
            chooser=test_chooser,
            bookmark_name=TEST_BOOKMARK,
            end_time=test_end_time,
        )
        assert test_result is not None, 'expect a result'
        assert test_result == 0, 'expect success'
        assert os.path.exists(test_config.progress_fqn), 'expect progress file'
        file_count = glob.glob(pattern)
        assert len(file_count) == 2, 'wrong number of success files'
    finally:
        if pattern is not None:
            original_success_files = glob.glob(pattern)
            for entry in original_success_files:
                os.unlink(entry)


@patch('caom2pipe.client_composable.ClientCollection', autospec=True)
@patch('caom2pipe.execute_composable.OrganizeExecutes.do_one')
def test_run_todo_list_dir_data_source_exception(
    do_one_mock, clients_mock, test_config
):
    test_config.working_directory = TEST_DIR
    test_config.use_local_files = True
    test_config.task_types = [mc.TaskType.SCRAPE]
    test_config.log_to_file = True

    for entry in [False, True]:
        test_config.features.supports_latest_client = entry
        do_one_mock.side_effect = mc.CadcException

        if os.path.exists(test_config.failure_fqn):
            os.unlink(test_config.failure_fqn)
        if os.path.exists(test_config.retry_fqn):
            os.unlink(test_config.retry_fqn)

        test_chooser = ec.OrganizeChooser()
        test_data_source = dsc.ListDirDataSource(test_config, test_chooser)
        test_result = rc.run_by_todo(
            config=test_config,
            chooser=test_chooser,
            source=test_data_source,
        )
        assert test_result is not None, 'expect a result'
        assert test_result == -1, 'expect failure'
        assert do_one_mock.called, 'expect do_one call'
        assert os.path.exists(test_config.failure_fqn), 'expect failure file'
        assert os.path.exists(test_config.retry_fqn), 'expect retry file'

        with open(test_config.failure_fqn) as f:
            content = f.read()
            # the obs id and file name
            assert 'abc abc.fits' in content, 'wrong failure message'

        with open(test_config.retry_fqn) as f:
            content = f.read()
            # retry file names
            assert content == 'abc.fits\n', 'wrong retry content'

        assert not (
            clients_mock.return_value.metadata_client.read.called
        ), 'scrape, should be no metadata client call'
        assert not (
            clients_mock.return_value.data_client.get_file_info.called
        ), 'scrape, should be no data client call'


@patch('caom2pipe.data_source_composable.TodoFileDataSource.clean_up')
@patch('caom2pipe.client_composable.ClientCollection', autospec=True)
@patch('caom2pipe.execute_composable.OrganizeExecutes.do_one')
def test_run_todo_retry(do_one_mock, clients_mock, source_mock, test_config):
    test_config.features.supports_latest_client = True
    (
        retry_success_fqn,
        retry_failure_fqn,
        retry_retry_fqn,
    ) = _clean_up_log_files(test_config)

    do_one_mock.side_effect = _mock_do_one

    test_config.work_fqn = f'{tc.TEST_DATA_DIR}/todo.txt'
    test_config.log_to_file = True
    test_config.retry_failures = True
    test_config.retry_decay = 0
    _write_todo(test_config)

    test_result = rc.run_by_todo(config=test_config)

    # what should happen when a failure execution occurs
    assert test_result is not None, 'expect a result'
    assert test_result == -1, 'expect failure'
    _check_log_files(
        test_config, retry_success_fqn, retry_failure_fqn, retry_retry_fqn
    )
    assert do_one_mock.called, 'expect do_one call'
    assert do_one_mock.call_count == 2, 'wrong number of calls'

    assert not (
        clients_mock.return_value.metadata_client.read.called
    ), 'do_one is mocked, should be no metadata client call'
    assert not (
        clients_mock.return_value.data_client.get_file_info.called
    ), 'do_one is mocked, should be no data client call'
    assert source_mock.called, 'clean_up should be called'
    assert source_mock.call_count == 2, 'clean_up should be called two times'
    calls = [
        call('test_obs_id.fits.gz', -1, 0),
        call('test_obs_id.fits.gz', -1, 1),
    ]
    source_mock.assert_has_calls(calls)

    # what should happen when successful execution occurs
    source_mock.reset_mock()
    do_one_mock.reset_mock()
    do_one_mock.side_effect = None
    do_one_mock.return_value = 0
    test_result = rc.run_by_todo(config=test_config)

    assert test_result is not None, 'expect a result'
    assert test_result == 0, 'expect success'
    _check_log_files(
        test_config, retry_success_fqn, retry_failure_fqn, retry_retry_fqn
    )
    assert do_one_mock.called, 'expect do_one call'
    assert do_one_mock.call_count == 1, 'wrong number of calls'
    source_mock.assert_called_with('test_obs_id.fits.gz', 0, 0)


@patch('caom2pipe.execute_composable.OrganizeExecutes.do_one')
@patch('caom2pipe.data_source_composable.CadcTapClient')
@patch(
    'caom2pipe.data_source_composable.QueryTimeBoxDataSource.'
    'get_time_box_work'
)
@pytest.mark.skip('')
def test_run_state_retry(get_work_mock, tap_mock, do_one_mock, test_config):
    _write_state(rc.get_utc_now_tz())
    (
        retry_success_fqn,
        retry_failure_fqn,
        retry_retry_fqn,
    ) = _clean_up_log_files(test_config)
    global call_count
    call_count = 0
    # get_work_mock.return_value.get_time_box_work.side_effect = _mock_get_work
    get_work_mock.side_effect = _mock_get_work
    do_one_mock.side_effect = _mock_do_one

    test_config.log_to_file = True
    test_config.retry_failures = True
    test_config.state_fqn = STATE_FILE
    test_config.interval = 10
    test_config.logging_level = 'DEBUG'

    test_result = rc.run_by_state(
        config=test_config,
        command_name=TEST_COMMAND,
        bookmark_name=TEST_BOOKMARK,
    )

    assert test_result is not None, 'expect a result'
    assert test_result == -1, 'expect failure'
    _check_log_files(
        test_config,
        retry_success_fqn,
        retry_failure_fqn,
        retry_retry_fqn,
    )
    assert do_one_mock.called, 'expect do_one call'
    assert do_one_mock.call_count == 2, 'wrong number of calls'
    assert tap_mock.called, 'init should be called'


@patch('cadcutils.net.ws.WsCapabilities.get_access_url')
@patch('caom2pipe.execute_composable.OrganizeExecutes.do_one')
def test_run_single(do_mock, get_access_mock, test_config):
    get_access_mock.return_value = 'https://localhost'
    _clean_up_log_files(test_config)
    progress_file = os.path.join(tc.TEST_DATA_DIR, 'progress.txt')

    test_config.features.expects_retry = False
    test_config.progress_fqn = progress_file

    test_config.state_fqn = STATE_FILE
    test_config.interval = 5
    test_config.features.supports_latest_client = False
    test_state = mc.State(test_config.state_fqn)
    test_state.save_state('gemini_timestamp', datetime.utcnow())

    do_mock.return_value = -1

    test_url = 'http://localhost/test_url.fits'
    mc.StorageName.collection = test_config.collection
    test_storage_name = mc.StorageName(source_names=[test_url])

    test_result = rc.run_single(
        test_config,
        test_storage_name,
        meta_visitors=None,
        data_visitors=None,
    )
    assert test_result is not None, 'expect a result'
    assert test_result == -1, 'wrong result'

    assert do_mock.called, 'do mock not called'
    assert do_mock.call_count == 1, do_mock.call_count
    args, kwargs = do_mock.call_args
    test_storage = args[0]
    assert isinstance(test_storage, mc.StorageName), type(test_storage)
    assert test_storage.obs_id is None, 'wrong obs id'
    assert (
        test_storage.destination_uris[0] == 'cadc:OMM/test_url.fits'
    ), test_storage


# TODO - make this work with TodoRunner AND StateRunner
# for the 'finish_run' call
@pytest.mark.skip('')
def test_capture_failure(test_config):
    start_s = datetime.utcnow().timestamp()
    test_obs_id = 'test_obs_id'
    test_obs_id_2 = 'test_obs_id_2'
    log_file_directory = os.path.join(tc.THIS_DIR, 'logs')
    test_config.log_to_file = True
    test_config.log_file_directory = log_file_directory
    success_log_file_name = 'success_log.txt'
    test_config.success_log_file_name = success_log_file_name
    failure_log_file_name = 'failure_log.txt'
    test_config.failure_log_file_name = failure_log_file_name
    retry_file_name = 'retries.txt'
    test_config.retry_file_name = retry_file_name
    rejected_file_name = 'rejected.yml'
    test_config.rejected_file_name = rejected_file_name

    # clean up from last execution
    if not os.path.exists(log_file_directory):
        os.mkdir(log_file_directory)
    if os.path.exists(test_config.success_fqn):
        os.remove(test_config.success_fqn)
    if os.path.exists(test_config.failure_fqn):
        os.remove(test_config.failure_fqn)
    if os.path.exists(test_config.retry_fqn):
        os.remove(test_config.retry_fqn)
    if os.path.exists(test_config.rejected_fqn):
        os.remove(test_config.rejected_fqn)

    test_oe = ec.OrganizeExecutesWithDoOne(test_config, 'command', [], [])
    test_sname = tc.TestStorageName(obs_id=test_obs_id_2)
    test_oe.capture_failure(test_sname, 'Cannot build an observation')
    test_sname = tc.TestStorageName(obs_id=test_obs_id)
    test_oe.capture_failure(test_sname, 'exception text')
    test_oe.capture_success(test_obs_id, 'C121212_01234_CAL.fits.gz', start_s)
    test_oe.finish_run(test_config)

    assert os.path.exists(test_config.success_fqn)
    assert os.path.exists(test_config.failure_fqn)
    assert os.path.exists(test_config.retry_fqn)
    assert os.path.exists(test_config.rejected_fqn)

    success_content = open(test_config.success_fqn).read()
    assert (
        'test_obs_id C121212_01234_CAL.fits.gz' in success_content
    ), 'wrong content'
    retry_content = open(test_config.retry_fqn).read()
    assert retry_content == 'test_obs_id\n'
    failure_content = open(test_config.failure_fqn).read()
    assert failure_content.endswith(
        'Unknown error. Check specific log.\n'
    ), failure_content
    assert os.path.exists(test_config.rejected_fqn), test_config.rejected_fqn
    rejected_content = mc.read_as_yaml(test_config.rejected_fqn)
    assert rejected_content is not None, 'expect a result'
    test_result = rejected_content.get('bad_metadata')
    assert test_result is not None, 'wrong result'
    assert len(test_result) == 1, 'wrong number of entries'
    assert test_result[0] == test_obs_id, 'wrong entry'


# TODO make these into useful tests somewhere
@pytest.mark.skip('')
def test_time_box(test_config):
    _write_state('23-Jul-2019 09:51')
    test_config.state_fqn = STATE_FILE
    test_config.interval = 700

    # class MakeWork(mc.Work):
    #
    #     def __init__(self):
    #         super(MakeWork, self).__init__(
    #             mc.make_seconds('24-Jul-2019 09:20'))
    #         self.todo_call_count = 0
    #         self.zero_called = False
    #         self.one_called = False
    #         self.two_called = False
    #
    #     def initialize(self):
    #         pass
    #
    #     def todo(self, prev_exec_date, exec_date):
    #         if self.todo_call_count == 0:
    #             assert prev_exec_date == datetime(2019, 7, 23, 9, 51), \
    #                 'wrong prev'
    #             assert exec_date == datetime(2019, 7, 23, 21, 31), 'wrong exec'
    #             self.zero_called = True
    #         elif self.todo_call_count == 1:
    #             assert prev_exec_date == datetime(2019, 7, 23, 21, 31), \
    #                 'wrong prev'
    #             assert exec_date == datetime(2019, 7, 24, 9, 11), 'wrong exec'
    #             self.one_called = True
    #         elif self.todo_call_count == 2:
    #             assert prev_exec_date == datetime(2019, 7, 24, 9, 11), \
    #                 'wrong exec'
    #             assert exec_date == datetime(2019, 7, 24, 9, 20), 'wrong exec'
    #             self.two_called = True
    #         self.todo_call_count += 1
    #         assert self.todo_call_count <= 4, 'loop is written wrong'
    #         return []
    #
    # test_work = MakeWork()
    #
    # test_result = ec.run_from_state(test_config,
    #                                 sname=mc.StorageName,
    #                                 command_name=COMMAND_NAME,
    #                                 meta_visitors=None,
    #                                 data_visitors=None,
    #                                 bookmark_name=TEST_BOOKMARK,
    #                                 work=test_work)
    # assert test_result is not None, 'expect a result'
    #
    # test_state = mc.State(test_config.state_fqn)
    # assert test_work.zero_called, 'missed zero'
    # assert test_work.one_called, 'missed one'
    # assert test_work.two_called, 'missed two'
    # assert test_state.get_bookmark(TEST_BOOKMARK) == \
    #     datetime(2019, 7, 24, 9, 20)
    # assert test_work.todo_call_count == 3, 'wrong todo call count'


@pytest.mark.skip('')
def test_time_box_equal(test_config):
    _write_state('23-Jul-2019 09:51')
    test_config.state_fqn = STATE_FILE
    test_config.interval = 700

    # class MakeWork(mc.Work):
    #
    #     def __init__(self):
    #         super(MakeWork, self).__init__(
    #             mc.make_seconds('23-Jul-2019 09:51'))
    #         self.todo_call_count = 0
    #         self.zero_called = False
    #         self.one_called = False
    #         self.two_called = False
    #
    #     def initialize(self):
    #         pass
    #
    #     def todo(self, prev_exec_date, exec_date):
    #         self.todo_call_count += 1
    #         assert self.todo_call_count <= 4, 'loop is written wrong'
    #         return []
    #
    # test_work = MakeWork()
    #
    # test_result = ec.run_from_state(test_config,
    #                                 sname=mc.StorageName,
    #                                 command_name=COMMAND_NAME,
    #                                 meta_visitors=None,
    #                                 data_visitors=None,
    #                                 bookmark_name=TEST_BOOKMARK,
    #                                 work=test_work)
    # assert test_result is not None, 'expect a result'
    # test_state = mc.State(test_config.state_fqn)
    # assert test_state.get_bookmark(TEST_BOOKMARK) == \
    #     datetime(2019, 7, 23, 9, 51)
    # assert test_work.todo_call_count == 0, 'wrong todo call count'


@pytest.mark.skip('')
def test_time_box_once_through(test_config):
    _write_state('23-Jul-2019 09:51')
    test_config.state_fqn = STATE_FILE
    test_config.interval = 700

    # class MakeWork(mc.Work):
    #
    #     def __init__(self):
    #         super(MakeWork, self).__init__(
    #             mc.make_seconds('23-Jul-2019 12:20'))
    #         self.todo_call_count = 0
    #         self.zero_called = False
    #
    #     def initialize(self):
    #         pass
    #
    #     def todo(self, prev_exec_date, exec_date):
    #         if self.todo_call_count == 0:
    #             assert prev_exec_date == datetime(2019, 7, 23, 9, 51), \
    #                 'wrong prev'
    #             assert exec_date == datetime(2019, 7, 23, 12, 20), 'wrong exec'
    #             self.zero_called = True
    #         self.todo_call_count += 1
    #         assert self.todo_call_count <= 4, 'loop is written wrong'
    #         return []
    #
    # test_work = MakeWork()
    #
    # test_result = ec.run_from_state(test_config,
    #                                 sname=mc.StorageName,
    #                                 command_name=COMMAND_NAME,
    #                                 meta_visitors=None,
    #                                 data_visitors=None,
    #                                 bookmark_name=TEST_BOOKMARK,
    #                                 work=test_work)
    # assert test_result is not None, 'expect a result'
    #
    # test_state = mc.State(test_config.state_fqn)
    # assert test_work.zero_called, 'missed zero'
    # assert test_state.get_bookmark(TEST_BOOKMARK) == \
    #     datetime(2019, 7, 23, 12, 20)
    # assert test_work.todo_call_count == 1, 'wrong todo call count'


@patch('caom2pipe.execute_composable.CaomExecute._caom2_store')
@patch('caom2pipe.execute_composable.CaomExecute._visit_meta')
@patch('cadcutils.net.ws.WsCapabilities.get_access_url')
@patch('caom2pipe.reader_composable.FileMetadataReader._retrieve_headers')
@patch('caom2pipe.reader_composable.FileMetadataReader._retrieve_file_info')
@patch('caom2pipe.data_source_composable.LocalFilesDataSource._move_action')
@patch('caom2pipe.data_source_composable.LocalFilesDataSource.get_work')
@patch('caom2pipe.client_composable.CAOM2RepoClient')
@patch('caom2pipe.client_composable.StorageClientWrapper')
def test_run_store_ingest_failure(
    data_client_mock,
    repo_client_mock,
    get_work_mock,
    cleanup_mock,
    reader_file_info_mock,
    reader_headers_mock,
    access_mock,
    visit_meta_mock,
    caom2_store_mock,
    test_config,
):
    access_mock.return_value = 'https://localhost'
    temp_deque = deque()
    temp_deque.append('/data/dao_c122_2021_005157_e.fits')
    temp_deque.append('/data/dao_c122_2021_005157.fits')
    get_work_mock.return_value = temp_deque
    repo_client_mock.return_value.read.return_value = None
    reader_headers_mock.return_value = [{'OBSMODE': 'abc'}]

    def _file_info_mock(uri):
        return FileInfo(
            id=uri,
            file_type='application/fits',
            md5sum='md5:def',
        )

    # this is the exception raised in data_util.StorageClientWrapper, as
    # the mc.CadcException definition is not available to that package
    data_client_mock.return_value.put.side_effect = (
        exceptions.UnexpectedException
    )
    # mock a series of failures with the CADC service
    data_client_mock.return_value.info.side_effect = (
        exceptions.UnexpectedException
    )
    reader_file_info_mock.side_effect = _file_info_mock
    cwd = os.getcwd()
    with TemporaryDirectory() as tmp_dir_name:
        os.chdir(tmp_dir_name)
        test_config.working_directory = tmp_dir_name
        test_config.task_types = [mc.TaskType.STORE, mc.TaskType.INGEST]
        test_config.use_local_files = True
        test_config.cleanup_files_when_storing = True
        test_config.cleanup_failure_destination = '/data/failure'
        test_config.cleanup_success_destination = '/data/success'
        test_config.data_sources = ['/data']
        test_config.data_source_extensions = ['.fits']
        test_config.logging_level = 'INFO'
        test_config.proxy_file_name = 'cadcproxy.pem'
        test_config.proxy_fqn = f'{tmp_dir_name}/cadcproxy.pem'
        test_config.features.supports_latest_client = True
        mc.Config.write_to_file(test_config)
        with open(test_config.proxy_fqn, 'w') as f:
            f.write('test content')
        getcwd_orig = os.getcwd
        os.getcwd = Mock(return_value=tmp_dir_name)
        try:
            data_source = dsc.LocalFilesDataSource(
                test_config,
                data_client_mock,
                Mock(),
            )
            test_result = rc.run_by_todo(source=data_source)
            assert test_result is not None, 'expect result'
            assert test_result == -1, 'expect failure'
            # execution stops before this call should be made
            assert not repo_client_mock.return_value.read.called, 'no read'
            # make sure data is not really being written to CADC storage :)
            assert (
                data_client_mock.return_value.put.called
            ), 'put should be called'
            assert (
                data_client_mock.return_value.put.call_count == 2
            ), 'wrong number of puts'
            put_calls = [
                call('/data', 'cadc:OMM/dao_c122_2021_005157_e.fits', None),
                call('/data', 'cadc:OMM/dao_c122_2021_005157.fits', None),
            ]
            data_client_mock.return_value.put.assert_has_calls(
                put_calls, any_order=False
            )
            assert cleanup_mock.called, 'cleanup'
            cleanup_calls = [
                call('/data/dao_c122_2021_005157_e.fits', '/data/failure'),
                call('/data/dao_c122_2021_005157.fits', '/data/failure'),
            ]
            cleanup_mock.assert_has_calls(cleanup_calls), 'wrong cleanup args'
            assert not visit_meta_mock.called, 'no _visit_meta call'
            assert not caom2_store_mock.called, 'no _caom2_store call'
            assert not reader_file_info_mock.called, 'info'
            assert not reader_headers_mock.called, 'get_head should be called'
        finally:
            os.getcwd = getcwd_orig
            os.chdir(cwd)


@patch('cadcutils.net.ws.WsCapabilities.get_access_url')
@patch('caom2pipe.execute_composable.CaomExecute._caom2_store')
@patch('caom2pipe.execute_composable.CaomExecute._visit_meta')
@patch('caom2pipe.data_source_composable.TodoFileDataSource.get_work')
@patch('caom2pipe.client_composable.CAOM2RepoClient')
@patch('caom2pipe.client_composable.StorageClientWrapper')
def test_run_ingest(
    data_client_mock,
    repo_client_mock,
    data_source_mock,
    meta_visit_mock,
    caom2_store_mock,
    access_url_mock,
    test_config,
):
    access_url_mock.return_value = 'https://localhost:8080'
    temp_deque = deque()
    test_f_name = '1319558w.fits.fz'
    temp_deque.append(test_f_name)
    data_source_mock.return_value = temp_deque
    repo_client_mock.return_value.read.return_value = None
    data_client_mock.return_value.get_head.return_value = [
        {'INSTRUME': 'WIRCam'},
    ]

    data_client_mock.return_value.info.return_value = FileInfo(
        id=test_f_name,
        file_type='application/fits',
        md5sum='abcdef',
    )

    cwd = os.getcwd()
    with TemporaryDirectory() as tmp_dir_name:
        os.chdir(tmp_dir_name)
        test_config.working_directory = tmp_dir_name
        test_config.task_types = [mc.TaskType.INGEST]
        test_config.logging_level = 'INFO'
        test_config.collection = 'CFHT'
        test_config.proxy_file_name = 'cadcproxy.pem'
        test_config.proxy_fqn = f'{tmp_dir_name}/cadcproxy.pem'
        test_config.features.supports_latest_client = False
        test_config.use_local_files = False
        mc.Config.write_to_file(test_config)
        with open(test_config.proxy_fqn, 'w') as f:
            f.write('test content')
        getcwd_orig = os.getcwd
        os.getcwd = Mock(return_value=tmp_dir_name)
        try:
            test_data_source = dsc.TodoFileDataSource(test_config)
            test_result = rc.run_by_todo(source=test_data_source)
            assert test_result is not None, 'expect result'
            assert test_result == 0, 'expect success'
            assert repo_client_mock.return_value.read.called, 'read called'
            assert data_client_mock.return_value.info.called, 'info'
            assert (
                data_client_mock.return_value.info.call_count == 1
            ), 'wrong number of info calls'
            data_client_mock.return_value.info.assert_called_with(
                f'ad:CFHT/{test_f_name}',
            )
            assert (
                data_client_mock.return_value.get_head.called
            ), 'get_head should be called'
            assert (
                data_client_mock.return_value.get_head.call_count == 1
            ), 'wrong number of get_heads'
            data_client_mock.return_value.get_head.assert_called_with(
                f'ad:CFHT/{test_f_name}',
            )
            assert meta_visit_mock.called, '_visit_meta call'
            assert meta_visit_mock.call_count == 1, '_visit_meta call count'
            assert caom2_store_mock.called, '_caom2_store call'
            assert caom2_store_mock.call_count == 1, '_caom2_store call count'
        finally:
            os.getcwd = getcwd_orig
            os.chdir(cwd)


@patch('caom2pipe.client_composable.vault_info')
@patch('caom2pipe.execute_composable.FitsForCADCDecompressor.fix_compression')
@patch('cadcutils.net.ws.WsCapabilities.get_access_url')
@patch('vos.vos.Client')
def test_vo_with_cleanup(
    vo_client_mock, access_mock, fix_mock, vault_info_mock, test_config
):
    access_mock.return_value = 'https://localhost'
    test_obs_id = 'sky_cam_image'
    test_f_name = f'{test_obs_id}.fits.gz'
    getcwd_orig = os.getcwd
    vo_client_mock.listdir.return_value = ['sky_cam_image.fits.gz']
    vo_client_mock.isdir.return_value = False
    vo_client_mock.status.return_value = False
    test_file_info = FileInfo(
        id=test_f_name,
        file_type='application/fits',
        md5sum='abcdef',
    )
    vault_info_mock.return_value = test_file_info
    clients_mock = Mock()
    clients_mock.vo_client = vo_client_mock
    clients_mock.data_client.info.side_effect = [None, test_file_info]
    store_transfer_mock = Mock(autospec=True)
    cwd = os.getcwd()
    with TemporaryDirectory() as tmp_dir_name:
        os.chdir(tmp_dir_name)
        fix_mock.return_value = f'{tmp_dir_name}/{test_f_name}'
        test_config.working_directory = tmp_dir_name
        test_config.task_types = [mc.TaskType.STORE]
        test_config.logging_level = 'INFO'
        test_config.collection = 'DAO'
        test_config.proxy_file_name = 'cadcproxy.pem'
        test_config.proxy_fqn = f'{tmp_dir_name}/cadcproxy.pem'
        test_config.features.supports_latest_client = True
        test_config.data_sources = ['vos:goliaths/DAOTest']
        test_config.data_source_extensions = ['.fits.gz']
        test_config.cleanup_files_when_storing = True
        test_config.cleanup_failure_destination = 'vos:goliaths/DAOTest/fail'
        test_config.cleanup_success_destination = 'vos:goliaths/DAOTest/pass'
        test_config.store_modified_files_only = True
        mc.Config.write_to_file(test_config)
        test_builder = nbc.GuessingBuilder(mc.StorageName)
        with open(test_config.proxy_fqn, 'w') as f:
            f.write('test content')
        os.getcwd = Mock(return_value=tmp_dir_name)
        try:
            # execution
            test_result = rc.run_by_todo(
                clients=clients_mock,
                store_transfer=store_transfer_mock,
                name_builder=test_builder,
            )
            assert test_result is not None, 'expect a result'
            assert test_result == 0, 'expect success'
            assert fix_mock.called, 'fix_compression call'
            fix_mock.assert_called_with(
                f'{tmp_dir_name}/sky_cam_image/{test_f_name}'
            ), 'wrong fix_compression call'
            assert vo_client_mock.move.called, 'vo mock call'
            vo_client_mock.move.assert_called_with(
                'vos:goliaths/DAOTest/sky_cam_image.fits.gz',
<<<<<<< HEAD
                'vos:goliaths/DAOTest/pass/sky_cam_image.fits.gz',
=======
                'vos:goliaths/DAOTest/pass/sky_cam_image.fits.gz'
>>>>>>> 7af2f139
            ), 'move args'
            assert clients_mock.data_client.put.called, 'put call'
            clients_mock.data_client.put.assert_called_with(
                tmp_dir_name, 'cadc:DAO/sky_cam_image.fits', None
            ), 'wrong put call args'
        finally:
            os.getcwd = getcwd_orig
            os.chdir(cwd)


@patch('caom2pipe.data_source_composable.TodoFileDataSource.get_work')
@patch('caom2pipe.client_composable.ClientCollection', autospec=True)
def test_store_from_to_cadc(clients_mock, get_work_mock, test_config):
    # mimic a decompression event
    test_f_name = 'abc.fits'
    test_config.task_types = [mc.TaskType.STORE]
    test_config.features.supports_latest_client = True
    test_config.logging_level = 'DEBUG'
    test_return_value = deque()
    test_return_value.append(
        f'cadc:{test_config.collection}/{test_f_name}.gz',
    )
    get_work_mock.return_value = test_return_value
<<<<<<< HEAD
    clients_mock.return_value.data_client.get.side_effect = (
        _mock_get_compressed_file
    )
=======
    clients_mock.return_value.data_client.get.side_effect = _mock_get_compressed_file
>>>>>>> 7af2f139
    test_builder = nbc.GuessingBuilder(mc.StorageName)
    test_result = rc.run_by_todo(
        test_config,
        test_builder,
    )

    assert test_result == 0, 'expect success'
    assert clients_mock.return_value.data_client.get.called, 'get call'
    assert clients_mock.return_value.data_client.put.called, 'put call'
    clients_mock.return_value.data_client.get.assert_called_with(
        '/usr/src/app/caom2pipe/caom2pipe/tests/abc',
<<<<<<< HEAD
        f'cadc:{test_config.collection}/{test_f_name}.gz',
=======
        f'cadc:{test_config.collection}/{test_f_name}.gz'
>>>>>>> 7af2f139
    ), 'wrong get params'
    clients_mock.return_value.data_client.put.assert_called_with(
        '/usr/src/app/caom2pipe/caom2pipe/tests/abc',
        f'cadc:{test_config.collection}/{test_f_name}',
        None,  # stream
    ), 'wrong put params'


def _clean_up_log_files(test_config):
    retry_success_fqn = (
        f'{tc.TEST_DATA_DIR}_0/' f'{test_config.success_log_file_name}'
    )
    retry_failure_fqn = (
        f'{tc.TEST_DATA_DIR}_0/' f'{test_config.failure_log_file_name}'
    )
    retry_retry_fqn = f'{tc.TEST_DATA_DIR}_0/{test_config.retry_file_name}'
    for ii in [
        test_config.success_fqn,
        test_config.failure_fqn,
        test_config.retry_fqn,
        retry_failure_fqn,
        retry_retry_fqn,
        retry_success_fqn,
    ]:
        if os.path.exists(ii):
            os.unlink(ii)
    return retry_success_fqn, retry_failure_fqn, retry_retry_fqn


def _check_log_files(
    test_config, retry_success_fqn, retry_failure_fqn, retry_retry_fqn
):
    assert os.path.exists(test_config.success_fqn), 'empty success file'
    success_size = mc.get_file_size(test_config.success_fqn)
    assert success_size == 0, 'empty success file'
    assert os.path.exists(test_config.failure_fqn), 'expect failure file'
    assert os.path.exists(test_config.retry_fqn), 'expect retry file'
    assert os.path.exists(retry_success_fqn), 'empty success file'
    success_size = mc.get_file_size(retry_success_fqn)
    assert success_size == 0, 'empty success file'
    assert os.path.exists(retry_failure_fqn), 'expect failure file'
    assert os.path.exists(retry_retry_fqn), 'expect retry file'


def _write_state(start_time):
    if os.path.exists(STATE_FILE):
        os.unlink(STATE_FILE)
    test_bookmark = {
        'bookmarks': {
            TEST_BOOKMARK: {
                'last_record': start_time,
            },
        },
    }
    mc.write_as_yaml(test_bookmark, STATE_FILE)


def _write_todo(test_config):
    with open(test_config.work_fqn, 'w') as f:
        f.write(f'test_obs_id.fits.gz')


call_count = 0


def _mock_get_compressed_file(working_dir, uri):
    fqn = f'{working_dir}/{os.path.basename(uri)}'
    with open(fqn, 'wb') as f:
<<<<<<< HEAD
        f.write(
            b"\x1f\x8b\x08\x08\xd0{Lb\x02\xff.abc.fits\x00+I-.QH\xce"
            b"\xcf+I\xcd+\xe1\x02\x00\xbd\xdfZ'\r\x00\x00\x00"
        )
=======
        f.write(b"\x1f\x8b\x08\x08\xd0{Lb\x02\xff.abc.fits\x00+I-.QH\xce"
                b"\xcf+I\xcd+\xe1\x02\x00\xbd\xdfZ'\r\x00\x00\x00")
>>>>>>> 7af2f139


def _mock_get_work(arg1, arg2):
    return _mock_query(None, None, None)


def _mock_get_work2(arg1, **kwargs):
    return _mock_query(None, None, None)


def _mock_query(arg1, arg2, arg3):
    global call_count
    if call_count == 0:
        logging.error('returning results')
        call_count = 1
        return Table.read(
            'fileName,ingestDate\n'
            'NEOS_SCI_2015347000000_clean.fits,'
            '2019-10-23T16:27:19.000\n'.split('\n'),
            format='csv',
        )
    else:
        logging.error('returning empty list')
        return Table.read('fileName,ingestDate\n'.split('\n'), format='csv')


def _mock_do_one(arg1):
    assert isinstance(arg1, mc.StorageName), 'expect StorageName instance'
    if arg1.obs_id == 'TEST_OBS_ID':
        assert arg1.file_name == 'TEST_OBS_ID.fits', 'wrong file name'
        with open(f'{tc.TEST_DATA_DIR}/retry.txt', 'w') as f:
            f.write(f'ghi.fits.gz')
    elif arg1.obs_id == 'ghi':
        assert arg1.file_name == 'ghi.fits', 'wrong file name'
    else:
        assert False, f'unexpected obs id {arg1.obs_id}'
    return -1


def _mock_write():
    fqn = (
        f'{tc.THIS_DIR}/NEOS_SCI_2015347000000_clean/'
        f'NEOS_SCI_2015347000000_clean.xml'
    )
    mc.write_obs_to_file(
        SimpleObservation(
            collection='test_collection',
            observation_id='ghi',
            algorithm=Algorithm('test'),
        ),
        fqn,
    )


def _mock_read2(ign1, ign2):
    return _mock_read(None)


def _mock_read(ignore_fqn):
    return SimpleObservation(
        collection='test_collection',
        observation_id='ghi',
        algorithm=Algorithm('test'),
    )


def _mock_visit():
    return SimpleObservation(
        collection='test_collection',
        observation_id='ghi',
        algorithm=Algorithm('test'),
    )<|MERGE_RESOLUTION|>--- conflicted
+++ resolved
@@ -118,10 +118,6 @@
     ]
     test_config.data_source_extensions = ['.fits']
     test_config.features.supports_latest_client = False
-<<<<<<< HEAD
-    test_config.logging_level = 'DEBUG'
-=======
->>>>>>> 7af2f139
     test_chooser = ec.OrganizeChooser()
     test_result = rc.run_by_todo(config=test_config, chooser=test_chooser)
     assert test_result is not None, 'expect a result'
@@ -1093,11 +1089,7 @@
             assert vo_client_mock.move.called, 'vo mock call'
             vo_client_mock.move.assert_called_with(
                 'vos:goliaths/DAOTest/sky_cam_image.fits.gz',
-<<<<<<< HEAD
                 'vos:goliaths/DAOTest/pass/sky_cam_image.fits.gz',
-=======
-                'vos:goliaths/DAOTest/pass/sky_cam_image.fits.gz'
->>>>>>> 7af2f139
             ), 'move args'
             assert clients_mock.data_client.put.called, 'put call'
             clients_mock.data_client.put.assert_called_with(
@@ -1121,13 +1113,9 @@
         f'cadc:{test_config.collection}/{test_f_name}.gz',
     )
     get_work_mock.return_value = test_return_value
-<<<<<<< HEAD
     clients_mock.return_value.data_client.get.side_effect = (
         _mock_get_compressed_file
     )
-=======
-    clients_mock.return_value.data_client.get.side_effect = _mock_get_compressed_file
->>>>>>> 7af2f139
     test_builder = nbc.GuessingBuilder(mc.StorageName)
     test_result = rc.run_by_todo(
         test_config,
@@ -1139,11 +1127,7 @@
     assert clients_mock.return_value.data_client.put.called, 'put call'
     clients_mock.return_value.data_client.get.assert_called_with(
         '/usr/src/app/caom2pipe/caom2pipe/tests/abc',
-<<<<<<< HEAD
         f'cadc:{test_config.collection}/{test_f_name}.gz',
-=======
-        f'cadc:{test_config.collection}/{test_f_name}.gz'
->>>>>>> 7af2f139
     ), 'wrong get params'
     clients_mock.return_value.data_client.put.assert_called_with(
         '/usr/src/app/caom2pipe/caom2pipe/tests/abc',
@@ -1212,15 +1196,10 @@
 def _mock_get_compressed_file(working_dir, uri):
     fqn = f'{working_dir}/{os.path.basename(uri)}'
     with open(fqn, 'wb') as f:
-<<<<<<< HEAD
         f.write(
             b"\x1f\x8b\x08\x08\xd0{Lb\x02\xff.abc.fits\x00+I-.QH\xce"
             b"\xcf+I\xcd+\xe1\x02\x00\xbd\xdfZ'\r\x00\x00\x00"
         )
-=======
-        f.write(b"\x1f\x8b\x08\x08\xd0{Lb\x02\xff.abc.fits\x00+I-.QH\xce"
-                b"\xcf+I\xcd+\xe1\x02\x00\xbd\xdfZ'\r\x00\x00\x00")
->>>>>>> 7af2f139
 
 
 def _mock_get_work(arg1, arg2):
