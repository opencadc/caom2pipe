# ***********************************************************************
# ******************  CANADIAN ASTRONOMY DATA CENTRE  *******************
# *************  CENTRE CANADIEN DE DONNÉES ASTRONOMIQUES  **************
#
#  (c) 2019.                            (c) 2019.
#  Government of Canada                 Gouvernement du Canada
#  National Research Council            Conseil national de recherches
#  Ottawa, Canada, K1A 0R6              Ottawa, Canada, K1A 0R6
#  All rights reserved                  Tous droits réservés
#
#  NRC disclaims any warranties,        Le CNRC dénie toute garantie
#  expressed, implied, or               énoncée, implicite ou légale,
#  statutory, of any kind with          de quelque nature que ce
#  respect to the software,             soit, concernant le logiciel,
#  including without limitation         y compris sans restriction
#  any warranty of merchantability      toute garantie de valeur
#  or fitness for a particular          marchande ou de pertinence
#  purpose. NRC shall not be            pour un usage particulier.
#  liable in any event for any          Le CNRC ne pourra en aucun cas
#  damages, whether direct or           être tenu responsable de tout
#  indirect, special or general,        dommage, direct ou indirect,
#  consequential or incidental,         particulier ou général,
#  arising from the use of the          accessoire ou fortuit, résultant
#  software.  Neither the name          de l'utilisation du logiciel. Ni
#  of the National Research             le nom du Conseil National de
#  Council of Canada nor the            Recherches du Canada ni les noms
#  names of its contributors may        de ses  participants ne peuvent
#  be used to endorse or promote        être utilisés pour approuver ou
#  products derived from this           promouvoir les produits dérivés
#  software without specific prior      de ce logiciel sans autorisation
#  written permission.                  préalable et particulière
#                                       par écrit.
#
#  This file is part of the             Ce fichier fait partie du projet
#  OpenCADC project.                    OpenCADC.
#
#  OpenCADC is free software:           OpenCADC est un logiciel libre ;
#  you can redistribute it and/or       vous pouvez le redistribuer ou le
#  modify it under the terms of         modifier suivant les termes de
#  the GNU Affero General Public        la “GNU Affero General Public
#  License as published by the          License” telle que publiée
#  Free Software Foundation,            par la Free Software Foundation
#  either version 3 of the              : soit la version 3 de cette
#  License, or (at your option)         licence, soit (à votre gré)
#  any later version.                   toute version ultérieure.
#
#  OpenCADC is distributed in the       OpenCADC est distribué
#  hope that it will be useful,         dans l’espoir qu’il vous
#  but WITHOUT ANY WARRANTY;            sera utile, mais SANS AUCUNE
#  without even the implied             GARANTIE : sans même la garantie
#  warranty of MERCHANTABILITY          implicite de COMMERCIALISABILITÉ
#  or FITNESS FOR A PARTICULAR          ni d’ADÉQUATION À UN OBJECTIF
#  PURPOSE.  See the GNU Affero         PARTICULIER. Consultez la Licence
#  General Public License for           Générale Publique GNU Affero
#  more details.                        pour plus de détails.
#
#  You should have received             Vous devriez avoir reçu une
#  a copy of the GNU Affero             copie de la Licence Générale
#  General Public License along         Publique GNU Affero avec
#  with OpenCADC.  If not, see          OpenCADC ; si ce n’est
#  <http://www.gnu.org/licenses/>.      pas le cas, consultez :
#                                       <http://www.gnu.org/licenses/>.
#
#  $Revision: 4 $
#
# ***********************************************************************
#

import distutils
import logging
import pytest
import glob
import os

from astropy.table import Table
from datetime import datetime, timedelta, timezone

<<<<<<< HEAD
from mock import Mock, patch, ANY, call
=======
from unittest.mock import Mock, patch, ANY
>>>>>>> 386c79a0
import test_conf as tc

from caom2 import SimpleObservation, Algorithm
from caom2pipe import data_source_composable as dsc
from caom2pipe import execute_composable as ec
from caom2pipe import manage_composable as mc
from caom2pipe import run_composable as rc
from caom2pipe import name_builder_composable as b


STATE_FILE = os.path.join(tc.TEST_DATA_DIR, 'test_state.yml')
TEST_BOOKMARK = 'test_bookmark'
TEST_COMMAND = 'test_command'
TEST_DIR = f'{tc.TEST_DATA_DIR}/run_composable'
TEST_SOURCE = (
    f'{distutils.sysconfig.get_python_lib()}/test_command/' f'test_command.py'
)


@patch('caom2pipe.execute_composable.CaomExecute._visit_meta')
@patch('caom2pipe.manage_composable.read_obs_from_file')
@patch('caom2pipe.manage_composable.write_obs_to_file')
def test_run_todo_list_dir_data_source(
    write_obs_mock,
    read_obs_mock,
    visit_meta_mock,
    test_config,
):
    read_obs_mock.side_effect = _mock_read
    test_config.working_directory = tc.TEST_DATA_DIR
    test_config.use_local_files = True
    test_config.task_types = [mc.TaskType.SCRAPE]
    test_config.data_sources = [tc.TEST_FILES_DIR]
    test_config.data_source_extensions = ['.fits']

    test_chooser = ec.OrganizeChooser()
    test_result = rc.run_by_todo(
        config=test_config, chooser=test_chooser
    )
    assert test_result is not None, 'expect a result'
    assert test_result == 0, 'expect success'
    assert visit_meta_mock.called, 'expect visit call'
    visit_meta_mock.assert_called_with()
    assert write_obs_mock.called, 'expect write call'


@patch('caom2pipe.client_composable.ClientCollection', autospec=True)
@patch('caom2pipe.execute_composable.CaomExecute._visit_meta')
@patch('caom2pipe.manage_composable.read_obs_from_file')
@patch('caom2pipe.manage_composable.write_obs_to_file')
def test_run_todo_list_dir_data_source_v(
    write_obs_mock,
    read_obs_mock,
    visit_meta_mock,
    clients_mock,
    test_config,
):
    read_obs_mock.side_effect = _mock_read
    test_config.working_directory = tc.TEST_DATA_DIR
    test_config.use_local_files = True
    test_config.data_sources = [tc.TEST_FILES_DIR]
    test_config.data_source_extensions = ['.fits']
    test_config.task_types = [mc.TaskType.SCRAPE]
    test_config.features.supports_latest_client = True
    test_result = rc.run_by_todo(config=test_config)
    assert test_result is not None, 'expect a result'
    assert test_result == 0, 'expect success'
    assert visit_meta_mock.called, 'expect visit call'
    visit_meta_mock.assert_called_with()
    assert read_obs_mock.called, 'read_obs not called'
    assert write_obs_mock.called, 'write_obs mock not called'
    assert not (
        clients_mock.return_value.metadata_client.read.called
    ), 'scrape, should be no client access'
    assert not (
        clients_mock.return_value.data_client.get_file.called
    ), 'scrape, should be no client access'


@patch('caom2pipe.client_composable.ClientCollection', autospec=True)
def test_run_todo_list_dir_data_source_invalid_fname_v(
    clients_mock, test_config
):
    test_dir = os.path.join('/test_files', '1')
    test_fqn = os.path.join(test_dir, 'abc.fits.gz')

    test_config.working_directory = tc.TEST_DATA_DIR
    test_config.use_local_files = True
    test_config.data_sources = [test_dir]
    test_config.data_source_extensions = ['.fits', '.fits.gz']
    test_config.task_types = [mc.TaskType.INGEST]
    test_config.log_to_file = False
    test_config.features.supports_latest_client = True

    if os.path.exists(test_config.failure_fqn):
        os.unlink(test_config.failure_fqn)
    if os.path.exists(test_config.retry_fqn):
        os.unlink(test_config.retry_fqn)

    if not os.path.exists(test_dir):
        os.mkdir(test_dir)
    if not os.path.exists(test_fqn):
        with open(test_fqn, 'w') as f:
            f.write('abc')

    class TestStorageName(mc.StorageName):
        def __init__(self, entry):
            super().__init__(obs_id=os.path.basename(entry))
            self._source_names = [entry]

        def is_valid(self):
            return False

    class TestStorageNameInstanceBuilder(b.StorageNameInstanceBuilder):
        def __init__(self):
            pass

        def build(self, entry):
            return TestStorageName(entry)

    try:
        test_builder = TestStorageNameInstanceBuilder()
        test_chooser = ec.OrganizeChooser()
        test_result = rc.run_by_todo(
            config=test_config,
            chooser=test_chooser,
            name_builder=test_builder,
        )
        assert test_result is not None, 'expect a result'
        assert test_result == -1, 'expect failure, because of file naming'
        assert os.path.exists(test_config.failure_fqn), 'expect failure file'
        assert os.path.exists(test_config.retry_fqn), 'expect retry file'
        assert (
            not clients_mock.metadata_client.read.called
        ), 'repo client read access happens after is_valid call'
        assert not (
            clients_mock.data_client.get_file.called
        ), 'bad file naming, should be no client access'
    finally:
        if os.path.exists(test_fqn):
            os.unlink(test_fqn)
        if os.path.exists(test_dir):
            logging.error(os.listdir(test_dir))
            os.rmdir(test_dir)


@patch('caom2pipe.client_composable.ClientCollection', autospec=True)
def test_run_todo_file_data_source(clients_mock, test_config):
    clients_mock.return_value.data_client.get_file_info.return_value = None
    clients_mock.return_value.metadata_client.read.return_value = (
        SimpleObservation(
            collection=test_config.collection,
            observation_id='def',
            algorithm=Algorithm('test'),
        )
    )

    if os.path.exists(test_config.success_fqn):
        os.unlink(test_config.success_fqn)

    test_config.work_fqn = f'{TEST_DIR}/todo.txt'
    test_config.task_types = [mc.TaskType.VISIT]
    test_config.log_to_file = True

    test_chooser = ec.OrganizeChooser()
    test_result = rc.run_by_todo(
        config=test_config, chooser=test_chooser
    )
    assert test_result is not None, 'expect a result'
    assert test_result == 0, 'expect success'
    assert os.path.exists(test_config.success_fqn), 'expect success file'

    with open(test_config.success_fqn) as f:
        content = f.read()
        # the obs id and file name
        assert 'def def.fits' in content, 'wrong success message'


@patch('caom2pipe.client_composable.ClientCollection', autospec=True)
def test_run_todo_file_data_source_v(clients_mock, test_config):
    test_config.features.supports_latest_client = True
    test_cert_file = os.path.join(TEST_DIR, 'test_proxy.pem')
    test_config.proxy_fqn = test_cert_file
    clients_mock.return_value.metadata_client.read.side_effect = Mock(
        return_value=SimpleObservation(
            collection=test_config.collection,
            observation_id='def',
            algorithm=Algorithm('test'),
        )
    )

    if os.path.exists(test_config.success_fqn):
        os.unlink(test_config.success_fqn)

    test_config.work_fqn = f'{TEST_DIR}/todo.txt'
    test_config.task_types = [mc.TaskType.VISIT]
    test_config.log_to_file = True

    test_chooser = ec.OrganizeChooser()
    test_result = rc.run_by_todo(
        config=test_config, chooser=test_chooser
    )
    assert test_result is not None, 'expect a result'
    assert test_result == 0, 'expect success'
    assert os.path.exists(test_config.success_fqn), 'expect success file'

    with open(test_config.success_fqn) as f:
        content = f.read()
        # the obs id and file name
        assert 'def def.fits' in content, 'wrong success message'
    assert (
        clients_mock.return_value.metadata_client.read.called
    ), 'expect e call'
    clients_mock.return_value.metadata_client.read.assert_called_with(
        'OMM', 'def'
    ), 'wrong e args'


@patch('caom2pipe.client_composable.ClientCollection', autospec=True)
@patch('caom2pipe.data_source_composable.CadcTapClient')
@patch('caom2pipe.client_composable.query_tap_client')
@patch(
    'caom2pipe.execute_composable.MetaVisit._visit_meta'
)
def test_run_state(
    visit_meta_mock,
    tap_query_mock,
    tap_mock,
    clients_mock,
    test_config,
):
    # tap_mock is used by the data_source_composable class
    visit_meta_mock.side_effect = _mock_visit
    clients_mock.return_value.metadata_client.read.side_effect = _mock_read2
    tap_query_mock.side_effect = _mock_get_work

    test_end_time = datetime.fromtimestamp(1579740838, tz=timezone.utc)
    start_time = test_end_time - timedelta(seconds=900)
    _write_state(start_time)

    test_config.task_types = [mc.TaskType.INGEST]
    test_config.state_fqn = STATE_FILE
    test_config.interval = 10
    individual_log_file = (
        f'{test_config.log_file_directory}/NEOS_SCI_2015347000000_clean.log'
    )
    if os.path.exists(test_config.progress_fqn):
        os.unlink(test_config.progress_fqn)
    if os.path.exists(test_config.success_fqn):
        os.unlink(test_config.success_fqn)
    if os.path.exists(individual_log_file):
        os.unlink(individual_log_file)

    test_chooser = ec.OrganizeChooser()
    # use_local_files set so run_by_state chooses QueryTimeBoxDataSourceTS
    test_config.use_local_files = False
    test_result = rc.run_by_state(
        config=test_config,
        chooser=test_chooser,
        bookmark_name=TEST_BOOKMARK,
        end_time=test_end_time,
    )
    assert test_result is not None, 'expect a result'
    assert test_result == 0, 'expect success'
    assert visit_meta_mock.called, 'expect visit meta call'
    visit_meta_mock.assert_called_once_with()

    test_state = mc.State(STATE_FILE)
    test_bookmark = test_state.get_bookmark(TEST_BOOKMARK)
    assert test_bookmark == test_end_time, 'wrong time'
    assert os.path.exists(test_config.progress_fqn), 'expect progress file'
    assert os.path.exists(
        test_config.success_fqn
    ), 'log_to_file set to false, no success file'
    assert not os.path.exists(
        individual_log_file
    ), f'log_to_file is False, no entry log'

    # test that runner does nothing when times haven't changed
    start_time = test_end_time
    _write_state(start_time)
    visit_meta_mock.reset_mock()
    test_result = rc.run_by_state(
        config=test_config,
        chooser=test_chooser,
        bookmark_name=TEST_BOOKMARK,
        end_time=test_end_time,
    )
    assert test_result is not None, 'expect a result'
    assert test_result == 0, 'expect success'
    assert not visit_meta_mock.called, 'expect no visit_meta call'


@patch('caom2pipe.data_source_composable.CadcTapClient')
@patch('caom2pipe.client_composable.ClientCollection', autospec=True)
@patch('caom2pipe.client_composable.query_tap_client')
@patch('caom2pipe.execute_composable.CaomExecute._visit_meta')
def test_run_state_log_to_file_true(
    visit_meta_mock,
    tap_mock,
    clients_mock,
    tap_mock2,
    test_config,
):
    # tap_mock2 is needed by the data_source_composable specialization
    # this test is about making sure the summary .txt files are copied
    # as expected when there is more than one time-box
    pattern = None
    try:
        clients_mock.return_value.metadata_client.read.side_effect = Mock(
            return_value=SimpleObservation(
                collection=test_config.collection,
                observation_id='def',
                algorithm=Algorithm('test'),
            )
        )
        visit_meta_mock.side_effect = _mock_visit
        tap_mock.side_effect = _mock_get_work

        test_end_time = datetime.fromtimestamp(1579740838)
        start_time = test_end_time - timedelta(seconds=900)
        _write_state(start_time)

        test_config.task_types = [mc.TaskType.INGEST]
        test_config.log_to_file = True
        test_config.state_fqn = STATE_FILE
        test_config.interval = 10
        pattern = f'{test_config.success_fqn.split(".")[0]}*'

        if os.path.exists(test_config.progress_fqn):
            os.unlink(test_config.progress_fqn)

        # preconditions for the success file: - one file named pattern.txt
        #
        original_success_files = glob.glob(pattern)
        for entry in original_success_files:
            os.unlink(entry)
        if not os.path.exists(test_config.success_fqn):
            with open(test_config.success_fqn, 'w') as f:
                f.write('test content\n')

        test_chooser = ec.OrganizeChooser()
        test_result = rc.run_by_state(
            config=test_config,
            chooser=test_chooser,
            bookmark_name=TEST_BOOKMARK,
            end_time=test_end_time,
        )
        assert test_result is not None, 'expect a result'
        assert test_result == 0, 'expect success'
        assert os.path.exists(test_config.progress_fqn), 'expect progress file'
        file_count = glob.glob(pattern)
        assert len(file_count) == 2, 'wrong number of success files'
    finally:
        if pattern is not None:
            original_success_files = glob.glob(pattern)
            for entry in original_success_files:
                os.unlink(entry)


@patch('caom2pipe.client_composable.ClientCollection', autospec=True)
@patch('caom2pipe.execute_composable.OrganizeExecutes.do_one')
def test_run_todo_list_dir_data_source_exception(
    do_one_mock, clients_mock, test_config
):
    test_config.working_directory = TEST_DIR
    test_config.use_local_files = True
    test_config.task_types = [mc.TaskType.SCRAPE]
    test_config.log_to_file = True

    for entry in [False, True]:
        test_config.features.supports_latest_client = entry
        do_one_mock.side_effect = mc.CadcException

        if os.path.exists(test_config.failure_fqn):
            os.unlink(test_config.failure_fqn)
        if os.path.exists(test_config.retry_fqn):
            os.unlink(test_config.retry_fqn)

        test_chooser = ec.OrganizeChooser()
        test_data_source = dsc.ListDirDataSource(test_config, test_chooser)
        test_result = rc.run_by_todo(
            config=test_config,
            chooser=test_chooser,
            source=test_data_source,
        )
        assert test_result is not None, 'expect a result'
        assert test_result == -1, 'expect failure'
        assert do_one_mock.called, 'expect do_one call'
        assert os.path.exists(test_config.failure_fqn), 'expect failure file'
        assert os.path.exists(test_config.retry_fqn), 'expect retry file'

        with open(test_config.failure_fqn) as f:
            content = f.read()
            # the obs id and file name
            assert 'abc abc.fits' in content, 'wrong failure message'

        with open(test_config.retry_fqn) as f:
            content = f.read()
            # retry file names
            assert content == 'abc.fits\n', 'wrong retry content'

        assert not (
            clients_mock.return_value.metadata_client.read.called
        ), 'scrape, should be no metadata client call'
        assert not (
            clients_mock.return_value.data_client.get_file_info.called
        ), 'scrape, should be no data client call'


@patch('caom2pipe.data_source_composable.TodoFileDataSource.clean_up')
@patch('caom2pipe.client_composable.ClientCollection', autospec=True)
@patch('caom2pipe.execute_composable.OrganizeExecutes.do_one')
def test_run_todo_retry(do_one_mock, clients_mock, source_mock, test_config):
    test_config.features.supports_latest_client = True
    (
        retry_success_fqn,
        retry_failure_fqn,
        retry_retry_fqn,
    ) = _clean_up_log_files(test_config)

    do_one_mock.side_effect = _mock_do_one

    test_config.work_fqn = f'{tc.TEST_DATA_DIR}/todo.txt'
    test_config.log_to_file = True
    test_config.retry_failures = True
    test_config.retry_decay = 0
    _write_todo(test_config)

    test_result = rc.run_by_todo(config=test_config)

    assert test_result is not None, 'expect a result'
    assert test_result == -1, 'expect failure'
    _check_log_files(
        test_config, retry_success_fqn, retry_failure_fqn, retry_retry_fqn
    )
    assert do_one_mock.called, 'expect do_one call'
    assert do_one_mock.call_count == 2, 'wrong number of calls'

    assert not (
        clients_mock.return_value.metadata_client.read.called
    ), 'do_one is mocked, should be no metadata client call'
    assert not (
        clients_mock.return_value.data_client.get_file_info.called
    ), 'do_one is mocked, should be no data client call'
    assert source_mock.called, 'clean_up should be called'
    assert source_mock.call_count == 2, 'clean_up should be called two times'
    calls = [call('test_obs_id.fits.gz', 0), call('test_obs_id.fits.gz', 1)]
    source_mock.assert_has_calls(calls)


@patch('caom2pipe.execute_composable.OrganizeExecutes.do_one')
@patch('caom2pipe.data_source_composable.CadcTapClient')
@patch(
    'caom2pipe.data_source_composable.QueryTimeBoxDataSource.'
    'get_time_box_work'
)
@pytest.mark.skip('')
def test_run_state_retry(get_work_mock, tap_mock, do_one_mock, test_config):
    _write_state(rc.get_utc_now_tz())
    (
        retry_success_fqn,
        retry_failure_fqn,
        retry_retry_fqn,
    ) = _clean_up_log_files(test_config)
    global call_count
    call_count = 0
    # get_work_mock.return_value.get_time_box_work.side_effect = _mock_get_work
    get_work_mock.side_effect = _mock_get_work
    do_one_mock.side_effect = _mock_do_one

    test_config.log_to_file = True
    test_config.retry_failures = True
    test_config.state_fqn = STATE_FILE
    test_config.interval = 10
    test_config.logging_level = 'DEBUG'

    test_result = rc.run_by_state(
        config=test_config,
        command_name=TEST_COMMAND,
        bookmark_name=TEST_BOOKMARK,
    )

    assert test_result is not None, 'expect a result'
    assert test_result == -1, 'expect failure'
    _check_log_files(
        test_config,
        retry_success_fqn,
        retry_failure_fqn,
        retry_retry_fqn,
    )
    assert do_one_mock.called, 'expect do_one call'
    assert do_one_mock.call_count == 2, 'wrong number of calls'
    assert tap_mock.called, 'init should be called'


@patch('cadcutils.net.ws.WsCapabilities.get_access_url')
@patch('caom2pipe.execute_composable.OrganizeExecutes.do_one')
def test_run_single(do_mock, get_access_mock, test_config):
    get_access_mock.return_value = 'https://localhost'
    _clean_up_log_files(test_config)
    progress_file = os.path.join(tc.TEST_DATA_DIR, 'progress.txt')

    test_config.features.expects_retry = False
    test_config.progress_fqn = progress_file

    test_config.state_fqn = STATE_FILE
    test_config.interval = 5
    test_state = mc.State(test_config.state_fqn)
    test_state.save_state('gemini_timestamp', datetime.utcnow())

    do_mock.return_value = -1

    test_url = 'http://localhost/test_url.fits'
    test_storage_name = mc.StorageName(url=test_url)

    test_result = rc.run_single(
        test_config,
        test_storage_name,
        meta_visitors=None,
        data_visitors=None,
    )
    assert test_result is not None, 'expect a result'
    assert test_result == -1, 'wrong result'

    assert do_mock.called, 'do mock not called'
    assert do_mock.call_count == 1, do_mock.call_count
    args, kwargs = do_mock.call_args
    test_storage = args[0]
    assert isinstance(test_storage, mc.StorageName), type(test_storage)
    assert test_storage.obs_id is None, 'wrong obs id'
    assert test_storage.url == test_url, test_storage.url


# TODO - make this work with TodoRunner AND StateRunner
# for the 'finish_run' call
@pytest.mark.skip('')
def test_capture_failure(test_config):
    start_s = datetime.utcnow().timestamp()
    test_obs_id = 'test_obs_id'
    test_obs_id_2 = 'test_obs_id_2'
    log_file_directory = os.path.join(tc.THIS_DIR, 'logs')
    test_config.log_to_file = True
    test_config.log_file_directory = log_file_directory
    success_log_file_name = 'success_log.txt'
    test_config.success_log_file_name = success_log_file_name
    failure_log_file_name = 'failure_log.txt'
    test_config.failure_log_file_name = failure_log_file_name
    retry_file_name = 'retries.txt'
    test_config.retry_file_name = retry_file_name
    rejected_file_name = 'rejected.yml'
    test_config.rejected_file_name = rejected_file_name

    # clean up from last execution
    if not os.path.exists(log_file_directory):
        os.mkdir(log_file_directory)
    if os.path.exists(test_config.success_fqn):
        os.remove(test_config.success_fqn)
    if os.path.exists(test_config.failure_fqn):
        os.remove(test_config.failure_fqn)
    if os.path.exists(test_config.retry_fqn):
        os.remove(test_config.retry_fqn)
    if os.path.exists(test_config.rejected_fqn):
        os.remove(test_config.rejected_fqn)

    test_oe = ec.OrganizeExecutesWithDoOne(test_config, 'command', [], [])
    test_sname = tc.TestStorageName(obs_id=test_obs_id_2)
    test_oe.capture_failure(test_sname, 'Cannot build an observation')
    test_sname = tc.TestStorageName(obs_id=test_obs_id)
    test_oe.capture_failure(test_sname, 'exception text')
    test_oe.capture_success(test_obs_id, 'C121212_01234_CAL.fits.gz', start_s)
    test_oe.finish_run(test_config)

    assert os.path.exists(test_config.success_fqn)
    assert os.path.exists(test_config.failure_fqn)
    assert os.path.exists(test_config.retry_fqn)
    assert os.path.exists(test_config.rejected_fqn)

    success_content = open(test_config.success_fqn).read()
    assert (
        'test_obs_id C121212_01234_CAL.fits.gz' in success_content
    ), 'wrong content'
    retry_content = open(test_config.retry_fqn).read()
    assert retry_content == 'test_obs_id\n'
    failure_content = open(test_config.failure_fqn).read()
    assert failure_content.endswith(
        'Unknown error. Check specific log.\n'
    ), failure_content
    assert os.path.exists(test_config.rejected_fqn), test_config.rejected_fqn
    rejected_content = mc.read_as_yaml(test_config.rejected_fqn)
    assert rejected_content is not None, 'expect a result'
    test_result = rejected_content.get('bad_metadata')
    assert test_result is not None, 'wrong result'
    assert len(test_result) == 1, 'wrong number of entries'
    assert test_result[0] == test_obs_id, 'wrong entry'


# TODO make these into useful tests somewhere
@pytest.mark.skip('')
def test_time_box(test_config):
    _write_state('23-Jul-2019 09:51')
    test_config.state_fqn = STATE_FILE
    test_config.interval = 700

    # class MakeWork(mc.Work):
    #
    #     def __init__(self):
    #         super(MakeWork, self).__init__(
    #             mc.make_seconds('24-Jul-2019 09:20'))
    #         self.todo_call_count = 0
    #         self.zero_called = False
    #         self.one_called = False
    #         self.two_called = False
    #
    #     def initialize(self):
    #         pass
    #
    #     def todo(self, prev_exec_date, exec_date):
    #         if self.todo_call_count == 0:
    #             assert prev_exec_date == datetime(2019, 7, 23, 9, 51), \
    #                 'wrong prev'
    #             assert exec_date == datetime(2019, 7, 23, 21, 31), 'wrong exec'
    #             self.zero_called = True
    #         elif self.todo_call_count == 1:
    #             assert prev_exec_date == datetime(2019, 7, 23, 21, 31), \
    #                 'wrong prev'
    #             assert exec_date == datetime(2019, 7, 24, 9, 11), 'wrong exec'
    #             self.one_called = True
    #         elif self.todo_call_count == 2:
    #             assert prev_exec_date == datetime(2019, 7, 24, 9, 11), \
    #                 'wrong exec'
    #             assert exec_date == datetime(2019, 7, 24, 9, 20), 'wrong exec'
    #             self.two_called = True
    #         self.todo_call_count += 1
    #         assert self.todo_call_count <= 4, 'loop is written wrong'
    #         return []
    #
    # test_work = MakeWork()
    #
    # test_result = ec.run_from_state(test_config,
    #                                 sname=mc.StorageName,
    #                                 command_name=COMMAND_NAME,
    #                                 meta_visitors=None,
    #                                 data_visitors=None,
    #                                 bookmark_name=TEST_BOOKMARK,
    #                                 work=test_work)
    # assert test_result is not None, 'expect a result'
    #
    # test_state = mc.State(test_config.state_fqn)
    # assert test_work.zero_called, 'missed zero'
    # assert test_work.one_called, 'missed one'
    # assert test_work.two_called, 'missed two'
    # assert test_state.get_bookmark(TEST_BOOKMARK) == \
    #     datetime(2019, 7, 24, 9, 20)
    # assert test_work.todo_call_count == 3, 'wrong todo call count'


@pytest.mark.skip('')
def test_time_box_equal(test_config):
    _write_state('23-Jul-2019 09:51')
    test_config.state_fqn = STATE_FILE
    test_config.interval = 700

    # class MakeWork(mc.Work):
    #
    #     def __init__(self):
    #         super(MakeWork, self).__init__(
    #             mc.make_seconds('23-Jul-2019 09:51'))
    #         self.todo_call_count = 0
    #         self.zero_called = False
    #         self.one_called = False
    #         self.two_called = False
    #
    #     def initialize(self):
    #         pass
    #
    #     def todo(self, prev_exec_date, exec_date):
    #         self.todo_call_count += 1
    #         assert self.todo_call_count <= 4, 'loop is written wrong'
    #         return []
    #
    # test_work = MakeWork()
    #
    # test_result = ec.run_from_state(test_config,
    #                                 sname=mc.StorageName,
    #                                 command_name=COMMAND_NAME,
    #                                 meta_visitors=None,
    #                                 data_visitors=None,
    #                                 bookmark_name=TEST_BOOKMARK,
    #                                 work=test_work)
    # assert test_result is not None, 'expect a result'
    # test_state = mc.State(test_config.state_fqn)
    # assert test_state.get_bookmark(TEST_BOOKMARK) == \
    #     datetime(2019, 7, 23, 9, 51)
    # assert test_work.todo_call_count == 0, 'wrong todo call count'


@pytest.mark.skip('')
def test_time_box_once_through(test_config):
    _write_state('23-Jul-2019 09:51')
    test_config.state_fqn = STATE_FILE
    test_config.interval = 700

    # class MakeWork(mc.Work):
    #
    #     def __init__(self):
    #         super(MakeWork, self).__init__(
    #             mc.make_seconds('23-Jul-2019 12:20'))
    #         self.todo_call_count = 0
    #         self.zero_called = False
    #
    #     def initialize(self):
    #         pass
    #
    #     def todo(self, prev_exec_date, exec_date):
    #         if self.todo_call_count == 0:
    #             assert prev_exec_date == datetime(2019, 7, 23, 9, 51), \
    #                 'wrong prev'
    #             assert exec_date == datetime(2019, 7, 23, 12, 20), 'wrong exec'
    #             self.zero_called = True
    #         self.todo_call_count += 1
    #         assert self.todo_call_count <= 4, 'loop is written wrong'
    #         return []
    #
    # test_work = MakeWork()
    #
    # test_result = ec.run_from_state(test_config,
    #                                 sname=mc.StorageName,
    #                                 command_name=COMMAND_NAME,
    #                                 meta_visitors=None,
    #                                 data_visitors=None,
    #                                 bookmark_name=TEST_BOOKMARK,
    #                                 work=test_work)
    # assert test_result is not None, 'expect a result'
    #
    # test_state = mc.State(test_config.state_fqn)
    # assert test_work.zero_called, 'missed zero'
    # assert test_state.get_bookmark(TEST_BOOKMARK) == \
    #     datetime(2019, 7, 23, 12, 20)
    # assert test_work.todo_call_count == 1, 'wrong todo call count'


def _clean_up_log_files(test_config):
    retry_success_fqn = (
        f'{tc.TEST_DATA_DIR}_0/' f'{test_config.success_log_file_name}'
    )
    retry_failure_fqn = (
        f'{tc.TEST_DATA_DIR}_0/' f'{test_config.failure_log_file_name}'
    )
    retry_retry_fqn = f'{tc.TEST_DATA_DIR}_0/{test_config.retry_file_name}'
    for ii in [
        test_config.success_fqn,
        test_config.failure_fqn,
        test_config.retry_fqn,
        retry_failure_fqn,
        retry_retry_fqn,
        retry_success_fqn,
    ]:
        if os.path.exists(ii):
            os.unlink(ii)
    return retry_success_fqn, retry_failure_fqn, retry_retry_fqn


def _check_log_files(
    test_config, retry_success_fqn, retry_failure_fqn, retry_retry_fqn
):
    assert os.path.exists(test_config.success_fqn), 'empty success file'
    success_size = mc.get_file_size(test_config.success_fqn)
    assert success_size == 0, 'empty success file'
    assert os.path.exists(test_config.failure_fqn), 'expect failure file'
    assert os.path.exists(test_config.retry_fqn), 'expect retry file'
    assert os.path.exists(retry_success_fqn), 'empty success file'
    success_size = mc.get_file_size(retry_success_fqn)
    assert success_size == 0, 'empty success file'
    assert os.path.exists(retry_failure_fqn), 'expect failure file'
    assert os.path.exists(retry_retry_fqn), 'expect retry file'


def _write_state(start_time):
    if os.path.exists(STATE_FILE):
        os.unlink(STATE_FILE)
    test_bookmark = {
        'bookmarks': {
            TEST_BOOKMARK: {
                'last_record': start_time,
            },
        },
    }
    mc.write_as_yaml(test_bookmark, STATE_FILE)


def _write_todo(test_config):
    with open(test_config.work_fqn, 'w') as f:
        f.write(f'test_obs_id.fits.gz')


call_count = 0


def _mock_get_work(arg1, arg2):
    return _mock_query(None, None, None)


def _mock_get_work2(arg1, **kwargs):
    return _mock_query(None, None, None)


def _mock_query(arg1, arg2, arg3):
    global call_count
    if call_count == 0:
        logging.error('returning results')
        call_count = 1
        return Table.read(
            'fileName,ingestDate\n'
            'NEOS_SCI_2015347000000_clean.fits,'
            '2019-10-23T16:27:19.000\n'.split('\n'),
            format='csv',
        )
    else:
        logging.error('returning empty list')
        return Table.read('fileName,ingestDate\n'.split('\n'), format='csv')


def _mock_do_one(arg1):
    assert isinstance(arg1, mc.StorageName), 'expect StorageName instance'
    if arg1.obs_id == 'TEST_OBS_ID':
        assert (
            arg1.lineage == 'TEST_OBS_ID/ad:OMM/TEST_OBS_ID.fits.gz'
        ), 'wrong lineage'
        assert arg1.file_name == 'TEST_OBS_ID.fits', 'wrong file name'
        with open(f'{tc.TEST_DATA_DIR}/retry.txt', 'w') as f:
            f.write(f'ghi.fits.gz')
    elif arg1.obs_id == 'ghi':
        assert arg1.lineage == 'ghi/ad:OMM/ghi.fits.gz', 'wrong lineage'
        assert arg1.file_name == 'ghi.fits', 'wrong file name'
    else:
        assert False, f'unexpected obs id {arg1.obs_id}'
    return -1


def _mock_write():
    fqn = (
        f'{tc.THIS_DIR}/NEOS_SCI_2015347000000_clean/'
        f'NEOS_SCI_2015347000000_clean.xml'
    )
    mc.write_obs_to_file(
        SimpleObservation(
            collection='test_collection',
            observation_id='ghi',
            algorithm=Algorithm('test'),
        ),
        fqn,
    )


def _mock_read2(ign1, ign2):
    return _mock_read(None)


def _mock_read(ignore_fqn):
    return SimpleObservation(
        collection='test_collection',
        observation_id='ghi',
        algorithm=Algorithm('test'),
    )


def _mock_visit():
    return SimpleObservation(
        collection='test_collection',
        observation_id='ghi',
        algorithm=Algorithm('test'),
    )<|MERGE_RESOLUTION|>--- conflicted
+++ resolved
@@ -75,11 +75,7 @@
 from astropy.table import Table
 from datetime import datetime, timedelta, timezone
 
-<<<<<<< HEAD
-from mock import Mock, patch, ANY, call
-=======
-from unittest.mock import Mock, patch, ANY
->>>>>>> 386c79a0
+from unittest.mock import Mock, patch, call
 import test_conf as tc
 
 from caom2 import SimpleObservation, Algorithm
