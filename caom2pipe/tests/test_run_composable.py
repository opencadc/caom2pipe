--- conflicted
+++ resolved
@@ -130,16 +130,10 @@
 
 
 @patch('caom2pipe.client_composable.ClientCollection', autospec=True)
-<<<<<<< HEAD
-def test_run_todo_list_dir_data_source_invalid_fname(clients_mock, test_config):
-    test_dir = os.path.join('/test_files', '1')
-    test_fqn = os.path.join(test_dir, 'abc.fits.gz')
-=======
 def test_run_todo_list_dir_data_source_invalid_fname(clients_mock, test_config, tmpdir):
     test_fqn = os.path.join(tmpdir, 'abc.fits.gz')
     with open(test_fqn, 'w') as f:
         f.write('abc')
->>>>>>> 20f6fad4
 
     test_config.change_working_directory(tmpdir)
     test_config.use_local_files = True
@@ -147,20 +141,6 @@
     test_config.data_source_extensions = ['.fits', '.fits.gz']
     test_config.task_types = [mc.TaskType.INGEST]
     test_config.log_to_file = False
-<<<<<<< HEAD
-
-    if os.path.exists(test_config.failure_fqn):
-        os.unlink(test_config.failure_fqn)
-    if os.path.exists(test_config.retry_fqn):
-        os.unlink(test_config.retry_fqn)
-
-    if not os.path.exists(test_dir):
-        os.mkdir(test_dir)
-    if not os.path.exists(test_fqn):
-        with open(test_fqn, 'w') as f:
-            f.write('abc')
-=======
->>>>>>> 20f6fad4
 
     class TestStorageName(mc.StorageName):
         def __init__(self, entry):
@@ -177,38 +157,6 @@
         def build(self, entry):
             return TestStorageName(entry)
 
-<<<<<<< HEAD
-    try:
-        test_builder = TestStorageNameInstanceBuilder()
-        test_chooser = ec.OrganizeChooser()
-        test_result = rc.run_by_todo(
-            config=test_config,
-            chooser=test_chooser,
-            name_builder=test_builder,
-        )
-        assert test_result is not None, 'expect a result'
-        assert test_result == -1, 'expect failure, because of file naming'
-        assert os.path.exists(test_config.failure_fqn), 'expect failure file'
-        assert os.path.exists(test_config.retry_fqn), 'expect retry file'
-        assert (
-            not clients_mock.metadata_client.read.called
-        ), 'repo client read access happens after is_valid call'
-        assert not (
-            clients_mock.data_client.get_file.called
-        ), 'bad file naming, should be no client access'
-    finally:
-        if os.path.exists(test_fqn):
-            os.unlink(test_fqn)
-        if os.path.exists(test_dir):
-            logging.error(os.listdir(test_dir))
-            os.rmdir(test_dir)
-
-
-@patch('caom2pipe.client_composable.ClientCollection', autospec=True)
-def test_run_todo_file_data_source(clients_mock, test_config):
-    test_cert_file = os.path.join(TEST_DIR, 'test_proxy.pem')
-    test_config.proxy_fqn = test_cert_file
-=======
     test_builder = TestStorageNameInstanceBuilder()
     test_chooser = ec.OrganizeChooser()
     test_result = rc.run_by_todo(config=test_config, chooser=test_chooser, name_builder=test_builder)
@@ -228,7 +176,6 @@
 def test_run_todo_file_data_source(clients_mock, test_config, tmpdir):
     test_config.change_working_directory(tmpdir)
     test_config.proxy_fqn = 'test_proxy.pem'
->>>>>>> 20f6fad4
     clients_mock.return_value.metadata_client.read.side_effect = Mock(
         return_value=SimpleObservation(
             collection=test_config.collection,
@@ -413,17 +360,6 @@
     test_config.task_types = [mc.TaskType.SCRAPE]
     test_config.log_to_file = True
 
-<<<<<<< HEAD
-    do_one_mock.side_effect = mc.CadcException
-
-    if os.path.exists(test_config.failure_fqn):
-        os.unlink(test_config.failure_fqn)
-    if os.path.exists(test_config.retry_fqn):
-        os.unlink(test_config.retry_fqn)
-
-    test_chooser = ec.OrganizeChooser()
-    test_data_source = dsc.ListDirDataSource(test_config, test_chooser)
-=======
     with open(f'{tmpdir}/abc.fits.gz', 'w') as f:
         f.write('test content\n')
 
@@ -433,7 +369,6 @@
     test_reporter = mc.ExecutionReporter(test_config, observable=Mock(autospec=True), application='DEFAULT')
     test_data_source = dsc.ListDirDataSource(test_config, test_chooser)
     test_data_source.reporter = test_reporter
->>>>>>> 20f6fad4
     test_result = rc.run_by_todo(
         config=test_config,
         chooser=test_chooser,
@@ -466,21 +401,8 @@
 @patch('caom2pipe.data_source_composable.TodoFileDataSource.clean_up')
 @patch('caom2pipe.client_composable.ClientCollection', autospec=True)
 @patch('caom2pipe.execute_composable.OrganizeExecutes.do_one')
-<<<<<<< HEAD
-def test_run_todo_retry(do_one_mock, clients_mock, source_mock, test_config):
-    (
-        retry_success_fqn,
-        retry_failure_fqn,
-        retry_retry_fqn,
-    ) = _clean_up_log_files(test_config)
-
-    do_one_mock.side_effect = _mock_do_one
-
-    test_config.work_fqn = f'{tc.TEST_DATA_DIR}/todo.txt'
-=======
 def test_run_todo_retry(do_one_mock, clients_mock, source_mock, test_config, tmpdir):
     test_config.change_working_directory(tmpdir)
->>>>>>> 20f6fad4
     test_config.log_to_file = True
     test_config.retry_failures = True
     test_config.retry_decay = 0
@@ -832,67 +754,6 @@
         exceptions.UnexpectedException
     )
     reader_file_info_mock.side_effect = _file_info_mock
-<<<<<<< HEAD
-    cwd = os.getcwd()
-    with TemporaryDirectory() as tmp_dir_name:
-        os.chdir(tmp_dir_name)
-        test_config.working_directory = tmp_dir_name
-        test_config.task_types = [mc.TaskType.STORE, mc.TaskType.INGEST]
-        test_config.use_local_files = True
-        test_config.cleanup_files_when_storing = True
-        test_config.cleanup_failure_destination = '/data/failure'
-        test_config.cleanup_success_destination = '/data/success'
-        test_config.data_sources = ['/data']
-        test_config.data_source_extensions = ['.fits']
-        test_config.logging_level = 'INFO'
-        test_config.proxy_file_name = 'cadcproxy.pem'
-        test_config.proxy_fqn = f'{tmp_dir_name}/cadcproxy.pem'
-        mc.Config.write_to_file(test_config)
-        with open(test_config.proxy_fqn, 'w') as f:
-            f.write('test content')
-        getcwd_orig = os.getcwd
-        os.getcwd = Mock(return_value=tmp_dir_name)
-        try:
-            data_source = dsc.LocalFilesDataSource(
-                test_config,
-                data_client_mock,
-                Mock(),
-            )
-            test_result = rc.run_by_todo(source=data_source)
-            assert test_result is not None, 'expect result'
-            assert test_result == -1, 'expect failure'
-            # execution stops before this call should be made
-            assert not repo_client_mock.return_value.read.called, 'no read'
-            # make sure data is not really being written to CADC storage :)
-            assert (
-                data_client_mock.return_value.put.called
-            ), 'put should be called'
-            assert (
-                data_client_mock.return_value.put.call_count == 2
-            ), 'wrong number of puts'
-            put_calls = [
-                call('/data', 'cadc:OMM/dao_c122_2021_005157_e.fits', None),
-                call('/data', 'cadc:OMM/dao_c122_2021_005157.fits', None),
-            ]
-            data_client_mock.return_value.put.assert_has_calls(
-                put_calls, any_order=False
-            )
-            assert cleanup_mock.called, 'cleanup'
-            cleanup_calls = [
-                call('/data/dao_c122_2021_005157_e.fits', '/data/failure'),
-                call('/data/dao_c122_2021_005157.fits', '/data/failure'),
-            ]
-            cleanup_mock.assert_has_calls(cleanup_calls), 'wrong cleanup args'
-            assert not visit_meta_mock.called, 'no _visit_meta call'
-            assert not caom2_store_mock.called, 'no _caom2_store call'
-            assert reader_file_info_mock.called, 'info'
-            reader_file_info_mock.assert_called_with('cadc:OMM/dao_c122_2021_005157.fits', '/data/dao_c122_2021_005157.fits'), 'info args'
-            assert reader_headers_mock.called, 'get_head should be called'
-            reader_headers_mock.assert_called_with('cadc:OMM/dao_c122_2021_005157.fits', '/data/dao_c122_2021_005157.fits'), 'headers mock call'
-        finally:
-            os.getcwd = getcwd_orig
-            os.chdir(cwd)
-=======
     test_config.change_working_directory(tmpdir)
     test_config.task_types = [mc.TaskType.STORE, mc.TaskType.INGEST]
     test_config.use_local_files = True
@@ -944,7 +805,6 @@
     reader_file_info_mock.assert_called_with('cadc:OMM/dao_c122_2021_005157.fits', '/data/dao_c122_2021_005157.fits'), 'info args'
     assert reader_headers_mock.called, 'get_head should be called'
     reader_headers_mock.assert_called_with('cadc:OMM/dao_c122_2021_005157.fits', '/data/dao_c122_2021_005157.fits'), 'headers mock call'
->>>>>>> 20f6fad4
 
 
 @patch('caom2pipe.execute_composable.CaomExecute._caom2_store')
@@ -977,102 +837,6 @@
         )
 
     data_client_mock.info.side_effect = _file_info_mock
-<<<<<<< HEAD
-    cwd = os.getcwd()
-    with TemporaryDirectory() as tmp_dir_name:
-        os.chdir(tmp_dir_name)
-        test_config.working_directory = tmp_dir_name
-        test_config.task_types = [mc.TaskType.STORE, mc.TaskType.INGEST]
-        test_config.use_local_files = True
-        test_config.cleanup_files_when_storing = True
-        test_config.cleanup_failure_destination = '/data/failure'
-        test_config.cleanup_success_destination = '/data/success'
-        test_config.store_modified_files_only = True
-        test_config.data_sources = ['/data']
-        test_config.data_source_extensions = ['.fits']
-        test_config.logging_level = 'INFO'
-        test_config.proxy_file_name = 'cadcproxy.pem'
-        test_config.proxy_fqn = f'{tmp_dir_name}/cadcproxy.pem'
-        test_config.state_file_name = 'state.yml'
-        test_config.state_fqn = f'{tmp_dir_name}/{test_config.state_file_name}'
-        test_config.recurse_data_sources = False
-        mc.Config.write_to_file(test_config)
-        with open(test_config.proxy_fqn, 'w') as f:
-            f.write('test content')
-
-        test_end_time = datetime.fromtimestamp(1579740838, tz=timezone.utc)
-        start_time = test_end_time - timedelta(seconds=900)
-        _write_state(start_time, test_config.state_fqn)
-
-        getcwd_orig = os.getcwd
-        os.getcwd = Mock(return_value=tmp_dir_name)
-
-        stat_return_value = type('', (), {})
-        stat_return_value.st_mtime = 1579740835.7357888
-        dir_entry_1 = type('', (), {})
-        dir_entry_1.name = 'a2020_06_17_07_00_01.fits'
-        dir_entry_1.path = '/test_files/a2020_06_17_07_00_01.fits'
-        dir_entry_1.stat = Mock(return_value=stat_return_value)
-        dir_entry_1.is_dir = Mock(return_value=False)
-        dir_entry_2 = type('', (), {})
-        dir_entry_2.name = 'a2022_07_26_05_50_01.fits'
-        dir_entry_2.path = '/test_files/a2022_07_26_05_50_01.fits'
-        dir_entry_2.stat = Mock(return_value=stat_return_value)
-        dir_entry_2.is_dir = Mock(return_value=False)
-
-        file_metadata_reader = FileMetadataReader()
-
-        with patch('os.scandir') as scandir_mock:
-            scandir_mock.return_value.__enter__.return_value = [dir_entry_1, dir_entry_2]
-            try:
-                data_source = dsc.LocalFilesDataSource(
-                    test_config,
-                    data_client_mock,
-                    file_metadata_reader,
-                )
-                clients_mock = ClientCollection(test_config)
-                clients_mock._data_client = data_client_mock
-                clients_mock._metadata_client = repo_client_mock
-                test_result = rc.run_by_state(
-                    source=data_source,
-                    bookmark_name=TEST_BOOKMARK,
-                    end_time=test_end_time,
-                    clients=clients_mock,
-                    metadata_reader=file_metadata_reader,
-                )
-
-                assert test_result is not None, 'expect result'
-                assert test_result == 0, 'expect successful execution'
-                # execution stops before this call should be made
-                assert not repo_client_mock.return_value.read.called, 'no read'
-                # make sure data is not really being written to CADC storage :)
-                assert not data_client_mock.put.called, 'put should not be called'
-                assert cleanup_mock.called, 'cleanup'
-                cleanup_calls = [
-                    call('/test_files/a2020_06_17_07_00_01.fits', '/data/success'),
-                    call('/test_files/a2022_07_26_05_50_01.fits', '/data/failure'),
-                ]
-                cleanup_mock.assert_has_calls(cleanup_calls), 'wrong cleanup args'
-                assert not visit_meta_mock.called, 'no _visit_meta call'
-                assert not caom2_store_mock.called, 'no _caom2_store call'
-                assert os.path.exists(test_config.failure_fqn), f'failure log {test_config.failure_fqn} should exist'
-                with open(test_config.failure_fqn, 'r') as f:
-                    content = f.readlines()
-                    assert len(content) == 1, 'expect 1 failure'
-                    assert 'a2022_07_26_05_50_01' in content[0], 'expect verify in failure log'
-                    assert 'a2020_06_17_07_00_01' not in content[0], 'expect md5sum in success log'
-
-                assert os.path.exists(test_config.success_fqn), f'failure log {test_config.success_fqn} should exist'
-                with open(test_config.success_fqn, 'r') as f:
-                    content = f.readlines()
-                    assert len(content) == 1, 'expect 1 success'
-                    assert 'a2020_06_17_07_00_01' in content[0], 'expect md5sum in success log'
-                    assert 'a2022_07_26_05_50_01' not in content[0], 'expect verify in failure log'
-
-            finally:
-                os.getcwd = getcwd_orig
-                os.chdir(cwd)
-=======
     test_config.change_working_directory(tmpdir)
     test_config.task_types = [mc.TaskType.STORE, mc.TaskType.INGEST]
     test_config.use_local_files = True
@@ -1151,7 +915,6 @@
             assert len(content) == 1, 'expect 1 success'
             assert 'a2020_06_17_07_00_01' in content[0], 'expect md5sum in success log'
             assert 'a2022_07_26_05_50_01' not in content[0], 'expect verify in failure log'
->>>>>>> 20f6fad4
 
 
 @patch('cadcutils.net.ws.WsCapabilities.get_access_url')
@@ -1186,48 +949,6 @@
         md5sum='abcdef',
     )
 
-<<<<<<< HEAD
-    cwd = os.getcwd()
-    with TemporaryDirectory() as tmp_dir_name:
-        os.chdir(tmp_dir_name)
-        test_config.working_directory = tmp_dir_name
-        test_config.task_types = [mc.TaskType.INGEST]
-        test_config.logging_level = 'INFO'
-        test_config.collection = 'CFHT'
-        test_config.proxy_file_name = 'cadcproxy.pem'
-        test_config.proxy_fqn = f'{tmp_dir_name}/cadcproxy.pem'
-        test_config.use_local_files = False
-        mc.Config.write_to_file(test_config)
-        with open(test_config.proxy_fqn, 'w') as f:
-            f.write('test content')
-        getcwd_orig = os.getcwd
-        os.getcwd = Mock(return_value=tmp_dir_name)
-        try:
-            test_data_source = dsc.TodoFileDataSource(test_config)
-            test_result = rc.run_by_todo(source=test_data_source)
-            assert test_result is not None, 'expect result'
-            assert test_result == 0, 'expect success'
-            assert repo_client_mock.return_value.read.called, 'read called'
-            assert data_client_mock.return_value.info.called, 'info'
-            assert (
-                data_client_mock.return_value.info.call_count == 1
-            ), 'wrong number of info calls'
-            data_client_mock.return_value.info.assert_called_with(f'cadc:CFHT/{test_f_name}')
-            assert (
-                data_client_mock.return_value.get_head.called
-            ), 'get_head should be called'
-            assert (
-                data_client_mock.return_value.get_head.call_count == 1
-            ), 'wrong number of get_heads'
-            data_client_mock.return_value.get_head.assert_called_with(f'cadc:CFHT/{test_f_name}')
-            assert meta_visit_mock.called, '_visit_meta call'
-            assert meta_visit_mock.call_count == 1, '_visit_meta call count'
-            assert caom2_store_mock.called, '_caom2_store call'
-            assert caom2_store_mock.call_count == 1, '_caom2_store call count'
-        finally:
-            os.getcwd = getcwd_orig
-            os.chdir(cwd)
-=======
     test_config.change_working_directory(tmpdir)
     test_config.task_types = [mc.TaskType.INGEST]
     test_config.logging_level = 'INFO'
@@ -1262,7 +983,6 @@
     assert caom2_store_mock.called, '_caom2_store call'
     assert caom2_store_mock.call_count == 1, '_caom2_store call count'
     # get_work is mocked, so Reporter/Summary cannot be checked
->>>>>>> 20f6fad4
 
 
 @patch('caom2pipe.execute_composable.get_local_file_info')
@@ -1296,54 +1016,6 @@
     clients_mock.vo_client = vo_client_mock
     clients_mock.data_client.info.side_effect = [None, test_file_info]
     store_transfer_mock = Mock(autospec=True)
-<<<<<<< HEAD
-    cwd = os.getcwd()
-    with TemporaryDirectory() as tmp_dir_name:
-        os.chdir(tmp_dir_name)
-        fix_mock.return_value = f'{tmp_dir_name}/{test_f_name}'
-        test_config.working_directory = tmp_dir_name
-        test_config.task_types = [mc.TaskType.STORE]
-        test_config.logging_level = 'INFO'
-        test_config.collection = 'DAO'
-        test_config.proxy_file_name = 'cadcproxy.pem'
-        test_config.proxy_fqn = f'{tmp_dir_name}/cadcproxy.pem'
-        test_config.data_sources = ['vos:goliaths/DAOTest']
-        test_config.data_source_extensions = ['.fits.gz']
-        test_config.cleanup_files_when_storing = True
-        test_config.cleanup_failure_destination = 'vos:goliaths/DAOTest/fail'
-        test_config.cleanup_success_destination = 'vos:goliaths/DAOTest/pass'
-        test_config.store_modified_files_only = True
-        mc.Config.write_to_file(test_config)
-        test_builder = nbc.GuessingBuilder(mc.StorageName)
-        with open(test_config.proxy_fqn, 'w') as f:
-            f.write('test content')
-        os.getcwd = Mock(return_value=tmp_dir_name)
-        try:
-            # execution
-            test_result = rc.run_by_todo(
-                clients=clients_mock,
-                store_transfer=store_transfer_mock,
-                name_builder=test_builder,
-            )
-            assert test_result is not None, 'expect a result'
-            assert test_result == 0, 'expect success'
-            assert fix_mock.called, 'fix_compression call'
-            fix_mock.assert_called_with(
-                f'{tmp_dir_name}/sky_cam_image/{test_f_name}'
-            ), 'wrong fix_compression call'
-            assert vo_client_mock.move.called, 'vo mock call'
-            vo_client_mock.move.assert_called_with(
-                'vos:goliaths/DAOTest/sky_cam_image.fits.gz',
-                'vos:goliaths/DAOTest/pass/sky_cam_image.fits.gz',
-            ), 'move args'
-            assert clients_mock.data_client.put.called, 'put call'
-            clients_mock.data_client.put.assert_called_with(
-                tmp_dir_name, 'cadc:DAO/sky_cam_image.fits', None
-            ), 'wrong put call args'
-        finally:
-            os.getcwd = getcwd_orig
-            os.chdir(cwd)
-=======
     fix_mock.return_value = f'{tmpdir}/{test_f_name}'
     test_config.change_working_directory(tmpdir)
     test_config.task_types = [mc.TaskType.STORE]
@@ -1377,7 +1049,6 @@
     ), 'move args'
     assert clients_mock.data_client.put.called, 'put call'
     clients_mock.data_client.put.assert_called_with(tmpdir, 'cadc:DAO/sky_cam_image.fits')
->>>>>>> 20f6fad4
 
 
 @patch('caom2pipe.data_source_composable.TodoFileDataSource.get_work')
