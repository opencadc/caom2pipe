--- conflicted
+++ resolved
@@ -1243,10 +1243,10 @@
         test_subject.repair(test_observation)
 
     with pytest.raises(mc.CadcException):
-<<<<<<< HEAD
         # try to set an attribute that cannot be assigned
-        test_subject._value_repair = \
-            {'observation.instrument.name': {'gmos': 'GMOS-N'}}
+        test_subject._value_repair = {
+            'observation.instrument.name': {'gmos': 'GMOS-N'},
+        }
         test_subject.repair(test_observation)
 
     # pre-condition of 'Could not figure out attribute name' the attribute is
@@ -1261,26 +1261,4 @@
     test_compare_observation = mc.read_obs_from_file(
         os.path.join(tc.TEST_DATA_DIR, 'value_repair_start.xml'))
     test_diff = get_differences(test_compare_observation, test_observation)
-    assert test_diff is None, 'expect no comparison error'
-=======
-        # pre-condition of 'Could not figure out attribute name'
-        # the first part of the name is correct, the second is not
-        test_subject._value_repair = {'observation.unknown': 'unknown'}
-        test_subject.repair(test_observation)
-
-    with pytest.raises(mc.CadcException):
-        # the first part of a chunk name is correct, the succeeding bits are
-        # note
-        test_subject._value_repair = {
-            'chunk.position.axis.function.refCoord.coord1.pix':
-            {512.579594886106: 5.6}
-        }
-        test_subject.repair(test_observation)
-
-    with pytest.raises(mc.CadcException):
-        # try to set an attribute that cannot be assigned
-        test_subject._value_repair = {
-            'observation.instrument.name': {'gmos': 'GMOS-N'},
-        }
-        test_subject.repair(test_observation)
->>>>>>> b9ea31fa
+    assert test_diff is None, 'expect no comparison error'