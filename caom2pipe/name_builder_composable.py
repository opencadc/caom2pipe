# -*- coding: utf-8 -*-
# ***********************************************************************
# ******************  CANADIAN ASTRONOMY DATA CENTRE  *******************
# *************  CENTRE CANADIEN DE DONNÉES ASTRONOMIQUES  **************
#
#  (c) 2019.                            (c) 2019.
#  Government of Canada                 Gouvernement du Canada
#  National Research Council            Conseil national de recherches
#  Ottawa, Canada, K1A 0R6              Ottawa, Canada, K1A 0R6
#  All rights reserved                  Tous droits réservés
#
#  NRC disclaims any warranties,        Le CNRC dénie toute garantie
#  expressed, implied, or               énoncée, implicite ou légale,
#  statutory, of any kind with          de quelque nature que ce
#  respect to the software,             soit, concernant le logiciel,
#  including without limitation         y compris sans restriction
#  any warranty of merchantability      toute garantie de valeur
#  or fitness for a particular          marchande ou de pertinence
#  purpose. NRC shall not be            pour un usage particulier.
#  liable in any event for any          Le CNRC ne pourra en aucun cas
#  damages, whether direct or           être tenu responsable de tout
#  indirect, special or general,        dommage, direct ou indirect,
#  consequential or incidental,         particulier ou général,
#  arising from the use of the          accessoire ou fortuit, résultant
#  software.  Neither the name          de l'utilisation du logiciel. Ni
#  of the National Research             le nom du Conseil National de
#  Council of Canada nor the            Recherches du Canada ni les noms
#  names of its contributors may        de ses  participants ne peuvent
#  be used to endorse or promote        être utilisés pour approuver ou
#  products derived from this           promouvoir les produits dérivés
#  software without specific prior      de ce logiciel sans autorisation
#  written permission.                  préalable et particulière
#                                       par écrit.
#
#  This file is part of the             Ce fichier fait partie du projet
#  OpenCADC project.                    OpenCADC.
#
#  OpenCADC is free software:           OpenCADC est un logiciel libre ;
#  you can redistribute it and/or       vous pouvez le redistribuer ou le
#  modify it under the terms of         modifier suivant les termes de
#  the GNU Affero General Public        la “GNU Affero General Public
#  License as published by the          License” telle que publiée
#  Free Software Foundation,            par la Free Software Foundation
#  either version 3 of the              : soit la version 3 de cette
#  License, or (at your option)         licence, soit (à votre gré)
#  any later version.                   toute version ultérieure.
#
#  OpenCADC is distributed in the       OpenCADC est distribué
#  hope that it will be useful,         dans l’espoir qu’il vous
#  but WITHOUT ANY WARRANTY;            sera utile, mais SANS AUCUNE
#  without even the implied             GARANTIE : sans même la garantie
#  warranty of MERCHANTABILITY          implicite de COMMERCIALISABILITÉ
#  or FITNESS FOR A PARTICULAR          ni d’ADÉQUATION À UN OBJECTIF
#  PURPOSE.  See the GNU Affero         PARTICULIER. Consultez la Licence
#  General Public License for           Générale Publique GNU Affero
#  more details.                        pour plus de détails.
#
#  You should have received             Vous devriez avoir reçu une
#  a copy of the GNU Affero             copie de la Licence Générale
#  General Public License along         Publique GNU Affero avec
#  with OpenCADC.  If not, see          OpenCADC ; si ce n’est
#  <http://www.gnu.org/licenses/>.      pas le cas, consultez :
#                                       <http://www.gnu.org/licenses/>.
#
#  $Revision: 4 $
#
# ***********************************************************************
#

from deprecated import deprecated

from caom2pipe import manage_composable as mc

__all__ = ['FileNameBuilder', 'ObsIDBuilder', 'StorageNameInstanceBuilder',
           'StorageNameBuilder', 'Builder']


@deprecated
class Builder(object):
    def __init__(self, config):
        self._config = config
        self._todo_list = []

    @property
    def todo_list(self):
        return self._todo_list

    @todo_list.setter
    def todo_list(self, to_list):
        self._todo_list = to_list

    def build(self, entry):
        return entry


class StorageNameBuilder(object):
    """
    The mechanisms for translating a list of work into a collection-specific
    name (otherwise known as which class instantiates the extension of the
    manage_composable.StorageName class) are:
    - this class directly
    - a builder class provided by the collection implementation. This allows
        for a delay in StorageName construction to when processing on an
        entry is about to begin, for the case where StorageName construction
        is more expensive execution-time or storage-wise
    - the collection class directly. This choice is usually masked behind
        a specialization of the data_source_composable.get_work class.
    """
    def __init__(self):
        pass

    def build(self, entry):
        """
        The default implementation assumes the entry is already in the form
        of a StorageName instance, and does nothing.

        :param entry: StorageName instance
        :return: entry the same StorageName instance
        """
        return entry


class StorageNameInstanceBuilder(StorageNameBuilder):

    def __init__(self, collection):
        super(StorageNameInstanceBuilder, self).__init__()
        self._collection = collection

    def build(self, entry):
        return mc.StorageName(obs_id=mc.StorageName.remove_extensions(entry),
                              collection=self._collection,
                              fname_on_disk=entry,
                              entry=entry)


class FileNameBuilder(StorageNameBuilder):
    """
    A class that assumes constructing the StorageName instance requires a
    single parameter: a str 'file_name'
    """

    def __init__(self, storage_name):
        super(FileNameBuilder, self).__init__()
        self._storage_name = storage_name

    def build(self, entry):
<<<<<<< HEAD
        return self._storage_name(file_name=entry, entry=entry)
=======
        return self._storage_name(file_name=entry)


class ObsIDBuilder(StorageNameBuilder):
    """
    A class that assumes constructing the StorageName instance requires a
    single parameter: a str 'obs_id'
    """

    def __init__(self, storage_name):
        super(ObsIDBuilder, self).__init__()
        self._storage_name = storage_name

    def build(self, entry):
        return self._storage_name(obs_id=entry)
>>>>>>> cb337e15
<|MERGE_RESOLUTION|>--- conflicted
+++ resolved
@@ -67,30 +67,10 @@
 # ***********************************************************************
 #
 
-from deprecated import deprecated
-
 from caom2pipe import manage_composable as mc
 
 __all__ = ['FileNameBuilder', 'ObsIDBuilder', 'StorageNameInstanceBuilder',
-           'StorageNameBuilder', 'Builder']
-
-
-@deprecated
-class Builder(object):
-    def __init__(self, config):
-        self._config = config
-        self._todo_list = []
-
-    @property
-    def todo_list(self):
-        return self._todo_list
-
-    @todo_list.setter
-    def todo_list(self, to_list):
-        self._todo_list = to_list
-
-    def build(self, entry):
-        return entry
+           'StorageNameBuilder']
 
 
 class StorageNameBuilder(object):
@@ -144,10 +124,7 @@
         self._storage_name = storage_name
 
     def build(self, entry):
-<<<<<<< HEAD
         return self._storage_name(file_name=entry, entry=entry)
-=======
-        return self._storage_name(file_name=entry)
 
 
 class ObsIDBuilder(StorageNameBuilder):
@@ -161,5 +138,4 @@
         self._storage_name = storage_name
 
     def build(self, entry):
-        return self._storage_name(obs_id=entry)
->>>>>>> cb337e15
+        return self._storage_name(obs_id=entry, entry=entry)