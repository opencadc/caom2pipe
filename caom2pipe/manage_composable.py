# -*- coding: utf-8 -*-
# ***********************************************************************
# ******************  CANADIAN ASTRONOMY DATA CENTRE  *******************
# *************  CENTRE CANADIEN DE DONNÉES ASTRONOMIQUES  **************
#
#  (c) 2018.                            (c) 2018.
#  Government of Canada                 Gouvernement du Canada
#  National Research Council            Conseil national de recherches
#  Ottawa, Canada, K1A 0R6              Ottawa, Canada, K1A 0R6
#  All rights reserved                  Tous droits réservés
#
#  NRC disclaims any warranties,        Le CNRC dénie toute garantie
#  expressed, implied, or               énoncée, implicite ou légale,
#  statutory, of any kind with          de quelque nature que ce
#  respect to the software,             soit, concernant le logiciel,
#  including without limitation         y compris sans restriction
#  any warranty of merchantability      toute garantie de valeur
#  or fitness for a particular          marchande ou de pertinence
#  purpose. NRC shall not be            pour un usage particulier.
#  liable in any event for any          Le CNRC ne pourra en aucun cas
#  damages, whether direct or           être tenu responsable de tout
#  indirect, special or general,        dommage, direct ou indirect,
#  consequential or incidental,         particulier ou général,
#  arising from the use of the          accessoire ou fortuit, résultant
#  software.  Neither the name          de l'utilisation du logiciel. Ni
#  of the National Research             le nom du Conseil National de
#  Council of Canada nor the            Recherches du Canada ni les noms
#  names of its contributors may        de ses  participants ne peuvent
#  be used to endorse or promote        être utilisés pour approuver ou
#  products derived from this           promouvoir les produits dérivés
#  software without specific prior      de ce logiciel sans autorisation
#  written permission.                  préalable et particulière
#                                       par écrit.
#
#  This file is part of the             Ce fichier fait partie du projet
#  OpenCADC project.                    OpenCADC.
#
#  OpenCADC is free software:           OpenCADC est un logiciel libre ;
#  you can redistribute it and/or       vous pouvez le redistribuer ou le
#  modify it under the terms of         modifier suivant les termes de
#  the GNU Affero General Public        la “GNU Affero General Public
#  License as published by the          License” telle que publiée
#  Free Software Foundation,            par la Free Software Foundation
#  either version 3 of the              : soit la version 3 de cette
#  License, or (at your option)         licence, soit (à votre gré)
#  any later version.                   toute version ultérieure.
#
#  OpenCADC is distributed in the       OpenCADC est distribué
#  hope that it will be useful,         dans l’espoir qu’il vous
#  but WITHOUT ANY WARRANTY;            sera utile, mais SANS AUCUNE
#  without even the implied             GARANTIE : sans même la garantie
#  warranty of MERCHANTABILITY          implicite de COMMERCIALISABILITÉ
#  or FITNESS FOR A PARTICULAR          ni d’ADÉQUATION À UN OBJECTIF
#  PURPOSE.  See the GNU Affero         PARTICULIER. Consultez la Licence
#  General Public License for           Générale Publique GNU Affero
#  more details.                        pour plus de détails.
#
#  You should have received             Vous devriez avoir reçu une
#  a copy of the GNU Affero             copie de la Licence Générale
#  General Public License along         Publique GNU Affero avec
#  with OpenCADC.  If not, see          OpenCADC ; si ce n’est
#  <http://www.gnu.org/licenses/>.      pas le cas, consultez :
#                                       <http://www.gnu.org/licenses/>.
#
#  $Revision: 4 $
#
# ***********************************************************************
#

import csv
import importlib
import io
import logging
import os
import re
import requests
import subprocess
import sys
import traceback
import yaml

from dataclasses import dataclass
from datetime import datetime, timedelta, timezone
from dateutil import tz
from enum import Enum
from hashlib import md5
from importlib_metadata import version
from io import BytesIO
from requests.adapters import HTTPAdapter
from urllib import parse as parse
from urllib3 import Retry

from astropy.table import Table

from cadcutils import net, exceptions
from cadcdata import CadcDataClient
from cadctap import CadcTapClient
from caom2 import ObservationWriter, ObservationReader, Artifact, Observation
from caom2 import ChecksumURI, ProductType, ReleaseType
from caom2.diff import get_differences
from vos import Client


<<<<<<< HEAD
__all__ = [
    'build_uri',
    'Cache',
    'CadcException',
    'CaomName',
    'compare_observations',
    'Config',
    'check_param',
    'client_get',
    'client_put',
    'convert_to_days',
    'convert_to_ts',
    'data_get',
    'data_put',
    'decompose_lineage',
    'exec_cmd',
    'exec_cmd_info',
    'exec_cmd_redirect',
    'Features',
    'FileMeta',
    'ftp_get',
    'ftp_get_timeout',
    'get_artifact_metadata',
    'get_cadc_headers',
    'get_cadc_headers_client',
    'get_cadc_meta',
    'get_cadc_meta_client',
    'get_endpoint_session',
    'get_file_meta',
    'get_lineage',
    'http_get',
    'increment_time',
    'increment_time_tz',
    'ISO_8601_FORMAT',
    'load_module',
    'look_pull_and_put',
    'look_pull_and_put_v',
    'make_seconds',
    'make_time',
    'make_time_tz',
    'Metrics',
    'Observable',
    'query_endpoint',
    'query_endpoint_session',
    'read_csv_file',
    'read_file_list_from_archive',
    'read_from_file',
    'read_obs_from_file',
    'Rejected',
    'repo_create',
    'repo_delete',
    'repo_get',
    'repo_update',
    'reverse_lookup',
    'StorageName',
    'State',
    'TaskType',
    'to_float',
    'to_int',
    'to_str',
    'update_typed_set',
    'VALIDATE_OUTPUT',
    'Validator',
    'ValueRepairCache',
    'write_obs_to_file',
    'write_to_file',
]
=======
__all__ = ['CadcException', 'Config', 'State', 'TaskType', 'client_get',
           'client_put',
           'declare_client',
           'exec_cmd', 'exec_cmd_redirect', 'exec_cmd_info',
           'FileMeta',
           'get_cadc_headers_client', 'get_cadc_meta',
           'get_cadc_meta_client', 'get_endpoint_session', 'get_file_meta',
           'decompose_lineage', 'check_param', 'read_csv_file',
           'write_obs_to_file', 'read_obs_from_file',
           'Features', 'write_to_file',
           'read_from_file', 'read_file_list_from_archive', 'update_typed_set',
           'get_cadc_headers', 'get_lineage', 'get_artifact_metadata',
           'data_put', 'data_get', 'build_uri', 'make_seconds', 'make_time',
           'make_time_tz',
           'increment_time', 'increment_time_tz', 'ISO_8601_FORMAT',
           'http_get', 'Rejected', 'look_pull_and_put', 'look_pull_and_put_v',
           'Observable', 'Metrics', 'query_endpoint', 'query_endpoint_session',
           'repo_create', 'repo_delete', 'repo_get', 'repo_update',
           'reverse_lookup', 'ftp_get', 'ftp_get_timeout', 'VALIDATE_OUTPUT',
           'Validator', 'Cache', 'CaomName', 'StorageName', 'to_float',
           'to_int', 'to_str', 'load_module', 'compare_observations',
           'convert_to_days', 'convert_to_ts', 'ValueRepairCache']
>>>>>>> 98b5d255

ISO_8601_FORMAT = '%Y-%m-%dT%H:%M:%S.%f'
READ_BLOCK_SIZE = 8 * 1024
VALIDATE_OUTPUT = 'validated.yml'


class CadcException(Exception):
    """Generic exception raised by failure cases within the caom2pipe
    module."""
    pass


class Features(object):
    """Boolean feature flag implementation."""

    def __init__(self):
        self._use_file_names = True
        self._use_urls = True
        self._run_in_airflow = True
        self._supports_composite = True
        self._supports_catalog = True
        self._supports_latest_client = False
        self._supports_multiple_files = True
        self._expects_retry = True

    @property
    def use_file_names(self):
        """If true, the lists of work to be done are expected to
        identify file names. If false, they are expected to identify
        observation IDs."""
        return self._use_file_names

    @use_file_names.setter
    def use_file_names(self, value):
        self._use_file_names = value

    @property
    def use_urls(self):
        """If true, the lists of work to be done are expected to
        identify URLs. If false, they are expected to identify
        observation IDs. This and use_file_names cannot both be True."""
        return self._use_urls

    @use_urls.setter
    def use_urls(self, value):
        self._use_urls = value

    @property
    def run_in_airflow(self):
        """If true, will treat command-line arguments as if the application
        is running in airflow."""
        return self._run_in_airflow

    @run_in_airflow.setter
    def run_in_airflow(self, value):
        self._run_in_airflow = value

    @property
    def supports_composite(self):
        """If true, will execute any specific code for composite observation
        definition."""
        return self._supports_composite

    @supports_composite.setter
    def supports_composite(self, value):
        self._supports_composite = value

    @property
    def supports_catalog(self):
        """If true, will execute any specific code for catalog handling
        when creating a CAOM instance."""
        return self._supports_catalog

    @supports_catalog.setter
    def supports_catalog(self, value):
        self._supports_catalog = value

    @property
    def supports_latest_client(self):
        """If true, will execute any latest-version-specific code when creating
         a CAOM instance."""
        return self._supports_latest_client

    @supports_latest_client.setter
    def supports_latest_client(self, value):
        self._supports_latest_client = value

    @property
    def supports_multiple_files(self):
        """If true, will execute any specific code where the cardinality
        between metadata and files is 1:n."""
        return self._supports_multiple_files

    @supports_multiple_files.setter
    def supports_multiple_files(self, value):
        self._supports_multiple_files = value

    @property
    def expects_retry(self):
        """If true, will execute any specific code for running retries
        based on retries_log.txt content."""
        return self._expects_retry

    @expects_retry.setter
    def expects_retry(self, value):
        self._expects_retry = value

    def __str__(self):
        return ' '.join(
            '{} {}'.format(ii, getattr(self, ii)) for ii in vars(self)
        )


class TaskType(Enum):
    """The possible steps in a Collection pipeline. A short-hand, user-facing
    way to identify the work to be done by a pipeline."""
    STORE = 'store'    # store a file to CADC
    SCRAPE = 'scrape'  # create/update a CAOM instance with no network
    INGEST = 'ingest'  # create/update a CAOM instance from metadata only
    MODIFY = 'modify'  # data access observation visitors
    VISIT = 'visit'    # metadata access observation visitors
    # update a CAOM instance using CAOM metadata as input and knowledge
    INGEST_OBS = 'ingest_obs'


class State(object):
    """Persist information between pipeline invocations.

    Currently the State class persists the concept of a bookmark, which is the
    place in the flow of data that was last processed. This 'place' may be a
    timestamp, or an id. That value is up to clients of this class.
    """

    def __init__(self, fqn):
        self.fqn = fqn
        self.bookmarks = {}
        self.logger = logging.getLogger(self.__class__.__name__)
        result = read_as_yaml(self.fqn)
        if result is None:
            raise CadcException(f'Could not load state from {fqn}')
        else:
            self.bookmarks = result.get('bookmarks')
            self.context = result.get('context', {})
            self.content = result

    def get_bookmark(self, key):
        """Lookup for last_record key. Treat like an offset-aware datetime."""
        result = None
        if key in self.bookmarks:
            result = self.bookmarks.get(key).get('last_record')
            if result:
                result = make_time_tz(result)
        else:
            self.logger.warning(f'No record found for {key}')
        return result

    def get_context(self, key):
        result = None
        if key in self.context:
            result = self.context.get(key)
        else:
            self.logger.warning(f'No context found for {key}')
        return result

    def save_state(self, key, value):
        """Write the current state as a YAML file.
        :param key which record is being updated
        :param value the value to update the record with
        """
        bookmarks = self.get_bookmark(key)
        if bookmarks is None:
            context = self.get_context(key)
            if context is None:
                self.logger.warning(f'No content found for {key}')
            else:
                self.context[key] = value
                logging.debug(f'Saving context {value} {self.fqn}')
                write_as_yaml(self.content, self.fqn)
        else:
            self.bookmarks[key]['last_record'] = value
            logging.debug(f'Saving bookmarked last record {value} {self.fqn}')
            write_as_yaml(self.content, self.fqn)


class Rejected(object):
    """Persist information between pipeline invocations about the observation
    IDs that will fail a particular TaskType.
    """
    NO_REASON = ''
    BAD_DATA = 'bad_data'
    BAD_METADATA = 'bad_metadata'
    INVALID_FORMAT = 'is_valid_fails'
    MISSING = 'missing_at_source'
    NO_INSTRUMENT = 'no_instrument'
    NO_PREVIEW = 'no_preview'

    # A map to the logging message string representing acknowledged rejections
    reasons = {
        BAD_DATA: 'Header missing END card',
        BAD_METADATA: 'Cannot build an observation',
        INVALID_FORMAT: 'Invalid observation ID',
        MISSING: 'Could not find JSON record for',
        NO_INSTRUMENT: 'Unknown value for instrument',
        NO_PREVIEW: 'Internal Server Error for url: '
                    'https://archive.gemini.edu/preview',
    }

    def __init__(self, fqn):
        """
        Ctor
        :param fqn: fully-qualified name for reading/writing rejected
        information records. If the file exists, initialize the in-memory
        records with the content of the file. Otherwise initialize the
        in-memory records to be empty.
        """
        self.fqn = fqn
        if os.path.exists(fqn):
            try:
                self.content = read_as_yaml(fqn)
            except yaml.constructor.ConstructorError:
                logging.error(f'ConstructorError reading {self.fqn}')
                self.content = {}
        else:
            dir_name = os.path.dirname(fqn)
            create_dir(dir_name)
            self.content = {}
        for reason in Rejected.reasons.keys():
            if reason not in self.content:
                self.content[reason] = []

    def __str__(self):
        return self.content.__str__()

    def check_and_record(self, message, obs_id):
        """Keep track of an additional entry.
        :returns boolean True if the failure is known and tracked."""
        for reason, reason_str in Rejected.reasons.items():
            if reason_str in message:
                self.record(reason, obs_id)
                return True
        return False

    def record(self, reason, entry):
        """Keep track of an additional entry."""
        self.content[reason].append(entry)

    def persist_state(self):
        """Write the current state as a YAML file."""
        for key, value in self.content.items():
            # ensure unique entries
            self.content[key] = list(set(value))
        write_as_yaml(self.content, self.fqn)

    def get_bad_data(self):
        return self.content[Rejected.BAD_DATA]

    def get_bad_metadata(self):
        return self.content[Rejected.BAD_METADATA]

    def get_no_preview(self):
        return self.content[Rejected.NO_PREVIEW]

    def is_bad_data(self, obs_id):
        return obs_id in self.content[Rejected.BAD_DATA]

    def is_bad_metadata(self, obs_id):
        return obs_id in self.content[Rejected.BAD_METADATA]

    def is_no_preview(self, file_name):
        return file_name in self.content[Rejected.NO_PREVIEW]

    @staticmethod
    def known_failure(message):
        """Returns the REASON for the failure, or an empty string if
        the failure is of an unexpected type.
        """
        result = Rejected.NO_REASON
        for reason, text in Rejected.reasons.items():
            if text in message:
                result = reason
        return result


class Metrics(object):
    """
    A class to capture execution metrics.
    """

    def __init__(self, config):
        self.enabled = config.observe_execution
        if self.enabled:
            self.history = {}
            self.failures = {}
            self.observable_dir = config.observable_directory

    def observe(self, start, stop, size, action, service, label):
        if self.enabled:
            elapsed = round(stop - start, 3)
            rate = round(size / (stop - start), 3)
            if service not in self.history:
                self.history[service] = {}
            if action not in self.history[service]:
                self.history[service][action] = {}
            self.history[service][action][label] = [elapsed, rate, start]

    def observe_failure(self, action, service, label):
        if self.enabled:
            if service not in self.failures:
                self.failures[service] = {}
            if action not in self.failures[service]:
                self.failures[service][action] = {}
            if label not in self.failures[service][action]:
                self.failures[service][action][label] = 1
            else:
                self.failures[service][action][label] += 1

    def capture(self):
        if self.enabled:
            create_dir(self.observable_dir)
            now = datetime.utcnow().timestamp()
            for service in self.history.keys():
                fqn = os.path.join(self.observable_dir, f'{now}.{service}.yml')
                write_as_yaml(self.history[service], fqn)

            fqn = os.path.join(self.observable_dir, f'{now}.fail.yml')
            write_as_yaml(self.failures, fqn)


class Observable(object):
    """
    A class to contain all the classes that maintain information between
    pipeline execution instances.
    """

    def __init__(self, rejected, metrics):
        self._rejected = rejected
        self._metrics = metrics

    @property
    def rejected(self):
        return self._rejected

    @property
    def metrics(self):
        return self._metrics


class Cache(object):
    """Abstract-like class to store persistent information that originates
    from outside of a pipeline invocation.
    """

    def __init__(self, rigorous_get=True):
        """
        """
        config = Config()
        config.get_executors()
        self._fqn = config.cache_fqn
        # if True, raise exceptions, which tends to call a halt to any
        # pipeline. If False, only log a warning.
        self._rigorous_get = rigorous_get
        self._logger = logging.getLogger(self.__class__.__name__)
        try:
            self._cache = read_as_yaml(self._fqn)
        except Exception as e:
            raise CadcException(
                f'Cache file {self._fqn} read failure {e}. Stopping pipeline.'
            )

    def add_to(self, key, values):
        """Add to or update the content of the cache. This is an over-write
        operation."""
        self._cache[key] = values

    def get_from(self, key):
        result = self._cache.get(key)
        if result is None:
            msg = f'Failed to find key {key} in cache {self._fqn}.'
            if self._rigorous_get:
                raise CadcException(msg)
            else:
                self._logger.warning(msg)
                result = []
        return result

    def save(self):
        """Write the current state as a YAML file."""
        write_as_yaml(self._cache, self._fqn)


class CaomName(object):
    """The naming rules for making and decomposing CAOM URIs (i.e. Observation
    URIs, Plane URIs, and archive URIs, all isolated in one class. There are
    probably OMM assumptions built in, but those will slowly go away :). """

    def __init__(self, uri):
        self.uri = uri
        ignore_scheme, ignore_path, file_name = decompose_uri(self.uri)
        self._file_name = file_name
        self._file_id = StorageName.remove_extensions(file_name)

    @property
    def file_id(self):
        """

        :return: Extracted from an Artifact URI, the file_id is the file
        name portion of the URI with all file type and compression type
        extensions removed.
        """
        return self._file_id

    @property
    def file_name(self):
        """:return The file name extracted from an Artifact URI."""
        return self._file_name

    @property
    def uncomp_file_name(self):
        """:return The file name extracted from an Artifact URI, without
        the compression extension."""
        return self._file_name.replace('.gz', '')

    @staticmethod
    def make_obs_uri_from_obs_id(collection, obs_id):
        """:return A string that conforms to the Observation URI
        specification from CAOM."""
        return f'caom:{collection}/{obs_id}'

    @staticmethod
    def decompose_provenance_input(uri):
        # looks like:
        # caom:OMM/C170323_0151_CAL/C170323_0151_CAL
        bits = uri.split('/')
        obs_id = bits[1]
        product_id = bits[2]
        return obs_id, product_id


class Config(object):
    """Configuration information that remains the same for all steps and all
     work in a pipeline execution."""

    def __init__(self):
        self._working_directory = None
        self._work_file = None
        # the fully qualified name for the work file
        self.work_fqn = None
        self._netrc_file = None
        self._archive = None
        self._collection = None
        self._use_local_files = False
        self._resource_id = None
        self._tap_id = None
        self._logging_level = None
        self._log_to_file = False
        self._log_file_directory = None
        self._stream = None
        self._storage_host = None
        self._task_types = []
        self._success_log_file_name = None
        # the fully qualified name for the file
        self.success_fqn = None
        self._failure_log_file_name = None
        # the fully qualified name for the file
        self.failure_fqn = None
        self._report_fqn = None
        self._retry_file_name = None
        # the fully qualified name for the file
        self.retry_fqn = None
        self._retry_failures = False
        self._retry_count = 1
        self._proxy_file_name = None
        # the fully qualified name for the file
        self.proxy_fqn = None
        self._state_file_name = None
        # the fully qualified name for the file
        self.state_fqn = None
        self._rejected_file_name = None
        self._rejected_directory = None
        # the fully qualified name for the file
        self.rejected_fqn = None
        self.slack_channel = None
        self.slack_token = None
        self._store_newer_files_only = False
        self._progress_file_name = None
        self.progress_fqn = None
        self._interval = None
        self._observe_execution = False
        self._observable_directory = None
        self._source_host = None
        self._cache_file_name = None
        # the fully qualified name for the file
        self.cache_fqn = None
        self._data_sources = []
        self._data_source_extensions = ['.fits']
        self._features = Features()

    @property
    def is_connected(self):
        return TaskType.SCRAPE not in self._task_types

    @property
    def working_directory(self):
        """the root directory for all executor operations"""
        return self._working_directory

    @working_directory.setter
    def working_directory(self, value):
        self._working_directory = value

    @property
    def work_file(self):
        """ the file that contains the list of work to be passed through the
        pipeline"""
        return self._work_file

    @work_file.setter
    def work_file(self, value):
        self._work_file = value
        if self._working_directory is not None:
            self.work_fqn = os.path.join(
                self._working_directory, self._work_file
            )

    @property
    def data_sources(self):
        """Root URI for data retrieval"""
        return self._data_sources

    @data_sources.setter
    def data_sources(self, value):
        self._data_sources = value

    @property
    def data_source_extensions(self):
        """Root URI for data retrieval"""
        return self._data_source_extensions

    @data_source_extensions.setter
    def data_source_extensions(self, value):
        self._data_source_extensions = value

    @property
    def netrc_file(self):
        """credentials for any service calls"""
        return self._netrc_file

    @netrc_file.setter
    def netrc_file(self, value):
        self._netrc_file = value

    @property
    def collection(self):
        """which collection is addressed by the pipeline"""
        return self._collection

    @collection.setter
    def collection(self, value):
        self._collection = value

    @property
    def archive(self):
        """which archive is addressed by the pipeline"""
        return self._archive

    @archive.setter
    def archive(self, value):
        self._archive = value

    @property
    def use_local_files(self):
        """changes expectations of the executors for handling files on disk"""
        return self._use_local_files

    @use_local_files.setter
    def use_local_files(self, value):
        self._use_local_files = value

    @property
    def resource_id(self):
        """which service instance to use"""
        return self._resource_id

    @resource_id.setter
    def resource_id(self, value):
        self._resource_id = value

    @property
    def tap_id(self):
        """which tap service instance to use"""
        return self._tap_id

    @tap_id.setter
    def tap_id(self, value):
        self._tap_id = value

    @property
    def log_to_file(self):
        """boolean - write the log to a file?"""
        return self._log_to_file

    @log_to_file.setter
    def log_to_file(self, value):
        self._log_to_file = value

    @property
    def log_file_directory(self):
        """where log files are written to - defaults to working_directory"""
        return self._log_file_directory

    @log_file_directory.setter
    def log_file_directory(self, value):
        self._log_file_directory = value

    @property
    def logging_level(self):
        """the logging level - enforced throughout the pipeline"""
        return self._logging_level

    @logging_level.setter
    def logging_level(self, value):
        lookup = {
            'DEBUG': logging.DEBUG,
            'INFO': logging.INFO,
            'WARNING': logging.WARNING,
            'ERROR': logging.ERROR,
        }
        if value in lookup:
            self._logging_level = lookup[value]

    @property
    def stream(self):
        """the ad 'stream' that goes with the archive - use when storing
        files"""
        return self._stream

    @stream.setter
    def stream(self, value):
        self._stream = value

    @property
    def storage_host(self):
        """the ad 'host' to store files to - used for testing cadc-data put
        commands only, should usually be None"""
        return self._storage_host

    @storage_host.setter
    def storage_host(self, value):
        self._storage_host = value

    @property
    def task_types(self):
        """the way to control which steps get executed"""
        return self._task_types

    @task_types.setter
    def task_types(self, value):
        self._task_types = value

    @property
    def success_log_file_name(self):
        """the filename where success logs are written, this will be created
        in log_file_directory"""
        return self._success_log_file_name

    @success_log_file_name.setter
    def success_log_file_name(self, value):
        self._success_log_file_name = value
        if self._log_file_directory is not None:
            self.success_fqn = os.path.join(
                self._log_file_directory, self._success_log_file_name
            )

    @property
    def failure_log_file_name(self):
        """the filename where failure logs are written this will be created
        in log_file_directory"""
        return self._failure_log_file_name

    @failure_log_file_name.setter
    def failure_log_file_name(self, value):
        self._failure_log_file_name = value
        if self._log_file_directory is not None:
            self.failure_fqn = os.path.join(
                self._log_file_directory, self._failure_log_file_name
            )

    @property
    def report_fqn(self):
        return self._report_fqn

    @property
    def retry_file_name(self):
        """the filename where retry entries are written this will be created
        in log_file_directory"""
        return self._retry_file_name

    @retry_file_name.setter
    def retry_file_name(self, value):
        self._retry_file_name = value
        if self._log_file_directory is not None:
            self.retry_fqn = os.path.join(
                self._log_file_directory, self._retry_file_name
            )

    @property
    def retry_failures(self):
        """Will the application retry the entries in the
        retries.txt file? If True, the application will attempt to re-run
        the work to do for each entry in the retries.txt file. If False,
        it will do nothing."""
        return self._retry_failures

    @retry_failures.setter
    def retry_failures(self, value):
        self._retry_failures = value

    @property
    def retry_count(self):
        """how many times the application will retry the entries in the
        retries.txt file."""
        return self._retry_count

    @retry_count.setter
    def retry_count(self, value):
        self._retry_count = value

    @property
    def rejected_directory(self):
        """the directory where rejected entry files are written, by default
        will be the log file directory"""
        return self._rejected_directory

    @rejected_directory.setter
    def rejected_directory(self, value):
        self._rejected_directory = value
        if self._rejected_directory is not None:
            self.rejected_fqn = os.path.join(
                self._rejected_directory, self._rejected_file_name
            )
        elif self._log_file_directory is not None:
            self.rejected_fqn = os.path.join(
                self._log_file_directory, self._rejected_file_name
            )

    @property
    def rejected_file_name(self):
        """the filename where rejected entries are written, this will be created
        in log_file_directory"""
        return self._rejected_file_name

    @rejected_file_name.setter
    def rejected_file_name(self, value):
        self._rejected_file_name = value
        if self._rejected_directory is not None:
            self.rejected_fqn = os.path.join(
                self._rejected_directory, self._rejected_file_name
            )
        elif self._log_file_directory is not None:
            self.rejected_fqn = os.path.join(
                self._log_file_directory, self._rejected_file_name
            )

    @property
    def slack_channel(self):
        return self._slack_channel

    @slack_channel.setter
    def slack_channel(self, value):
        self._slack_channel = value

    @property
    def slack_token(self):
        return self._slack_token

    @slack_token.setter
    def slack_token(self, value):
        self._slack_token = value

    @property
    def store_newer_files_only(self):
        return self._store_newer_files_only

    @store_newer_files_only.setter
    def store_newer_files_only(self, value):
        self._store_newer_files_only = value

    @property
    def progress_file_name(self):
        """the filename where pipeline progress is written, this will be created
        in log_file_directory. Useful when using timestamp windows for
        execution. """
        return self._progress_file_name

    @progress_file_name.setter
    def progress_file_name(self, value):
        self._progress_file_name = value
        if self._log_file_directory is not None:
            self.progress_fqn = os.path.join(
                self._log_file_directory, self._progress_file_name
            )

    @property
    def proxy_file_name(self):
        """If using a proxy certificate for authentication, identify the
        fully-qualified pathname here."""
        return self._proxy_file_name

    @proxy_file_name.setter
    def proxy_file_name(self, value):
        self._proxy_file_name = value
        if (self._working_directory is not None and
                self._proxy_file_name is not None):
            self.proxy_fqn = os.path.join(
                self._working_directory, self._proxy_file_name
            )

    @property
    def state_file_name(self):
        """If using a state file to communicate persistent information between
        invocations, identify the fully-qualified pathname here."""
        return self._state_file_name

    @state_file_name.setter
    def state_file_name(self, value):
        self._state_file_name = value
        if (
            self._working_directory is not None and
                self._state_file_name is not None
        ):
            self.state_fqn = os.path.join(
                self._working_directory, self._state_file_name
            )

    @property
    def cache_file_name(self):
        """If using a cache file to communicate persistent information between
        invocations, identify the fully-qualified pathname here."""
        return self._cache_file_name

    @cache_file_name.setter
    def cache_file_name(self, value):
        self._cache_file_name = value
        if (
            self._working_directory is not None and
                self._cache_file_name is not None
        ):
            self.cache_fqn = os.path.join(
                self._working_directory, self._cache_file_name
            )

    @property
    def features(self):
        """Feature flag setting access."""
        return self._features

    @features.setter
    def features(self, value):
        self._features = value

    @property
    def interval(self):
        """Interval - used for setting timestamp chunks, for now."""
        return self._interval

    @interval.setter
    def interval(self, value):
        self._interval = value

    @property
    def observe_execution(self):
        """If true, time and track the CADC service invocations."""
        return self._observe_execution

    @observe_execution.setter
    def observe_execution(self, value):
        self._observe_execution = value

    @property
    def observable_directory(self):
        """Directory where to track CADC service invocation information."""
        return self._observable_directory

    @observable_directory.setter
    def observable_directory(self, value):
        self._observable_directory = value

    @property
    def source_host(self):
        """Host that is the source of something. Initial use case as ftp
        host name."""
        return self._source_host

    @source_host.setter
    def source_host(self, value):
        self._source_host = value

    def __str__(self):
        return f'\nFrom {os.getcwd()}/config.yml:\n' \
               f'  archive:: {self.archive}\n' \
               f'  cache_fqn:: {self.cache_fqn}\n' \
               f'  collection:: {self.collection}\n' \
               f'  data_sources:: {self.data_sources}\n' \
               f'  data_source_extensions:: {self.data_source_extensions}\n' \
               f'  failure_fqn:: {self.failure_fqn}\n' \
               f'  failure_log_file_name:: {self.failure_log_file_name}\n' \
               f'  features:: {self.features}\n' \
               f'  interval:: {self.interval}\n' \
               f'  log_file_directory:: {self.log_file_directory}\n' \
               f'  log_to_file:: {self.log_to_file}\n' \
               f'  logging_level:: {self.logging_level}\n' \
               f'  netrc_file:: {self.netrc_file}\n' \
               f'  observable_directory:: {self.observable_directory}\n' \
               f'  observe_execution:: {self.observe_execution}\n' \
               f'  progress_file_name:: {self.progress_file_name}\n' \
               f'  progress_fqn:: {self.progress_fqn}\n' \
               f'  proxy_file_name:: {self.proxy_file_name}\n' \
               f'  proxy_fqn:: {self.proxy_fqn}\n' \
               f'  rejected_directory:: {self.rejected_directory}\n' \
               f'  rejected_file_name:: {self.rejected_file_name}\n' \
               f'  rejected_fqn:: {self.rejected_fqn}\n' \
               f'  report_fqn:: {self.report_fqn}\n' \
               f'  resource_id:: {self.resource_id}\n' \
               f'  retry_count:: {self.retry_count}\n' \
               f'  retry_failures:: {self.retry_failures}\n' \
               f'  retry_file_name:: {self.retry_file_name}\n' \
               f'  retry_fqn:: {self.retry_fqn}\n' \
               f'  slack_channel:: {self.slack_channel}\n' \
               f'  slack_token:: secret\n' \
               f'  source_host:: {self.source_host}\n' \
               f'  state_fqn:: {self.state_fqn}\n' \
               f'  store_newer_files_only:: {self.store_newer_files_only}\n' \
               f'  stream:: {self.stream}\n' \
               f'  success_fqn:: {self.success_fqn}\n' \
               f'  success_log_file_name:: {self.success_log_file_name}\n' \
               f'  tap_id:: {self.tap_id}\n' \
               f'  task_types:: {self.task_types}\n' \
               f'  use_local_files:: {self.use_local_files}\n' \
               f'  work_fqn:: {self.work_fqn}\n' \
               f'  working_directory:: {self.working_directory}'

    @staticmethod
    def _obtain_list(key, config, default=[]):
        """Make the configuration file entries into the Enum."""
        result = default
        if key in config:
            for ii in config[key]:
                result.append(ii)
        return result

    @staticmethod
    def _obtain_task_types(config, default=None):
        """Make the configuration file entries into the Enum."""
        task_types = []
        if 'task_types' in config:
            for ii in config['task_types']:
                task_types.append(TaskType(ii))
            return task_types
        else:
            return default

    @staticmethod
    def _obtain_features(config):
        """Make the configuration file entries into the class members.
        """
        feature_flags = Features()
        if 'features' in config:
            for ii in config['features']:
                feature = f'_{ii}'
                if hasattr(feature_flags, feature):
                    setattr(feature_flags, feature, config['features'][ii])
                else:
                    logging.warning(f'Unexpected features item:{ii}.')
        return feature_flags

    def get(self):
        """Look up the configuration values in the data structure extracted
        from the configuration file."""
        return self.get_executors()

    def get_executors(self):
        """Look up the configuration values in the data structure extracted
        from the configuration file.

        Consider this deprecated - use get instead, because the name is
        non-representative of the work being done.
        """
        try:
            config = self.get_config()
            self.working_directory = config.get(
                'working_directory', os.getcwd()
            )
            self.work_file = config.get('todo_file_name', 'todo.txt')
            self.netrc_file = config.get('netrc_filename', None)
            self.data_sources = Config._obtain_list('data_sources', [])
            self.data_source_extensions = Config._obtain_list(
                'data_source_extensions', ['.fits']
            )
            self.resource_id = config.get(
                'resource_id', 'ivo://cadc.nrc.ca/sc2repo'
            )
            self.tap_id = config.get('tap_id', 'ivo://cadc.nrc.ca/sc2tap')
            self.use_local_files = bool(config.get('use_local_files', False))
            self.logging_level = config.get('logging_level', 'DEBUG')
            self.log_to_file = config.get('log_to_file', False)
            self.log_file_directory = config.get(
                'log_file_directory', self.working_directory
            )
            self.stream = config.get('stream', 'raw')
            self.task_types = Config._obtain_task_types(config, [])
            self.collection = config.get('collection', 'TEST')
            self.archive = config.get('archive', self.collection)
            self.success_log_file_name = config.get(
                'success_log_file_name', 'success_log.txt'
            )
            self.failure_log_file_name = config.get(
                'failure_log_file_name', 'failure_log.txt'
            )
            self.retry_file_name = config.get(
                'retry_file_name', 'retries.txt'
            )
            self.retry_failures = config.get('retry_failures', False)
            self.retry_count = config.get('retry_count', 1)
            self.rejected_file_name = config.get(
                'rejected_file_name', 'rejected.yml'
            )
            self.rejected_directory = config.get(
                'rejected_directory', os.getcwd()
            )
            self.progress_file_name = config.get(
                'progress_file_name', 'progress.txt'
            )
            self.interval = config.get('interval', 10)
            self.features = self._obtain_features(config)
            self.proxy_file_name = config.get('proxy_file_name', None)
            self.state_file_name = config.get('state_file_name', None)
            self.cache_file_name = config.get('cache_file_name', None)
            self.observe_execution = config.get('observe_execution', False)
            self.observable_directory = config.get(
                'observable_directory', None
            )
            self.slack_channel = config.get('slack_channel', None)
            self.slack_token = config.get('slack_token', None)
            self.source_host = config.get('source_host', None)
            self.store_newer_files_only = config.get(
                'store_newer_files_only', False
            )
            self._report_fqn = os.path.join(
                self.log_file_directory,
                f'{os.path.basename(self.working_directory)}_report.txt'
            )
        except KeyError as e:
            raise CadcException(f'Error in config file {e}')

        logger = logging.getLogger()
        logger.setLevel(self.logging_level)
        logging.debug(self)

    def get_config(self):
        """Return a configuration dictionary. Assumes a file named config.yml
        in the current working directory."""
        config_fqn = os.path.join(os.getcwd(), 'config.yml')
        config = self.load_config(config_fqn)
        if config is None:
            raise CadcException(f'Could not find the file {config_fqn}')
        return config

    def count_retries(self):
        result = []
        if os.path.exists(self.retry_fqn):
            with open(self.retry_fqn, 'r') as f:
                result = f.readlines()
        return len(result)

    def need_to_retry(self):
        """Evaluate the need to have the pipeline try to re-execute for any
         files/observations that have been logged as failures.

        If log_to_file is not set to True, there is no retry file content
        to retry on.

         :return True if the configuration and logging information indicate a
            need to attempt to retry the pipeline execution for any entries.
         """
        result = True
        if (self.features is not None and self.features.expects_retry and
                self.retry_failures and self.log_to_file):
            meta = get_file_meta(self.retry_fqn)
            if meta['size'] == 0:
                logging.info(
                    f'Checked the retry file {self.retry_fqn}. There are no '
                    f'logged failures.'
                )
                result = False
        else:
            result = False
        return result

    def update_for_retry(self, count):
        """
        When retrying, the application will:

        - use the retries.txt file as the todo list
        - retry as many times as the 'retry count' in the config.yml file.
        - make a new log directory, in the working directory, with the name
            logs_{retry_count}. Any failures for the retry execution that
            need to be logged will be logged here.
        - in the new log directory, make a new .xml file for the
            output, with the name {obs_id}.xml

        :param count the current retry iteration
        """
        self.work_file = self.retry_file_name
        self.work_fqn = self.retry_fqn
        if '_' in os.path.basename(self.log_file_directory):
            temp = self.log_file_directory.rsplit('_', 1)[0]
            self.log_file_directory = f'{temp}_{count}'
        else:
            self.log_file_directory = f'{self.log_file_directory}_{count}'
        # reset the location of the log file names
        self.success_log_file_name = self.success_log_file_name
        self.failure_log_file_name = self.failure_log_file_name
        self.retry_file_name = self.retry_file_name

        logging.info(f'Retry work file is {self.work_fqn}')
        logging.debug(
            f'Retry logging files are:\n  '
            f'success: {self.success_fqn}\n  '
            f'failure: {self.failure_fqn}\n  '
            f'retry:   {self.retry_fqn}'
        )

    @staticmethod
    def load_config(config_fqn):
        """Read a configuration as a YAML file.
        :param config_fqn the fully qualified name for the configuration
            file.
        """
        try:
            logging.debug(f'Begin load_config from {config_fqn}.')
            with open(config_fqn) as f:
                data_map = yaml.safe_load(f)
                logging.debug('End load_config.')
                return data_map
        except (yaml.scanner.ScannerError, FileNotFoundError) as e:
            logging.error(e)
            return None

    @staticmethod
    def write_to_file(config):
        """Avoid specifying types when writing a config.yml file."""
        config_fqn = os.path.join(os.getcwd(), 'config.yml')
        with open(config_fqn, 'w') as f:
            for entry in dir(config):
                try:
                    attribute = getattr(config, entry)
                except TypeError:
                    pass
                if entry.startswith('_') or callable(attribute):
                    continue
                elif entry == 'features':
                    f.write('features:\n')
                    for feature in dir(attribute):
                        try:
                            feature_attribute = getattr(attribute, feature)
                        except TypeError:
                            pass
                        if (
                            feature.startswith('_') or
                                callable(feature_attribute)
                        ):
                            continue
                        f.write(f'  {feature}: {feature_attribute}\n')
                elif entry == 'task_types':
                    if len(attribute) > 0:
                        f.write('task_types:\n')
                        for task in attribute:
                            f.write(f'  - {task.name.lower()}\n')
                elif entry == 'logging_level':
                    lookup = {logging.DEBUG: 'DEBUG',
                              logging.INFO: 'INFO',
                              logging.WARNING: 'WARNING',
                              logging.ERROR: 'ERROR'}
                    temp = lookup.get(attribute)
                    f.write(f'{entry}: {temp}\n')
                elif attribute is not None:
                    f.write(f'{entry}: {attribute}\n')


@dataclass
class PreviewMeta:
    f_name: str
    product_type: ProductType
    release_type: ReleaseType
    mime_type: str = 'image/jpeg'


class PreviewVisitor(object):
    """
    Common code for creating thumbnails and previews. Must be extended with
    the code that does the actual generation of thumbnail and preview
    images.

    This code takes care of adding artifacts to the Observation, placing the
    files in CADC storage, and cleaning up things left behind on disk.
    """

    def __init__(self, archive, release_type=None, mime_type='image/jpeg',
                 **kwargs):
        self._storage_name = None
        self._archive = archive
        self._release_type = release_type
        self._mime_type = mime_type
        self._logger = logging.getLogger(self.__class__.__name__)
        self._working_dir = kwargs.get('working_directory', './')
        self._cadc_client = kwargs.get('cadc_client')
        if self._cadc_client is None:
            self._logger.warning(
                'Visitor needs a cadc_client parameter to store previews.'
            )
        self._stream = kwargs.get('stream')
        if self._stream is None:
            raise CadcException('Visitor needs a stream parameter.')
        self._observable = kwargs.get('observable')
        if self._observable is None:
            raise CadcException('Visitor needs a observable parameter.')
        self._science_file = kwargs.get('science_file')
        if self._science_file is None:
            raise CadcException('Visitor needs a science_file parameter.')
        self._delete_list = []
        # keys are uris, values are lists, where the 0th entry is a file name,
        # and the 1th entry is the artifact type
        self._previews = {}

    def visit(self, observation, storage_name):
        check_param(observation, Observation)
        count = 0
        if storage_name.product_id in observation.planes.keys():
            plane = observation.planes[storage_name.product_id]
            if storage_name.file_uri in plane.artifacts.keys():
                self._storage_name = storage_name
                count += self._do_prev(plane, observation.observation_id)
            self._augment_artifacts(plane)
            self._delete_list_of_files()
        logging.info(
            f'Completed preview augmentation for {observation.observation_id}.'
         )
        return {'artifacts': count}

    def add_preview(
            self,
            uri,
            f_name,
            product_type,
            release_type=None,
            mime_type='image/jpeg',
    ):
        preview_meta = PreviewMeta(
            f_name, product_type, release_type, mime_type
        )
        self._previews[uri] = preview_meta

    def add_to_delete(self, fqn):
        self._delete_list.append(fqn)

    def _augment_artifacts(self, plane):
        """Add/update the artifact metadata in the plane."""
        for uri, entry in self._previews.items():
            temp = None
            if uri in plane.artifacts:
                temp = plane.artifacts[uri]
            f_name = entry.f_name
            product_type = entry.product_type
            release_type = self._release_type
            if self._release_type is None:
                release_type = entry.release_type
            fqn = os.path.join(self._working_dir, f_name)
            plane.artifacts[uri] = get_artifact_metadata(
                fqn, product_type, release_type, uri, temp
            )

    def _delete_list_of_files(self):
        """Clean up files on disk after."""
        # cadc_client will be None if executing a ScrapeModify task, so
        # leave the files behind so the user can see them on disk.
        if self._cadc_client is not None:
            for entry in self._delete_list:
                if os.path.exists(entry):
                    self._logger.warning(f'Deleting {entry}')
                    os.unlink(entry)

    def _do_prev(self, plane, obs_id):
        self.generate_plots(obs_id)
        self._store_smalls()
        return len(self._previews)

    def generate_plots(self, obs_id):
        raise NotImplementedError

    @property
    def science_file(self):
        return self._science_file

    @property
    def storage_name(self):
        return self._storage_name

    @storage_name.setter
    def storage_name(self, value):
        self._storage_name = value

    def _store_smalls(self):
        if self._cadc_client is not None:
            for entry in self._previews.values():
                data_put(
                    self._cadc_client,
                    self._working_dir,
                    entry.f_name,
                    self._archive,
                    self._stream,
                    mime_type=entry.mime_type,
                    metrics=self._observable.metrics,
                )


class StorageName(object):
    """
    This class encapsulates:
    - naming rules for a collection, for example:
        - file name case in storage,
        - compression extensions
        - naming pattern enforcement
    - cardinality rules for a collection. Specialize for creation support of:
        - observation_id
        - product_id
        - artifact URI
        - preview URI
        - thumbnail URI
    - fully-qualified name of a file at it's source, if required. This
      may be a Linux directory+file name, and HTTP URL, or a IVOA Virtual
      Storage URI.
    """

    def __init__(
            self,
            obs_id=None,
            collection=None,
            collection_pattern='.*',
            fname_on_disk=None,
            scheme='ad',
            archive=None,
            url=None,
            mime_encoding=None,
            mime_type='application/fits',
            compression='.gz',
            entry=None,
            source_names=[],
    ):
        """

        :param obs_id: string value for Observation.observationID
        :param collection: string value for Observation.collection
        :param collection_pattern: regular expression that can be used to
            determine if a file name or observation id meets particular
            patterns.
        :param fname_on_disk: string value for the name of a file on disk,
            which is not necessarily the same thing as the name of the file
            in storage (i.e. extensions may exist in one location that do
            not exist in another).
        :param scheme: string value for the scheme of the file URI.
        :param archive: ad storage unit, defaults to value of
            'collection'
        :param url: if the metadata/data is externally available via http,
            the url for retrieval
        :param entry: string - the value as obtained from the DataSource,
            unchanged for use in the retries.txt file.
        :param source_names: list of str - the fully-qualified representation
            of files, as represented at the source. Sufficient for retrieval,
            probably includes a scheme.
        :param scheme: str, should eventually default to 'cadc'
        :param archive: str, used for Artifact URI construction
        :param mime_encoding: str, used for CADC /data storage
        :param mime_type: str, used for CADC /data storage
        """
        self.obs_id = obs_id
        self.collection = collection
        self.collection_pattern = collection_pattern
        self.scheme = scheme
        self.fname_on_disk = fname_on_disk
        if archive is not None:
            self.archive = archive
        else:
            self.archive = collection
        self._url = url
        self._mime_encoding = mime_encoding
        self._mime_type = mime_type
        self._compression = compression
        self._source_names = source_names
        self._entry = entry
        self._logger = logging.getLogger(self.__class__.__name__)

    def __str__(self):
        return f'obs_id {self.obs_id}, ' \
               f'fname_on_disk {self.fname_on_disk}, ' \
               f'file_name {self.file_name}, ' \
               f'lineage {self.lineage}'

    @property
    def entry(self):
        return self._entry

    @property
    def file_uri(self):
        """The ad URI for the file. Assumes compression."""
        return f'{self.scheme}:{self.archive}/{self.file_name}' \
               f'{self._compression}'

    @property
    def file_name(self):
        """The file name."""
        return f'{self.obs_id}.fits'

    @property
    def compressed_file_name(self):
        """The compressed file name - adds the .gz extension."""
        return f'{self.obs_id}.fits{self._compression}'

    @property
    def model_file_name(self):
        """The file name used on local disk that holds the CAOM2 Observation
        XML."""
        return f'{self.obs_id}.fits.xml'

    @property
    def prev(self):
        """The preview file name for the file."""
        return f'{self.obs_id}_prev.jpg'

    @property
    def thumb(self):
        """The thumbnail file name for the file."""
        return f'{self.obs_id}_prev_256.jpg'

    @property
    def prev_uri(self):
        """The preview URI."""
        return self._get_uri(self.prev)

    @property
    def thumb_uri(self):
        """The thumbnail URI."""
        return self._get_uri(self.thumb)

    @property
    def obs_id(self):
        """The observation ID associated with the file name."""
        return self._obs_id

    @obs_id.setter
    def obs_id(self, value):
        self._obs_id = value

    @property
    def log_file(self):
        """The log file name used when running any of the 'execute' steps."""
        return f'{self.obs_id}.log'

    @property
    def product_id(self):
        """The relationship between the observation ID of an observation, and
        the product ID of a plane."""
        return self.obs_id

    @property
    def fname_on_disk(self):
        """The file name on disk, which is not necessarily the same as the
        file name in ad."""
        return self._fname_on_disk

    @property
    def url(self):
        """A URL from where a file can be retrieved."""
        return self._url

    @url.setter
    def url(self, value):
        self._url = value

    @property
    def mime_encoding(self):
        """The mime encoding for the file, defaults to None."""
        return self._mime_encoding

    @mime_encoding.setter
    def mime_encoding(self, value):
        self._mime_encoding = value

    @property
    def mime_type(self):
        """The mime type for the file, defaults to application/fits."""
        return self._mime_type

    @mime_type.setter
    def mime_type(self, value):
        self._mime_type = value

    @property
    def lineage(self):
        """The value provided to the --lineage parameter for
        fits2caom2 extensions."""
        return f'{self.product_id}/{self.file_uri}'

    @property
    def source_names(self):
        return self._source_names

    @source_names.setter
    def source_names(self, value):
        self._source_names = value

    @property
    def external_urls(self):
        return None

    @property
    def is_feasible(self):
        """
        To support the exclusion of CFHT HDF5 files in the pipeline.
        :return:
        """
        return True

    def multiple_files(self, config=None):
        return []

    @fname_on_disk.setter
    def fname_on_disk(self, value):
        self._fname_on_disk = value

    def is_valid(self):
        """:return True if the observation ID conforms to naming rules."""
        pattern = re.compile(self.collection_pattern)
        return pattern.match(self.obs_id)

    def _get_uri(self, fname):
        """The ad URI for a file, without consideration for compression."""
        return f'{self.scheme}:{self.archive}/{fname}'

    @staticmethod
    def remove_extensions(name):
        """How to get the file_id from a file_name."""
        return name.replace('.fits', '').replace('.gz', '').replace('.header',
                                                                    '')

    @staticmethod
    def is_hdf5(entry):
        return '.hdf5' in entry or '.h5' in entry

    @staticmethod
    def is_preview(entry):
        return '.jpg' in entry


class Validator(object):
    """
    Compares the state of CAOM entries at CADC with the state of the source
    of the data. Identifies files that are in CAOM entries that do not exist
    at the source, and files at the source that are not represented in CAOM.
    Checks that the timestamp associated with the file at the source is less
    than the ad timestamp.

    CADC is the destination, where the data and metadata originate from
    is the source.

    The method 'read_from_source' must be implemented for validate to
    run to completion.
    """
    def __init__(
            self,
            source_name,
            scheme='ad',
            preview_suffix='jpg',
            source_tz=timezone.utc,
    ):
        """

        :param source_name: String value used for logging
        :param scheme: string which encapsulates scheme as used in CAOM
            Artifact URIs. The default of 'ad' means the canonical version
            of the file is stored at CADC.
        :param preview_suffix String value that is excluded from queries,
            because it's produced at CADC, so something like '256.jpg' should
            work for Gemini.
        :param source_tz String representation of timezone name, as understood
            by pytz.
        """
        self._config = Config()
        self._config.get_executors()
        self._source = []
        self._destination_data = []
        self._destination_meta = []
        self._source_name = source_name
        self._scheme = scheme
        self._preview_suffix = preview_suffix
        self._source_tz = source_tz
        self._logger = logging.getLogger(self.__class__.__name__)

    def _filter_result(self):
        """The default implementation does nothing, but this allows
        implementations that extend this class to remove entries from
        the comparison results for whatever reason might come up."""
        pass

    def _find_unaligned_dates(self, source, meta, data):
        result = set()
        if len(data) > 0:
            # AD - 2019-11-18 - 'ad' timezone is US/Pacific
            dest_tz = tz.gettz('US/Pacific')
            for f_name in meta:
                if f_name in source and f_name in data['fileName']:
                    source_dt = datetime.fromtimestamp(source[f_name])
                    source_in_tz = source_dt.replace(tzinfo=self._source_tz)
                    source_utc = source_in_tz.astimezone(timezone.utc)
                    mask = data['fileName'] == f_name
                    # 0 - only one row in the mask
                    # 1 - timestamps are the second column
                    dest_dt_orig = data[mask][0][1]
                    dest_dt = datetime.strptime(dest_dt_orig, ISO_8601_FORMAT)
                    dest_pac = dest_dt.replace(tzinfo=dest_tz)
                    dest_utc = dest_pac.astimezone(timezone.utc)
                    if dest_utc < source_utc:
                        result.add(f_name)
        return result

    def _read_list_from_destination_data(self):
        """Code to execute a query for files and the arrival time, that are in
        CADC storage.
        """
        ad_resource_id = 'ivo://cadc.nrc.ca/ad'
        query = f"SELECT fileName, ingestDate FROM archive_files WHERE " \
                f"archiveName = '{self._config.archive}' " \
                f"AND fileName not like '%{self._preview_suffix}'"
        self._logger.debug(f'Query is {query}')
        return query_tap(query, self._config.proxy_fqn, ad_resource_id)

    def _read_list_from_destination_meta(self):
        query = f"SELECT A.uri FROM caom2.Observation AS O " \
                f"JOIN caom2.Plane AS P ON O.obsID = P.obsID " \
                f"JOIN caom2.Artifact AS A ON P.planeID = A.planeID " \
                f"WHERE O.collection='{self._config.collection}' " \
                f"AND A.uri not like '%{self._preview_suffix}'"
        self._logger.debug(f'Query is {query}')
        temp = query_tap(query, self._config.proxy_fqn, self._config.tap_id)
        return Validator.filter_meta(temp)

    def read_from_source(self):
        """Read the entire source site listing. This function is expected to
        return a dict of all the file names available from the source, where
        the keys are the file names, and the values are the timestamps at the
        source."""
        raise NotImplementedError()

    def validate(self):
        self._logger.info('Query destination metadata.')
        dest_meta_temp = self._read_list_from_destination_meta()

        self._logger.info('Query source metadata.')
        source_temp = self.read_from_source()

        self._logger.info('Find files that do not appear at CADC.')
        self._destination_meta = find_missing(
            dest_meta_temp, source_temp.keys())

        self._logger.info(
            f'Find files that do not appear at {self._source_name}.')
        self._source = find_missing(source_temp.keys(), dest_meta_temp)

        self._logger.info('Query destination data.')
        dest_data_temp = self._read_list_from_destination_data()

        self._logger.info(f'Find files that are newer at {self._source_name} '
                          f'than at CADC.')
        self._destination_data = self._find_unaligned_dates(
            source_temp, dest_meta_temp, dest_data_temp)

        self._logger.info(f'Filter the results.')
        self._filter_result()

        self._logger.info('Log the results.')
        result = {
            f'{self._source_name}': self._source,
            'cadc': self._destination_meta,
            'timestamps': self._destination_data,
        }
        result_fqn = os.path.join(
            self._config.working_directory, VALIDATE_OUTPUT)
        write_as_yaml(result, result_fqn)

        self._logger.info(
            f'Results:\n'
            f'  - {len(self._source)} files at {self._source_name} that are '
            f'not referenced by CADC CAOM entries\n'
            f'  - {len(self._destination_meta)} CAOM entries at CADC that do '
            f'not reference {self._source_name} files\n'
            f'  - {len(self._destination_data)} files that are newer at '
            f'{self._source_name} than in CADC storage'
        )
        return self._source, self._destination_meta, self._destination_data

    def write_todo(self):
        """Write a todo.txt file, given the list of entries available from
        the source, that are not currently at the destination (CADC)."""
        raise NotImplementedError()

    @staticmethod
    def filter_meta(meta):
        return [CaomName(ii.strip()).file_name for ii in meta['uri']]


def compare_observations(actual_fqn, expected_fqn):
    """Compare the observation captured in actual_fqn with the observation
    captured in the expected_fqn. Returns the differences as a pretty
    string for logging.
    """
    actual = read_obs_from_file(actual_fqn)
    expected = read_obs_from_file(expected_fqn)
    result = get_differences(expected, actual, 'Observation')
    msg = None
    if result:
        compare_text = '\n'.join([r for r in result])
        msg = (
            f'Differences found in observation {expected.observation_id}\n'
            f'{compare_text}'
        )
    return msg


def to_float(value):
    """Cast to float, without throwing an exception."""
    result = None
    if value is not None:
        if isinstance(value, float): #  or isinstance(value, int):
            result = value
        elif (
            (isinstance(value, str) and len(value.strip()) > 0) or
            (isinstance(value, int))
        ):
            result = float(value)
    return result


def to_int(value):
    """Cast to int, without throwing an exception."""
    return int(value) if value is not None else None


def to_str(value):
    """Cast to str, without throwing an exception."""
    return str(value) if value is not None else None


def declare_client(config):
    """Common code to set the client used for interacting with CADC
    storage."""
    if config.features.supports_latest_client:
        logging.warning('Using vos.Client for storage.')
        cert_file = config.proxy_fqn
        if cert_file is not None and os.path.exists(cert_file):
            cadc_client = Client(vospace_certfile=cert_file)
        else:
            raise CadcException(
                'No credentials configured or found. Stopping.'
            )
    else:
        logging.warning('Using cadcdata.CadcDataClient for storage.')
        subject = define_subject(config)
        cadc_client = CadcDataClient(subject)
    return cadc_client


def define_subject(config):
    """Common code to figure out which credentials to use based on the
    content of a Config instance."""
    subject = None
    if config.proxy_fqn is not None and os.path.exists(config.proxy_fqn):
        logging.debug(
            f'Using proxy certificate {config.proxy_fqn} for credentials.'
        )
        subject = net.Subject(username=None, certificate=config.proxy_fqn)
    elif config.netrc_file is not None:
        netrc_fqn = os.path.join(config.working_directory, config.netrc_file)
        if os.path.exists(netrc_fqn):
            logging.debug(f'Using netrc file {netrc_fqn} for credentials.')
            subject = net.Subject(
                username=None, certificate=None, netrc=netrc_fqn
            )
        else:
            logging.warning(f'Cannot find netrc file {netrc_fqn}')
    else:
        logging.warning(
            f'Proxy certificate is {config.proxy_fqn}, netrc file is '
            f'{config.netrc_file}.'
        )
        raise CadcException(
            'No credentials provided (proxy certificate or netrc file). '
            'Cannot create an anonymous subject.'
        )
    return subject


def exec_cmd(cmd, log_level_as=logging.debug, timeout=None):
    """
    This does command execution as a subprocess call.

    :param cmd the text version of the command being executed
    :param log_level_as control the logging level from the exec call
    :param timeout value in seconds, after which the process is terminated
        raising the TimeoutExpired exception.
    :return None
    """
    logging.debug(cmd)
    cmd_array = cmd.split()
    try:
        child = subprocess.Popen(
            cmd_array, stdout=subprocess.PIPE, stderr=subprocess.PIPE
        )
        try:
            output, outerr = child.communicate(timeout=timeout)
        except subprocess.TimeoutExpired:
            logging.warning(f'Command {cmd_array} timed out.')
            # child process is not killed if the timeout expires, so kill the
            # process and finish communication
            child.kill()
            child.stdout.close()
            child.stderr.close()
            output, outerr = child.communicate()
        if len(output) > 0:
            log_level_as(f'stdout {output.decode("utf-8")}')
        if len(outerr) > 0:
            logging.error(f'stderr {outerr.decode("utf-8")}')
        if child.returncode != 0 and child.returncode != -9:
            # not killed due to a timeout
            logging.warning(f'Command {cmd} failed with {child.returncode}.')
            raise CadcException(
                f'Command {cmd} ::\nreturncode {child.returncode}, \nstdout '
                f'{output.decode("utf-8")}\' \nstderr '
                f'{outerr.decode("utf-8")}\''
            )
    except Exception as e:
        if isinstance(e, CadcException):
            raise e
        logging.warning(f'Error with command {cmd}:: {e}')
        logging.debug(traceback.format_exc())
        raise CadcException(f'Could not execute cmd {cmd}. Exception {e}')


def exec_cmd_info(cmd):
    """
    This does command execution as a subprocess call.

    :param cmd the text version of the command being executed
    :return The text from stdout.
    """
    logging.debug(cmd)
    cmd_array = cmd.split()
    try:
        output, outerr = subprocess.Popen(
            cmd_array, stdout=subprocess.PIPE, stderr=subprocess.PIPE
        ).communicate()
        if outerr is not None and len(outerr) > 0 and outerr[0] is not None:
            raise CadcException(
                f'Command {cmd} had stderr {outerr.decode("utf-8")}'
            )
        if output is not None and len(output) > 0:
            return output.decode('utf-8')
    except Exception as e:
        logging.debug(f'Error with command {cmd}:: {e}')
        logging.debug(traceback.format_exc())
        raise CadcException(f'Could not execute cmd {cmd}. Exception {e}')


def exec_cmd_redirect(cmd, fqn):
    """
    This does command execution as a subprocess call. It redirects stdout
    to fqn, and assumes binary output for the re-direct.

    :param cmd the text version of the command being executed
    :param fqn the fully-qualified name of the file to which stdout is
        re-directed
    :return None
    """
    logging.debug(cmd)
    cmd_array = cmd.split()
    try:
        with open(fqn, 'wb') as outfile:
            outerr = subprocess.Popen(
                cmd_array, stdout=outfile, stderr=subprocess.PIPE
            ).communicate()
            if (
                outerr is not None and len(outerr) > 0 and
                    outerr[0] is not None
            ):
                logging.debug(
                    f'Command {cmd} had stderr {outerr.decode("utf-8")}'
                )
                raise CadcException(
                    f'Command {cmd} had outerr {outerr.decode("utf-8")}'
                )
    except Exception as e:
        logging.debug(f'Error with command {cmd}:: {e}')
        logging.debug(traceback.format_exc())
        raise CadcException(f'Could not execute cmd {cmd}.Exception {e}')


def ftp_get(ftp_host_name, source_fqn, dest_fqn):
    """
    :param ftp_host_name name from which to originate the FTP transfer. Assume
        anonymous login.
    :param source_fqn fully-qualified name on the FTP host, of the file to be
        transferred.
    :param dest_fqn fully-qualified name, locally valid, for where to transfer
        the file to.

    Uses ftputil, which always transfers files in binary mode.
    """
    # remove the need to have ftputil libraries on EVERY *2caom2 pipeline
    from ftputil import FTPHost
    try:
        with FTPHost(ftp_host_name, 'anonymous', '@anonymous') as ftp_host:
            ftp_host.download(source_fqn, dest_fqn)
            source_stats = ftp_host.stat(source_fqn)
            ftp_host.close()
            dest_meta = get_file_meta(dest_fqn)
            if source_stats.st_size == dest_meta.get('size'):
                logging.info(f'Downloaded {source_fqn} from {ftp_host_name}')
            else:
                os.unlink(dest_fqn)
                raise CadcException(
                    f'File size error when transferring {source_fqn} from '
                    f'{ftp_host_name}'
                )
    except Exception as e:
        logging.error(e)
        logging.debug(traceback.format_exc())
        raise CadcException(
            f'Could not transfer {source_fqn} from {ftp_host_name}'
        )


def ftp_get_timeout(ftp_host_name, source_fqn, dest_fqn, timeout=20):
    """
    :param ftp_host_name name from which to originate the FTP transfer. Assume
        anonymous login.
    :param source_fqn fully-qualified name on the FTP host, of the file to be
        transferred.
    :param dest_fqn fully-qualified name, locally valid, for where to transfer
        the file to.
    :param timeout in seconds for blocking operations

    Uses ftplib, which supports specifying timeouts in the connection.
    """
    # remove the need to have ftputil libraries on EVERY *2caom2 pipeline
    from ftplib import FTP
    try:
        with FTP(ftp_host_name, timeout=timeout) as ftp_host:
            ftp_host.login()
            with open(dest_fqn, 'wb') as fp:
                ftp_host.retrbinary(f'RETR {source_fqn}', fp.write)
            ftp_host.voidcmd('TYPE I')
            source_size = ftp_host.size(source_fqn)
            ftp_host.quit()
            dest_meta = get_file_meta(dest_fqn)
            if source_size == dest_meta.get('size'):
                logging.info(f'Downloaded {source_fqn} from {ftp_host_name}')
            else:
                os.unlink(dest_fqn)
                raise CadcException(
                    f'File size error when transferring {source_fqn} from '
                    f'{ftp_host_name}'
                )
    except Exception as e:
        logging.error(e)
        logging.debug(traceback.format_exc())
        raise CadcException(
            f'Could not transfer {source_fqn} from {ftp_host_name}'
        )


def get_cadc_headers(uri):
    """
    Creates the FITS headers object by fetching the FITS headers of a CADC
    file. The function takes advantage of the fhead feature of the CADC
    storage service and retrieves just the headers and no data, minimizing
    the transfer time.

    The file must be public, because the header retrieval is done as an
    anonymous user.

    :param uri: CADC URI
    :return: a string of keyword/value pairs.
    """
    file_url = parse.urlparse(uri)
    # create possible types of subjects
    subject = net.Subject()
    client = CadcDataClient(subject)
    # do a fhead on the file
    archive, file_id = file_url.path.split('/')
    return get_cadc_headers_client(archive, file_id, client)


def get_cadc_headers_client(archive, file_name, client):
    """
    Creates the FITS headers object by fetching the FITS headers of a CADC
    file. The function takes advantage of the fhead feature of the CADC
    storage service and retrieves just the headers and no data, minimizing
    the transfer time.

    The file may be public or proprietary, depending on the capabilities of
    the supplied client parameter.

    :param archive: CADC Archive reference, as a string
    :param file_name: CADC Archive file name, as a string. Includes compression
        and file type extensions.
    :param client: CadcDataClient instance.
    :return: a string of keyword/value pairs.
    """
    b = BytesIO()
    b.name = file_name
    client.get_file(archive, file_name, b, fhead=True)
    fits_header = b.getvalue().decode('ascii')
    b.close()
    return fits_header


def get_cadc_meta(netrc_fqn, archive, fname):
    """
    Gets contentType, contentLength and contentChecksum of a CADC artifact
    :param netrc_fqn: user credentials
    :param archive: archive file has been stored to
    :param fname: name of file in the archive
    :return:
    """
    subject = net.Subject(username=None, certificate=None, netrc=netrc_fqn)
    client = CadcDataClient(subject)
    return client.get_file_info(archive, fname)


def get_cadc_meta_client(client, archive, fname):
    """
    Gets contentType, contentLength and contentChecksum of a CADC artifact
    :param client: CadcDataClient instance
    :param archive: archive file has been stored to
    :param fname: name of file in the archive
    :return:
    """
    return client.get_file_info(archive, fname)


def get_file_meta(fqn):
    """
    Gets contentType, contentLength and contentChecksum of an artifact on disk.

    At the time of writing, libmagic gets confused with gzip'd FITS files,
    and identifies them as application/octet-stream, so, just have a bunch
    of hard-coding instead.

    :param fqn: Fully-qualified name of the file for which to get the metadata.
    :return:
    """
    if fqn is None or not os.path.exists(fqn):
        raise CadcException(f'Could not find {fqn} in get_file_meta')
    meta = {'size': get_file_size(fqn),
            'md5sum': md5(open(fqn, 'rb').read()).hexdigest()}
    if fqn.endswith('.header') or fqn.endswith('.txt') or fqn.endswith('.cat'):
        meta['type'] = 'text/plain'
    elif fqn.endswith('.csv'):
        meta['type'] = 'text/csv'
    elif fqn.endswith('.gif'):
        meta['type'] = 'image/gif'
    elif fqn.endswith('.png'):
        meta['type'] = 'image/png'
    elif fqn.endswith('.jpg'):
        meta['type'] = 'image/jpeg'
    elif fqn.endswith('tar.gz'):
        meta['type'] = 'application/x-tar'
    elif fqn.endswith('h5') or fqn.endswith('hdf5'):
        meta['type'] = 'application/x-hdf5'
    else:
        meta['type'] = 'application/fits'
    logging.debug(meta)
    return meta


def get_file_size(fqn):
    """Get a file size on disk.

    :param fqn: Fully-qualified name of the file for which to get the size
    """
    s = os.stat(fqn)
    return s.st_size


def get_version(entry):
    """A common implementation to retrieve a pipeline version."""
    return f'{entry}/{version(entry)}'


def create_dir(dir_name):
    """Create the working area if it does not already exist."""
    if os.path.exists(dir_name):
        if (
            not os.path.isdir(dir_name) or not
                os.access(dir_name, os.W_OK | os.X_OK)
        ):
            raise CadcException(f'{dir_name} is not writeable.')
    else:
        os.makedirs(dir_name, mode=0o775)


def decompose_lineage(lineage):
    """Returns a product id and an artifact uri from the command line."""
    try:
        result = lineage.split('/', 1)
        return result[0], result[1]
    except Exception as e:
        logging.debug(
            f'Lineage {lineage} caused error {e}. Expected '
            f'product_id/ad:ARCHIVE/FILE_NAME'
        )
        logging.debug(traceback.format_exc())
        raise CadcException('Expected product_id/ad:ARCHIVE/FILE_NAME')


def decompose_uri(uri):
    """
    Returns a scheme, path (maybe an archive), and a file name from the
    command line.
    """
    try:
        temp = uri.split(':', 1)
        scheme = temp[0]
        temp1 = temp[1].rsplit('/', 1)
        path = temp1[0]
        file_name = temp1[1]
        return scheme, path, file_name
    except Exception as e:
        logging.debug(
            f'URI {uri} caused error {e}. Expected scheme:path/FILE_NAME'
        )
        logging.debug(traceback.format_exc())
        raise CadcException(f'Expected scheme:path/FILE_NAME. Got {uri}.')


def check_param(param, param_type):
    """Generic code to check if a parameter is not None, and is of the
    expected type.
    """
    if param is None or not isinstance(param, param_type):
        raise CadcException(f'Parameter {param} failed check for {param_type}')


def read_csv_file(fqn):
    """Read a csv file.

    :returns a list of lists.
    """
    results = []
    try:
        with open(fqn) as csv_file:
            reader = csv.reader(csv_file)
            for row in reader:
                if row[0].startswith('#'):
                    continue
                results.append(row)
    except Exception as e:
        logging.error(f'Could not read from csv file {fqn}')
        logging.debug(traceback.format_exc())
        raise CadcException(e)
    return results


def write_obs_to_file(obs, fqn):
    """Common code to write a CAOM Observation to a file."""
    ow = ObservationWriter()
    ow.write(obs, fqn)


def read_obs_from_file(fqn):
    """Common code to read a CAOM Observation from a file."""
    if not os.path.exists(fqn):
        raise CadcException(f'Could not find {fqn}')
    reader = ObservationReader(False)
    return reader.read(fqn)


def read_from_file(fqn):
    """Common code to read from a text file. Mostly to make it easy to
    mock.
    """
    if not os.path.exists(fqn):
        raise CadcException(f'Could not find {fqn}')
    with open(fqn, 'r') as f:
        return f.readlines()


def write_to_file(fqn, content):
    """Common code to write to a fully-qualified file name. Mostly to make
    it easy to mock.
    """
    try:
        with open(fqn, 'w') as f:
            f.write(content)
    except Exception:
        logging.error(f'Could not write file {fqn}')
        raise CadcException(f'Could not write file {fqn}')


def update_typed_set(typed_set, new_set):
    """Common code to remove all the entries from an existing set, and
    then replace those entries with a new set.
    """
    # remove the previous values
    while len(typed_set) > 0:
        typed_set.pop()
    typed_set.update(new_set)


def format_time_for_query(from_time):
    length = len(datetime.now().strftime('%Y-%m-%dT%H:%M:%S'))
    return datetime.strptime(from_time[:length], '%Y-%m-%dT%H:%M:%S')


def read_file_list_from_archive(config, app_name, prev_exec_date, exec_date):
    """Code to execute a time-boxed query for files that have arrived in ad.

    :param config Config instance
    :param app_name Information used in the http connection for tracing
        queries.
    :param prev_exec_date Timestamp that indicates the beginning of the
        chunk of time. Results will be > than this time.
    :param exec_date Timestamp. that indicates the end of the chunk of time.
        Results will be <= this time.
    """
    start_time = format_time_for_query(prev_exec_date)
    end_time = format_time_for_query(exec_date)
    ad_resource_id = 'ivo://cadc.nrc.ca/ad'
    query = f"SELECT fileName, min(ingestDate) FROM archive_files WHERE " \
            f"archiveName = '{config.archive}' AND ingestDate > " \
            f"'{start_time}' and " \
            f"ingestDate <= '{end_time}' ORDER BY ingestDate " \
            f"GROUP BY ingestDate"
    logging.debug(f'Query is {query}')
    temp = query_tap(query, config.proxy_fqn, config.resource_id)
    return [ii for ii in temp['fileName']]


def get_lineage(archive, product_id, file_name, scheme='ad'):
    """Construct an instance of the caom2gen lineage parameter.
    :param archive archive name at CADC.
    :param product_id CAOM2 Plane unique identifier.
    :param file_name String representation of the file name.
    :param scheme Usually 'ad', otherwise an indication of external storage.
    :return str understood by the caom2gen application, lineage parameter
        value
    """
    return f'{product_id}/{scheme}:{archive}/{file_name}'


def get_artifact_metadata(
        fqn, product_type, release_type, uri=None, artifact=None
):
    """
    Build or update artifact content metadata using the CAOM2 objects, and
    with access to a file on disk.

    :param fqn: The fully-qualified name of the file on disk, for which an
        Artifact is being created or updated.
    :param product_type: which ProductType enumeration value
    :param release_type: which ReleaseType enumeration value
    :param uri: mandatory if creating an Artifact, a URI of the form
        scheme:ARCHIVE/file_name
    :param artifact: use when updating an existing Artifact instance

    :return: the created or updated Artifact instance, with the
        content_* elements filled in.
    """
    local_meta = get_file_meta(fqn)
    md5uri = ChecksumURI(f'md5:{local_meta["md5sum"]}')
    if artifact is None:
        if uri is None:
            raise CadcException('Cannot build an Artifact without a URI.')
        return Artifact(
            uri,
            product_type,
            release_type,
            local_meta['type'],
            local_meta['size'],
            md5uri,
        )
    else:
        artifact.product_type = product_type
        artifact.content_type = local_meta['type']
        artifact.content_length = local_meta['size']
        artifact.content_checksum = md5uri
        artifact.release_type = release_type
        return artifact


def get_artifact_metadata_client(
        client,
        file_name,
        product_type,
        release_type,
        archive,
        uri=None,
        artifact=None,
):
    """
    Build or update artifact content metadata using the CAOM2 objects, and
    with access to a file at CADC.

    :param client: CadcDataClient instance
    :param file_name: The name of the file in CADC storage, for which an
        Artifact is being created or updated.
    :param product_type: which ProductType enumeration value
    :param release_type: which ReleaseType enumeration value
    :param archive: str narrows down CADC storage location
    :param uri: mandatory if creating an Artifact, a URI of the form
        scheme:ARCHIVE/file_name
    :param artifact: use when updating an existing Artifact instance

    :return: the created or updated Artifact instance, with the
        content_* elements filled in.
    """
    meta = get_cadc_meta_client(client, archive, file_name)
    md5uri = ChecksumURI(f'md5:{meta.get("md5sum")}')
    if artifact is None:
        if uri is None:
            raise CadcException('Cannot build an Artifact without a URI.')
<<<<<<< HEAD
        return Artifact(
            uri,
            product_type,
            release_type,
            meta.get('type'),
            meta.get('size'),
            md5uri,
        )
=======
        return Artifact(uri, product_type, release_type, meta.get('type'),
                        to_int(meta.get('size')), md5uri)
>>>>>>> 98b5d255
    else:
        artifact.product_type = product_type
        artifact.content_type = meta.get('type')
        artifact.content_length = to_int(meta.get('size'))
        artifact.content_checksum = md5uri
        return artifact


def convert_to_days(exposure_time):
    """
    Converts from seconds to days.

    :param exposure_time:
    :return:
    """
    return exposure_time / (24.0 * 3600.0)


def convert_to_ts(value):
    """
    Converts to seconds since the epoch. Tries to be lenient about the
    type of the incoming value.
    :param value:
    :return: float that represents seconds since the epoch.
    """
    if isinstance(value, datetime):
        result = value.timestamp()
    elif isinstance(value, float):
        result = value
    else:
        result = make_seconds(value)
    return result


def current():
    """Encapsulate returning UTC now in microsecond resolution."""
    return datetime.utcnow().timestamp()


def sizeof(x):
    """Encapsulate returning the memory size in bytes."""
    return sys.getsizeof(x)


def data_put(
        client,
        working_directory,
        file_name,
        archive,
        stream='raw',
        mime_type=None,
        mime_encoding=None,
        metrics=None,
):
    """
    Make a copy of a locally available file by writing it to CADC. Assumes
    file and directory locations are correct. Requires a checksum comparison
    by the client.

    :param client: The CadcDataClient for write access to CADC storage.
    :param working_directory: Where 'file_name' exists locally.
    :param file_name: What to copy to CADC storage.
    :param archive: Which archive to associate the file with.
    :param stream: Defaults to raw - use is deprecated, however necessary it
        may be at the current moment to the 'put_file' call.
    :param mime_type: Because libmagic can't see inside a zipped fits file.
    :param mime_encoding: Also because libmagic can't see inside a zipped
        fits file.
    :param metrics: Tracking success execution times, and failure counts.
    """
    start = current()
    cwd = os.getcwd()
    try:
        os.chdir(working_directory)
        client.put_file(
            archive,
            file_name,
            archive_stream=stream,
            mime_type=mime_type,
            mime_encoding=mime_encoding,
            md5_check=True,
        )
        file_size = os.stat(file_name).st_size
    except Exception as e:
        metrics.observe_failure('put', 'data', file_name)
        logging.debug(traceback.format_exc())
        raise CadcException(f'Failed to store data with {e}')
    finally:
        os.chdir(cwd)
    end = current()
    metrics.observe(start, end, file_size, 'put', 'data', file_name)


def data_put_fqn(
        client,
        source_name,
        storage_name,
        stream='raw',
        metrics=None,
):
    """
    Make a copy of a locally available file by writing it to CADC. Assumes
    file and directory locations are correct. Requires a checksum comparison
    by the client.

    :param client: The CadcDataClient for write access to CADC storage.
    :param source_name: str fully-qualified
    :param storage_name: StorageName instance
    :param stream: str A relic of the old CADC storage.
    :param metrics: Tracking success execution times, and failure counts.
    """
    start = current()
    try:
        client.put_file(
            storage_name.archive,
            source_name,
            archive_stream=stream,
            mime_type=storage_name.mime_type,
            mime_encoding=storage_name.mime_encoding,
            md5_check=True,
        )
        file_size = os.stat(source_name).st_size
    except Exception as e:
        metrics.observe_failure('put', 'data', source_name)
        logging.debug(traceback.format_exc())
        raise CadcException(f'Failed to store data with {e}')
    end = current()
    metrics.observe(start, end, file_size, 'put', 'data', source_name)


def data_get(client, working_directory, file_name, archive, metrics):
    """
    Retrieve a local copy of a file available from CADC. Assumes the working
    directory location exists and is writeable.

    :param client: The CadcDataClient for read access to CADC storage.
    :param working_directory: Where 'file_name' will be written.
    :param file_name: What to copy from CADC storage.
    :param archive: Which archive to retrieve the file from.
    :param metrics: track success execution times, and failure counts.
    """
    start = current()
    fqn = os.path.join(working_directory, file_name)
    try:
        client.get_file(archive, file_name, destination=fqn)
        if not os.path.exists(fqn):
            raise CadcException(f'ad retrieve failed. {fqn} does not exist.')
    except Exception as e:
        metrics.observe_failure('get', 'data', file_name)
        logging.debug(traceback.format_exc())
        raise CadcException(f'Did not retrieve {fqn} because {e}')
    end = current()
    file_size = os.stat(fqn).st_size
    metrics.observe(start, end, file_size, 'get', 'data', file_name)


def client_put(
        client, working_directory, file_name, storage_name, metrics=None
):
    """
    Make a copy of a locally available file by writing it to CADC. Assumes
    file and directory locations are correct.

    Will check that the size of the file stored is the same as the size of
    the file on disk.

    :param client: Client for write access to CADC storage.
    :param working_directory: Where 'file_name' exists locally.
    :param file_name: What to copy to CADC storage.
    :param storage_name: Where to write the file.
    :param metrics: Tracking success execution times, and failure counts.
    """
    start = current()
    try:
        fqn = os.path.join(working_directory, file_name)
        stored_size = client.copy(fqn, destination=storage_name)
        file_size = os.stat(fqn).st_size
        if stored_size != file_size:
            raise CadcException(
                f'Stored file size {stored_size} != {file_size} at CADC for '
                f'{storage_name}.'
            )
    except Exception as e:
        metrics.observe_failure('copy', 'vos', file_name)
        logging.debug(traceback.format_exc())
        raise CadcException(f'Failed to store data with {e}')
    end = current()
    metrics.observe(start, end, file_size, 'copy', 'vos', file_name)


def client_put_fqn(client, source_name, destination_name, metrics=None):
    """
    Make a copy of a locally available file by writing it to CADC. Assumes
    file and directory locations are correct.

    Will check that the size of the file stored is the same as the size of
    the file on disk.

    :param client: Client for write access to CADC storage.
    :param source_name: fully-qualified file name on local storage
    :param destination_name: Where to write the file.
    :param metrics: Tracking success execution times, and failure counts.
    """
    start = current()
    try:
        stored_size = client.copy(source_name, destination=destination_name)
        file_size = os.stat(source_name).st_size
        if stored_size != file_size:
            raise CadcException(
                f'Stored file size {stored_size} != {file_size} at CADC for '
                f'{destination_name}.'
            )
    except Exception as e:
        metrics.observe_failure('copy', 'vos', os.path.basename(source_name))
        logging.debug(traceback.format_exc())
        raise CadcException(f'Failed to store data with {e}')
    end = current()
    metrics.observe(
        start, end, file_size, 'copy', 'vos', os.path.basename(source_name)
    )


def client_get(client, working_directory, file_name, source, metrics):
    """
    Retrieve a local copy of a file available from CADC. Assumes the working
    directory location exists and is writeable.

    :param client: The Client for read access to CADC storage.
    :param working_directory: Where 'file_name' will be written.
    :param file_name: What to copy from CADC storage.
    :param source: Where to retrieve the file from.
    :param metrics: track success execution times, and failure counts.
    """
    start = current()
    fqn = os.path.join(working_directory, file_name)
    try:
        retrieved_size = client.copy(source, destination=fqn)
        if not os.path.exists(fqn):
            raise CadcException(f'Retrieve failed. {fqn} does not exist.')
        file_size = os.stat(fqn).st_size
        if retrieved_size != file_size:
            raise CadcException(
                f'Wrong file size {retrieved_size} retrieved for {source}.'
            )
    except Exception as e:
        metrics.observe_failure('copy', 'vos', file_name)
        logging.debug(traceback.format_exc())
        raise CadcException(f'Did not retrieve {fqn} because {e}')
    end = current()
    metrics.observe(start, end, file_size, 'copy', 'vos', file_name)


def build_uri(archive, file_name, scheme='ad'):
    """One location to keep the syntax for an Artifact URI."""
    return f'{scheme}:{archive}/{file_name}'


def query_endpoint(url, timeout=20):
    """Return a response for an endpoint. Caller needs to call 'close'
    on the response.
    """

    # Open the URL and fetch the JSON document for the observation
    session = requests.Session()
    retries = 10
    retry = Retry(
        total=retries, read=retries, connect=retries, backoff_factor=0.5
    )
    adapter = HTTPAdapter(max_retries=retry)
    session.mount('http://', adapter)
    session.mount('https://', adapter)
    try:
        response = session.get(url, timeout=timeout)
        response.raise_for_status()
        return response
    except Exception as e:
        logging.debug(traceback.format_exc())
        raise CadcException(f'Endpoint {url} failure {str(e)}')


def get_endpoint_session(retries=10, backoff_factor=0.5):
    session = requests.Session()
    retry = Retry(
        total=retries,
        read=retries,
        connect=retries,
        backoff_factor=backoff_factor,
    )
    adapter = HTTPAdapter(max_retries=retry)
    session.mount('http://', adapter)
    session.mount('https://', adapter)
    return session


def query_endpoint_session(url, session, timeout=20):
    """Return a response for an endpoint. Caller needs to call 'close'
    on the response.
    """

    # Open the URL and fetch the JSON document for the observation
    try:
        response = session.get(url, timeout=timeout)
        response.raise_for_status()
        return response
    except Exception as e:
        logging.debug(traceback.format_exc())
        raise CadcException(f'Endpoint {url} failure {str(e)}')


def read_as_yaml(fqn):
    """Read and return YAML content of 'fqn'."""
    try:
        logging.debug(f'Begin read_as_yaml for {fqn}.')
        with open(fqn) as f:
            data_map = yaml.safe_load(f)
            logging.debug('End read_as_yaml.')
            return data_map
    except (yaml.scanner.ScannerError, FileNotFoundError) as e:
        logging.error(e)
        return None


def write_as_yaml(content, fqn):
    """Write 'content' to 'fqn' as YAML."""
    try:
        logging.debug(f'Begin write_as_yaml for {fqn}.')
        with open(fqn, 'w') as f:
            yaml.dump(content, f, default_flow_style=False)
            logging.debug('End write_as_yaml.')
    except Exception as e:
        logging.debug(traceback.format_exc())
        logging.error(e)


def load_module(module, command_name):
    """
    Add code to the execution environment of the interpreter.

    :param module the fully-qualified path name to the source code.
    :param command_name what will be executed within the module.
    """
    mname = os.path.basename(module)
    if '.' in mname:
        # remove extension from the provided name
        mname = mname.split('.')[0]
    pname = os.path.dirname(module)
    sys.path.append(pname)
    try:
        logging.debug(f'Looking for {command_name} in {module}.')
        result = importlib.import_module(mname)
        if not hasattr(result, command_name):
            raise CadcException(
                f'Could not find command {command_name} in module {module}.'
            )
    except ImportError as e:
        logging.debug(f'Looking for {mname} in {pname}')
        raise e
    return result


def make_seconds(from_time):
    """Deal with different time formats to get the number of
    seconds since the epoch.

    Timezone information may be present as +00, strip that for returned
    results.
    :param from_time a string representing some time
    :return the time as a timestamp, so seconds.microseconds
    """
    try:
        index = from_time.index('+00')
    except ValueError:
        index = len(from_time)

    # OMM 2019/07/16 03:15:46
    # CADC Data Client Thu, 14 May 2020 20:29:02 GMT
    # NGVS Wed Mar 24 2010 16:10:36
    for fmt in [
        ISO_8601_FORMAT,
        '%Y-%m-%dT%H:%M:%S',
        '%Y-%m-%d %H:%M:%S.%f',
        '%d-%b-%Y %H:%M',
        '%b %d %Y',
        '%b %d %H:%M',
        '%Y%m%d-%H%M%S',
        '%Y-%m-%d',
        '%Y-%m-%dHST%H:%M:%S',
        '%a %b %d %H:%M:%S HST %Y',
        '%Y/%m/%d %H:%M:%S',
        '%a, %d %b %Y %H:%M:%S GMT',
        '%Y-%m-%dT%H:%M',
        '%a %b %d %Y %H:%M:%S',
    ]:
        try:
            seconds_since_epoch = datetime.strptime(
                from_time[:index], fmt
            ).timestamp()
            if fmt == '%b %d %H:%M':
                # the format '%b %d %H:%M' results in a timestamp based on
                # 1900, so need to set it to 'this' year
                year = datetime.utcnow().year
                dt = f'{from_time[:index]} {year}'
                dt_format = f'{fmt} %Y'
                seconds_since_epoch = datetime.strptime(
                    dt, dt_format
                ).timestamp()
            if (
                    fmt == '%Y-%m-%dHST%H:%M:%S' or
                    fmt == '%a %b %d %H:%M:%S HST %Y'
            ):
                # change timezone from HST to UTC - add 10 hours -
                # accurate enough implementation for the CFHT
                # provenance.lastExecuted value
                seconds_since_epoch += 10 * 3600
            break
        except ValueError:
            seconds_since_epoch = None
    if seconds_since_epoch is None:
        raise CadcException(f'Could not make seconds from {from_time}')
    return seconds_since_epoch


def make_time(from_str):
    """Make a string into a datetime value.

    :param from_str a string representing some time.
    :return the time as a datetime
    """
    temp = make_seconds(from_str)
    result = None
    if temp is not None:
        result = datetime.utcfromtimestamp(temp)
    return result


def make_time_tz(from_value):
    """
    Make an offset-aware datetime value. Input parameters should be in
    datetime format, but a modest attempt is made to check for otherwise.

    Why is UTC ok?
    - OS times are all UTC, because they're all running in a Docker container
      with no timezone configured
    - make_seconds checks for time zones and adjusts there

    :param from_value a representation of time.
    :return the time as an offset-aware datetime

    from_value accepted types:
    - datetime, ensures timezone.utc is set
    - str, attempts to use datetime.strptime with all the formats so far
      encountered to convert it to a datetime, and then sets timezone.utc
    - float, uses as if the parameter were the result of a datetime.timestamp()
      operation, as well as setting timezone.utc
    - datetime.date or datetime.time, sets timezone.utc
    """
    if isinstance(from_value, datetime):
        result = from_value
        if from_value.tzinfo is None:
            result = from_value.replace(tzinfo=timezone.utc)
    elif isinstance(from_value, str):
        temp = make_seconds(from_value)
        result = None
        if temp is not None:
            result = datetime.fromtimestamp(temp, tz=timezone.utc)
    elif isinstance(from_value, float):
        result = datetime.fromtimestamp(from_value, tz=timezone.utc)
    else:
        result = from_value.fromtimestamp(from_value, tz=timezone.utc)
    return result


def increment_time(this_ts, by_interval, unit='%M'):
    """
    Increment time by an interval. Times should be in datetime format, but
    a modest attempt is made to check for otherwise.

    :param this_ts: datetime
    :param by_interval: integer - e.g. 10, for a 10 minute increment
    :param unit: the formatting string, default is minutes
    :return: this_ts incremented by interval amount
    """
    if isinstance(this_ts, datetime):
        time_s = this_ts.timestamp()
    elif isinstance(this_ts, str):
        time_s = make_seconds(this_ts)
    else:
        time_s = this_ts
    if unit == '%M':
        factor = 60
    else:
        raise NotImplementedError(f'Unexpected unit {unit}')
    interval = by_interval * factor
    temp = time_s + interval
    return datetime.fromtimestamp(temp)


def increment_time_tz(this_ts, by_interval, unit='%M'):
    """
    Increment time by an interval. Times should be in datetime format, but
    a modest attempt is made to check for otherwise.

    :param this_ts: datetime
    :param by_interval: integer - e.g. 10, for a 10 minute increment
    :param unit: the formatting string, default is minutes
    :return: this_ts incremented by interval amount. Offset-aware.
    """
    if isinstance(this_ts, datetime):
        time_dt = this_ts
    elif isinstance(this_ts, str):
        time_dt = make_time(this_ts)
    else:
        time_dt = datetime.fromtimestamp(this_ts, tz=timezone.utc)
    if unit == '%M':
        temp = time_dt + timedelta(minutes=by_interval)
    else:
        raise NotImplementedError(f'Unexpected unit {unit}')
    return temp


def http_get(url, local_fqn):
    """Retrieve a file via http.

    :param url where the file can be found.
    :param local_fqn fully qualified name for where to file the file
        locally.
    """
    try:
        with requests.get(url, stream=True, timeout=10) as r:
            r.raise_for_status()
            with open(local_fqn, 'wb') as f:
                for chunk in r.iter_content(chunk_size=READ_BLOCK_SIZE):
                    f.write(chunk)
            length = to_int(r.headers.get('Content-Length'))
            if length is not None:
                file_meta = get_file_meta(local_fqn)
                if file_meta['size'] != length:
                    raise CadcException(
                        f'Could not retrieve {local_fqn} from {url}. File '
                        f'size error.'
                    )
            checksum = r.headers.get('Content-Checksum')
            if checksum is not None:
                file_meta = get_file_meta(local_fqn)
                if file_meta['md5sum'] != checksum:
                    raise CadcException(
                        f'Could not retrieve {local_fqn} from {url}. File '
                        f'checksum error.'
                    )
        if not os.path.exists(local_fqn):
            raise CadcException(
                f'Retrieve failed. {local_fqn} does not exist.')
    except exceptions.HttpException as e:
        logging.debug(traceback.format_exc())
        raise CadcException(
            f'Could not retrieve {local_fqn} from {url}. Failed with {e}')


def look_pull_and_put(
        f_name,
        working_dir,
        url,
        archive,
        stream,
        mime_type,
        cadc_client,
        checksum,
        metrics,
):
    """Checks to see if a file exists in ad. If yes, stop. If no,
    pull via https to local storage, then put to ad.

    TODO - stream

    :param f_name file name on disk for caching between the
        pull and the put
    :param working_dir together with f_name, location for caching
    :param url for retrieving the file externally, if it does not exist
    :param archive for storing in ad
    :param stream for storing in ad
    :param mime_type because libmagic is not always available
    :param cadc_client access to the data web service
    :param checksum what the CAOM observation says the checksum should be -
        just the checksum part of ChecksumURI please, or the comparison will
        always fail.
    :param metrics track how long operations take
    """
    retrieve = False
    try:
        meta = cadc_client.get_file_info(archive, f_name)
        if checksum is not None and meta['md5sum'] != checksum:
            logging.debug(
                f'Different checksums: CADC {meta["md5sum"]} Source {checksum}'
            )
            retrieve = True
        else:
            logging.info(f'{f_name} already exists at CADC/{archive}')
    except exceptions.NotFoundException:
        retrieve = True

    if retrieve:
        logging.info(f'Retrieving {f_name} for {archive}')
        fqn = os.path.join(working_dir, f_name)
        http_get(url, fqn)
        data_put(
            cadc_client,
            working_dir,
            f_name,
            archive,
            stream,
            mime_type,
            mime_encoding=None,
            metrics=metrics,
        )


def look_pull_and_put_v(
        storage_name, f_name, working_dir, url, cadc_client, checksum, metrics
):
    """Checks to see if a file exists at CADC. If yes, stop. If no,
    pull via https to local storage, then put to CADC storage.

    TODO - stream

    :param storage_name The file name as it appears at CADC
    :param f_name file name on disk for caching between the
        pull and the put
    :param working_dir together with f_name, location for caching
    :param url for retrieving the file externally, if it does not exist
    :param cadc_client access to the storage service
    :param checksum what the CAOM observation says the checksum should be -
        just the checksum part of ChecksumURI please, or the comparison will
        always fail.
    :param metrics track how long operations take
    """
    retrieve = False
    try:
        meta = _get_file_info(storage_name, cadc_client)
        if checksum is not None and meta.md5sum != checksum:
            logging.debug(
                f'Different checksums: CADC {meta.md5sum} Source {checksum}'
            )
            retrieve = True
        else:
            logging.info(f'{f_name} already exists at CADC.')
    except exceptions.NotFoundException:
        retrieve = True

    if retrieve:
        logging.info(f'Retrieving {f_name}')
        fqn = os.path.join(working_dir, f_name)
        http_get(url, fqn)
        client_put(
            cadc_client, working_dir, f_name, storage_name, metrics=metrics
        )


@dataclass
class FileMeta:
    """The bits of information about a file that are used to decide whether
    or not to transfer, and whether or not a transfer was successful."""
    f_size: int
    md5sum: str


def _get_file_info(storage_name, cadc_client):
    """
    Retrieve metadata for a single file. This implementation uses a
    vos.Client.

    This is a very bad implementation, but there is no information on what
    might be a better one.

    :param storage_name: Artifact URI
    :param cadc_client:
    :return:
    """
    node = cadc_client.get_node(storage_name, limit=None, force=False)
    f_size = node.props.get('length')
    f_md5sum = node.props.get('MD5')
    return FileMeta(f_size, f_md5sum)


def query_tap(query_string, proxy_fqn, resource_id):
    """
    :param query_string ADQL
    :param proxy_fqn proxy file location, credentials for the query
    :param resource_id which tap service to query
    :returns an astropy votable instance."""

    logging.debug(
        f'query_tap: execute query {query_string} against {resource_id}'
    )
    subject = net.Subject(certificate=proxy_fqn)
    tap_client = CadcTapClient(subject, resource_id=resource_id)
    buffer = io.StringIO()
    tap_client.query(
        query_string, output_file=buffer, data_only=True, response_format='csv'
    )
    return Table.read(buffer.getvalue().split('\n'), format='csv')


def query_tap_client(query_string, tap_client):
    """
    :param query_string ADQL
    :param tap_client which client to query the service with
    :returns an astropy votable instance."""

    logging.debug(f'query_tap_client: execute query \n{query_string}')
    buffer = io.StringIO()
    tap_client.query(
        query_string, output_file=buffer, data_only=True, response_format='csv'
    )
    return Table.read(buffer.getvalue().split('\n'), format='csv')


def repo_create(client, observation, metrics):
    start = current()
    try:
        client.create(observation)
    except Exception as e:
        metrics.observe_failure('create', 'caom2', observation.observation_id)
        logging.debug(traceback.format_exc())
        raise CadcException(
            f'Could not create an observation record for '
            f'{observation.observation_id}. {e}'
        )
    end = current()
    metrics.observe(
        start,
        end,
        sizeof(observation),
        'create',
        'caom2',
        observation.observation_id,
    )


def repo_delete(client, collection, obs_id, metrics):
    start = current()
    try:
        client.delete(collection, obs_id)
    except Exception as e:
        metrics.observe_failure('delete', 'caom2', obs_id)
        logging.debug(traceback.format_exc())
        raise CadcException(
            f'Could not delete the observation record for {obs_id}. {e}'
        )
    end = current()
    metrics.observe(start, end, 0, 'delete', 'caom2', obs_id)


def repo_get(client, collection, obs_id, metrics):
    start = current()
    try:
        observation = client.read(collection, obs_id)
    except exceptions.NotFoundException:
        observation = None
    except Exception:
        metrics.observe_failure('read', 'caom2', obs_id)
        logging.debug(traceback.format_exc())
        raise CadcException(
            f'Could not retrieve an observation record for {obs_id}.'
        )
    end = current()
    metrics.observe(
        start, end, sizeof(observation), 'read', 'caom2', obs_id
    )
    return observation


def repo_update(client, observation, metrics):
    start = current()
    try:
        client.update(observation)
    except Exception as e:
        metrics.observe_failure('update', 'caom2', observation.observation_id)
        logging.debug(traceback.format_exc())
        raise CadcException(
            f'Could not update an observation record for '
            f'{observation.observation_id}. {e}'
        )
    end = current()
    metrics.observe(
        start,
        end,
        sizeof(observation),
        'update',
        'caom2',
        observation.observation_id
    )


def reverse_lookup(value_to_find, in_dict):
    """
    Use a generator expression to do a reverse-lookup in a dictionary.
    :param value_to_find value
    :param in_dict dictionary that might have a key for the value
    """
    exp = (key for key, value in in_dict.items() if value == value_to_find)
    result = None
    for entry in exp:
        result = entry
        break
    return result


def find_missing(compare_this, to_this):
    """
    :param compare_this: list
    :param to_this: list
    :return: list of elements from to_this not in compare_this
    """
    return list(set(compare_this).difference(to_this))


class ValueRepairCache(Cache):
    """Use a cache file to repair metadata values.

    The cache file is identified in the config.yml file.

    The cache file contents should look like:
    value_repair:  # must have this value
      observation.type:  # a fully-qualified caom2 entity.attribute value
        dark: DARK       # a key: value pair

    There can be multiple entries per attribute:
      e.g. observation.type:
             dark: DARK
             Dark: DARK
             object: OBJECT

    The key and the value are treated as regular expressions, with the
    following exceptions:

    Use the string value 'none' to set an attribute to None:
      e.g. observation.type:
             dark: none

    Use the string value 'none' to set un-set attributes to a value:
      e.g. observation.type:
             none: DARK

    Use the string value 'any' to set all values of an attribute to a single
    value:
      e.g. observation.type:
             any: DARK

    Caveats:

    Some CAOM2 attributes are not assignable. These attributes cannot be
    repaired using this class.

    List content cannot be repaired using this class.

    Values that are originally None are un-changed, unless 'none' is provided
    as the key.

    """

    VALUE_REPAIR = 'value_repair'

    def __init__(self):
        super(ValueRepairCache, self).__init__()
        self._value_repair = self.get_from(ValueRepairCache.VALUE_REPAIR)
        self._key = None
        self._values = None
        self._logger = logging.getLogger(self.__class__.__name__)

    def repair(self, observation):
        try:
            for key, values in self._value_repair.items():
                self._logger.debug(f'Checking for {key}')
                self._key = key
                self._values = values
                bits = key.split('.')[1:]
                if key.startswith('observation'):
                    self._recurse(observation, 'observation', bits)
                elif key.startswith('plane'):
                    for plane in observation.planes.values():
                        self._recurse(plane, 'plane', bits)
                elif key.startswith('artifact'):
                    for plane in observation.planes.values():
                        for artifact in plane.artifacts.values():
                            self._recurse(artifact, 'artifact', bits)
                elif key.startswith('part'):
                    for plane in observation.planes.values():
                        for artifact in plane.artifacts.values():
                            for part in artifact.parts.values():
                                self._recurse(part, 'part', bits)
                elif key.startswith('chunk'):
                    for plane in observation.planes.values():
                        for artifact in plane.artifacts.values():
                            for part in artifact.parts.values():
                                for chunk in part.chunks:
                                    self._recurse(chunk, 'chunk', bits)
                else:
                    raise CadcException(f'Unexpected repair key {key}.')
        except Exception as e:
            self._logger.debug(traceback.format_exc())
            raise CadcException(e)

    def _recurse(self, entity, entity_name, bits):
        attribute_name = bits[0]
        if hasattr(entity, attribute_name):
            if len(bits) == 1:
                self._repair_attribute(entity, attribute_name)
            else:
                new_entity = getattr(entity, attribute_name)
                self._recurse(new_entity, attribute_name, bits[1:])
        else:
            logging.warning(
                f'No attribute {entity_name}.{attribute_name} found to repair.'
            )

    def _repair_attribute(self, entity, attribute_name):
        try:
            attribute_value = getattr(entity, attribute_name)
            if attribute_value not in self._values.values():
                for original, fix in self._values.items():
                    if attribute_value is None and original != 'none':
                        self._logger.info(
                            f'{attribute_name} value is None. This class only '
                            f'repairs values.'
                        )
                    else:
                        fixed = self._fix(
                            entity,
                            attribute_name,
                            attribute_value,
                            original,
                            fix,
                        )
                        if (
                            fixed is None or fixed == fix or
                                fixed != attribute_value
                        ):
                            break
        except Exception as e:
            self._logger.debug(traceback.format_exc())
            raise CadcException(e)

    def _fix(self, entity, attribute_name, attribute_value, original, fix):
        if attribute_value == fix:
            fixed = None
        elif fix == 'none':
            setattr(entity, attribute_name, None)
            self._logger.info(
                f'Repair {self._key} from {original} to None'
            )
            fixed = None
        elif original == 'any':
            setattr(entity, attribute_name, fix)
            self._logger.info(
                f'Repair {self._key} from {attribute_value} to {fix}'
            )
            fixed = fix
        else:
            if attribute_value is None:
                setattr(entity, attribute_name, fix)
                fixed = fix
            else:
                attribute_value_type = type(attribute_value)
                fixed = re.sub(str(original), str(fix), str(attribute_value))
                setattr(entity, attribute_name, attribute_value_type(fixed))
        new_value = getattr(entity, attribute_name)
        if attribute_value != new_value:
            self._logger.info(
                f'Repair {self._key} from {attribute_value} to {fixed}'
            )
        return fixed<|MERGE_RESOLUTION|>--- conflicted
+++ resolved
@@ -101,7 +101,6 @@
 from vos import Client
 
 
-<<<<<<< HEAD
 __all__ = [
     'build_uri',
     'Cache',
@@ -116,6 +115,7 @@
     'convert_to_ts',
     'data_get',
     'data_put',
+    'declare_client',
     'decompose_lineage',
     'exec_cmd',
     'exec_cmd_info',
@@ -169,30 +169,6 @@
     'write_obs_to_file',
     'write_to_file',
 ]
-=======
-__all__ = ['CadcException', 'Config', 'State', 'TaskType', 'client_get',
-           'client_put',
-           'declare_client',
-           'exec_cmd', 'exec_cmd_redirect', 'exec_cmd_info',
-           'FileMeta',
-           'get_cadc_headers_client', 'get_cadc_meta',
-           'get_cadc_meta_client', 'get_endpoint_session', 'get_file_meta',
-           'decompose_lineage', 'check_param', 'read_csv_file',
-           'write_obs_to_file', 'read_obs_from_file',
-           'Features', 'write_to_file',
-           'read_from_file', 'read_file_list_from_archive', 'update_typed_set',
-           'get_cadc_headers', 'get_lineage', 'get_artifact_metadata',
-           'data_put', 'data_get', 'build_uri', 'make_seconds', 'make_time',
-           'make_time_tz',
-           'increment_time', 'increment_time_tz', 'ISO_8601_FORMAT',
-           'http_get', 'Rejected', 'look_pull_and_put', 'look_pull_and_put_v',
-           'Observable', 'Metrics', 'query_endpoint', 'query_endpoint_session',
-           'repo_create', 'repo_delete', 'repo_get', 'repo_update',
-           'reverse_lookup', 'ftp_get', 'ftp_get_timeout', 'VALIDATE_OUTPUT',
-           'Validator', 'Cache', 'CaomName', 'StorageName', 'to_float',
-           'to_int', 'to_str', 'load_module', 'compare_observations',
-           'convert_to_days', 'convert_to_ts', 'ValueRepairCache']
->>>>>>> 98b5d255
 
 ISO_8601_FORMAT = '%Y-%m-%dT%H:%M:%S.%f'
 READ_BLOCK_SIZE = 8 * 1024
@@ -2532,19 +2508,14 @@
     if artifact is None:
         if uri is None:
             raise CadcException('Cannot build an Artifact without a URI.')
-<<<<<<< HEAD
         return Artifact(
             uri,
             product_type,
             release_type,
             meta.get('type'),
-            meta.get('size'),
+            to_int(meta.get('size')),
             md5uri,
         )
-=======
-        return Artifact(uri, product_type, release_type, meta.get('type'),
-                        to_int(meta.get('size')), md5uri)
->>>>>>> 98b5d255
     else:
         artifact.product_type = product_type
         artifact.content_type = meta.get('type')
