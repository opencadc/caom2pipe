--- conflicted
+++ resolved
@@ -1837,11 +1837,7 @@
                 )
             else:
                 self._destination_uris.append(
-<<<<<<< HEAD
-                    self._get_uri(os.path.basename(temp.path))
-=======
                     self._get_uri(os.path.basename(temp.path)),
->>>>>>> 0847642d
                 )
 
     def set_file_id(self):
