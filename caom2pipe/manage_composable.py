# ***********************************************************************
# ******************  CANADIAN ASTRONOMY DATA CENTRE  *******************
# *************  CENTRE CANADIEN DE DONNÉES ASTRONOMIQUES  **************
#
#  (c) 2018.                            (c) 2018.
#  Government of Canada                 Gouvernement du Canada
#  National Research Council            Conseil national de recherches
#  Ottawa, Canada, K1A 0R6              Ottawa, Canada, K1A 0R6
#  All rights reserved                  Tous droits réservés
#
#  NRC disclaims any warranties,        Le CNRC dénie toute garantie
#  expressed, implied, or               énoncée, implicite ou légale,
#  statutory, of any kind with          de quelque nature que ce
#  respect to the software,             soit, concernant le logiciel,
#  including without limitation         y compris sans restriction
#  any warranty of merchantability      toute garantie de valeur
#  or fitness for a particular          marchande ou de pertinence
#  purpose. NRC shall not be            pour un usage particulier.
#  liable in any event for any          Le CNRC ne pourra en aucun cas
#  damages, whether direct or           être tenu responsable de tout
#  indirect, special or general,        dommage, direct ou indirect,
#  consequential or incidental,         particulier ou général,
#  arising from the use of the          accessoire ou fortuit, résultant
#  software.  Neither the name          de l'utilisation du logiciel. Ni
#  of the National Research             le nom du Conseil National de
#  Council of Canada nor the            Recherches du Canada ni les noms
#  names of its contributors may        de ses  participants ne peuvent
#  be used to endorse or promote        être utilisés pour approuver ou
#  products derived from this           promouvoir les produits dérivés
#  software without specific prior      de ce logiciel sans autorisation
#  written permission.                  préalable et particulière
#                                       par écrit.
#
#  This file is part of the             Ce fichier fait partie du projet
#  OpenCADC project.                    OpenCADC.
#
#  OpenCADC is free software:           OpenCADC est un logiciel libre ;
#  you can redistribute it and/or       vous pouvez le redistribuer ou le
#  modify it under the terms of         modifier suivant les termes de
#  the GNU Affero General Public        la “GNU Affero General Public
#  License as published by the          License” telle que publiée
#  Free Software Foundation,            par la Free Software Foundation
#  either version 3 of the              : soit la version 3 de cette
#  License, or (at your option)         licence, soit (à votre gré)
#  any later version.                   toute version ultérieure.
#
#  OpenCADC is distributed in the       OpenCADC est distribué
#  hope that it will be useful,         dans l’espoir qu’il vous
#  but WITHOUT ANY WARRANTY;            sera utile, mais SANS AUCUNE
#  without even the implied             GARANTIE : sans même la garantie
#  warranty of MERCHANTABILITY          implicite de COMMERCIALISABILITÉ
#  or FITNESS FOR A PARTICULAR          ni d’ADÉQUATION À UN OBJECTIF
#  PURPOSE.  See the GNU Affero         PARTICULIER. Consultez la Licence
#  General Public License for           Générale Publique GNU Affero
#  more details.                        pour plus de détails.
#
#  You should have received             Vous devriez avoir reçu une
#  a copy of the GNU Affero             copie de la Licence Générale
#  General Public License along         Publique GNU Affero avec
#  with OpenCADC.  If not, see          OpenCADC ; si ce n’est
#  <http://www.gnu.org/licenses/>.      pas le cas, consultez :
#                                       <http://www.gnu.org/licenses/>.
#
#  $Revision: 4 $
#
# ***********************************************************************
#

import csv
import importlib
import io
import logging
import os
import re
import stat

import requests
import subprocess
import sys
import traceback
import yaml

from dataclasses import dataclass
from datetime import datetime, timedelta, timezone
from dateutil import tz
from enum import Enum
from hashlib import md5
from importlib_metadata import version
from io import BytesIO
from requests.adapters import HTTPAdapter
from urllib import parse as parse
from urllib3 import Retry

from astropy.table import Table

from cadcutils import net
from cadcdata import CadcDataClient
from cadctap import CadcTapClient
from caom2 import ObservationWriter, ObservationReader, Artifact, Observation
from caom2 import ChecksumURI, ProductType, ReleaseType
from caom2.diff import get_differences


__all__ = [
    'build_uri',
    'Cache',
    'CadcException',
    'CaomName',
    'compare_observations',
    'Config',
    'check_param',
    'convert_to_days',
    'convert_to_ts',
    'exec_cmd',
    'exec_cmd_info',
    'exec_cmd_redirect',
    'extract_file_name_from_uri',
    'Features',
    'FileMeta',
    'ftp_get',
    'ftp_get_timeout',
    'get_artifact_metadata',
    'get_cadc_headers',
    'get_cadc_meta',
    'get_endpoint_session',
    'get_file_meta',
    'get_keyword',
    'http_get',
    'increment_time',
    'increment_time_tz',
    'ISO_8601_FORMAT',
    'load_module',
    'make_seconds',
    'make_time',
    'make_time_tz',
    'Metrics',
    'minimize_on_keyword',
    'Observable',
    'query_endpoint',
    'query_endpoint_session',
    'read_csv_file',
    'read_file_list_from_archive',
    'read_from_file',
    'read_obs_from_file',
    'Rejected',
    'reverse_lookup',
    'StorageName',
    'State',
    'TaskType',
    'to_float',
    'to_int',
    'to_str',
    'update_typed_set',
    'VALIDATE_OUTPUT',
    'Validator',
    'ValueRepairCache',
    'write_obs_to_file',
    'write_to_file',
]

ISO_8601_FORMAT = '%Y-%m-%dT%H:%M:%S.%f'
READ_BLOCK_SIZE = 8 * 1024
VALIDATE_OUTPUT = 'validated.yml'


class CadcException(Exception):
    """Generic exception raised by failure cases within the caom2pipe
    module."""

    pass


class Features:
    """Boolean feature flag implementation."""

    def __init__(self):
        self._run_in_airflow = True
        self._supports_composite = True
        self._supports_catalog = True
        self._supports_latest_client = False
        self._supports_multiple_files = True
        self._supports_decompression = False

    @property
    def run_in_airflow(self):
        """If true, will treat command-line arguments as if the application
        is running in airflow."""
        return self._run_in_airflow

    @run_in_airflow.setter
    def run_in_airflow(self, value):
        self._run_in_airflow = value

    @property
    def supports_composite(self):
        """If true, will execute any specific code for composite observation
        definition."""
        return self._supports_composite

    @supports_composite.setter
    def supports_composite(self, value):
        self._supports_composite = value

    @property
    def supports_catalog(self):
        """If true, will execute any specific code for catalog handling
        when creating a CAOM instance."""
        return self._supports_catalog

    @supports_catalog.setter
    def supports_catalog(self, value):
        self._supports_catalog = value

    @property
    def supports_decompression(self):
        """If true, will execute decompression code for .gz and .bz2 files."""
        return self._supports_decompression

    @supports_decompression.setter
    def supports_decompression(self, value):
        self._supports_decompression = value

    @property
    def supports_latest_client(self):
        """If true, will execute any latest-version-specific code when creating
        a CAOM instance."""
        return self._supports_latest_client

    @supports_latest_client.setter
    def supports_latest_client(self, value):
        self._supports_latest_client = value

    @property
    def supports_multiple_files(self):
        """If true, will execute any specific code where the cardinality
        between metadata and files is 1:n."""
        return self._supports_multiple_files

    @supports_multiple_files.setter
    def supports_multiple_files(self, value):
        self._supports_multiple_files = value

    def __str__(self):
        return ' '.join(f'{ii} {getattr(self, ii)}' for ii in vars(self))


class TaskType(Enum):
    """The possible steps in a Collection pipeline. A short-hand, user-facing
    way to identify the work to be done by a pipeline."""

    STORE = 'store'  # store a file to CADC
    SCRAPE = 'scrape'  # create/update a CAOM instance with no network
    INGEST = 'ingest'  # create/update a CAOM instance from metadata only
    MODIFY = 'modify'  # data access observation visitors
    VISIT = 'visit'  # metadata access observation visitors


class State:
    """Persist information between pipeline invocations.

    Currently the State class persists the concept of a bookmark, which is the
    place in the flow of data that was last processed. This 'place' may be a
    timestamp, or an id. That value is up to clients of this class.
    """

    def __init__(self, fqn):
        self.fqn = fqn
        self.bookmarks = {}
        self.logger = logging.getLogger(self.__class__.__name__)
        result = read_as_yaml(self.fqn)
        if result is None:
            raise CadcException(f'Could not load state from {fqn}')
        else:
            self.bookmarks = result.get('bookmarks')
            self.context = result.get('context', {})
            self.content = result

    def get_bookmark(self, key):
        """Lookup for last_record key. Treat like an offset-aware datetime."""
        result = None
        if key in self.bookmarks:
            result = self.bookmarks.get(key).get('last_record')
            if result:
                result = make_time_tz(result)
        else:
            self.logger.warning(f'No record found for {key}')
        return result

    def get_context(self, key):
        result = None
        if key in self.context:
            result = self.context.get(key)
        else:
            self.logger.warning(f'No context found for {key}')
        return result

    def save_state(self, key, value):
        """Write the current state as a YAML file.
        :param key which record is being updated
        :param value the value to update the record with
        """
        bookmarks = self.get_bookmark(key)
        if bookmarks is None:
            context = self.get_context(key)
            if context is None:
                self.logger.warning(f'No content found for {key}')
            else:
                self.context[key] = value
                logging.debug(f'Saving context {value} {self.fqn}')
                write_as_yaml(self.content, self.fqn)
        else:
            self.bookmarks[key]['last_record'] = value
            logging.debug(f'Saving bookmarked last record {value} {self.fqn}')
            write_as_yaml(self.content, self.fqn)


class Rejected:
    """Persist information between pipeline invocations about the observation
    IDs that will fail a particular TaskType.
    """

    NO_REASON = ''
    BAD_DATA = 'bad_data'
    BAD_METADATA = 'bad_metadata'
    INVALID_FORMAT = 'is_valid_fails'
    MISSING = 'missing_at_source'
    NO_INSTRUMENT = 'no_instrument'
    NO_PREVIEW = 'no_preview'

    # A map to the logging message string representing acknowledged rejections
    reasons = {
        BAD_DATA: 'Header missing END card',
        BAD_METADATA: 'Cannot build an observation',
        INVALID_FORMAT: 'Invalid observation ID',
        MISSING: 'Could not find JSON record for',
        NO_INSTRUMENT: 'Unknown value for instrument',
        NO_PREVIEW: 'Not Found for url: '
        'https://archive.gemini.edu/preview',
    }

    def __init__(self, fqn):
        """
        Ctor
        :param fqn: fully-qualified name for reading/writing rejected
        information records. If the file exists, initialize the in-memory
        records with the content of the file. Otherwise initialize the
        in-memory records to be empty.
        """
        self.fqn = fqn
        if os.path.exists(fqn):
            try:
                self.content = read_as_yaml(fqn)
            except yaml.constructor.ConstructorError:
                logging.error(f'ConstructorError reading {self.fqn}')
                self.content = {}
        else:
            dir_name = os.path.dirname(fqn)
            create_dir(dir_name)
            self.content = {}
        for reason in Rejected.reasons.keys():
            if reason not in self.content:
                self.content[reason] = []

    def __str__(self):
        return self.content.__str__()

    def check_and_record(self, message, obs_id):
        """Keep track of an additional entry.
        :returns boolean True if the failure is known and tracked."""
        for reason, reason_str in Rejected.reasons.items():
            if reason_str in message:
                self.record(reason, obs_id)
                return True
        return False

    def record(self, reason, entry):
        """Keep track of an additional entry."""
        self.content[reason].append(entry)

    def persist_state(self):
        """Write the current state as a YAML file."""
        for key, value in self.content.items():
            # ensure unique entries
            self.content[key] = list(set(value))
        write_as_yaml(self.content, self.fqn)

    def get_bad_data(self):
        return self.content[Rejected.BAD_DATA]

    def get_bad_metadata(self):
        return self.content[Rejected.BAD_METADATA]

    def get_no_preview(self):
        return self.content[Rejected.NO_PREVIEW]

    def is_bad_data(self, obs_id):
        return obs_id in self.content[Rejected.BAD_DATA]

    def is_bad_metadata(self, obs_id):
        return obs_id in self.content[Rejected.BAD_METADATA]

    def is_no_preview(self, file_name):
        return file_name in self.content[Rejected.NO_PREVIEW]

    @staticmethod
    def known_failure(message):
        """Returns the REASON for the failure, or an empty string if
        the failure is of an unexpected type.
        """
        result = Rejected.NO_REASON
        for reason, text in Rejected.reasons.items():
            if text in message:
                result = reason
        return result


class Metrics:
    """
    A class to capture execution metrics.
    """

    def __init__(self, config):
        self.enabled = config.observe_execution
        if self.enabled:
            self.history = {}
            self.failures = {}
            self.observable_dir = config.observable_directory

    def observe(self, start, stop, size, action, service, label):
        if self.enabled:
            elapsed = round(stop - start, 3)
            rate = round(size / (stop - start), 3)
            if service not in self.history:
                self.history[service] = {}
            if action not in self.history[service]:
                self.history[service][action] = {}
            self.history[service][action][label] = [elapsed, rate, start]

    def observe_failure(self, action, service, label):
        if self.enabled:
            if service not in self.failures:
                self.failures[service] = {}
            if action not in self.failures[service]:
                self.failures[service][action] = {}
            if label not in self.failures[service][action]:
                self.failures[service][action][label] = 1
            else:
                self.failures[service][action][label] += 1

    def capture(self):
        if self.enabled:
            create_dir(self.observable_dir)
            now = datetime.utcnow().timestamp()
            for service in self.history.keys():
                fqn = os.path.join(
                    self.observable_dir, f'{now}.{service}.yml'
                )
                write_as_yaml(self.history[service], fqn)

            fqn = os.path.join(self.observable_dir, f'{now}.fail.yml')
            write_as_yaml(self.failures, fqn)


def minimize_on_keyword(x, candidate):
    result = x
    if candidate is not None:
        if x is None:
            result = candidate
        else:
            result = min(x, candidate)
    return result


class Observable:
    """
    A class to contain all the classes that maintain information between
    pipeline execution instances.
    """

    def __init__(self, rejected, metrics):
        self._rejected = rejected
        self._metrics = metrics

    @property
    def rejected(self):
        return self._rejected

    @property
    def metrics(self):
        return self._metrics


class Cache:
    """Abstract-like class to store persistent information that originates
    from outside of a pipeline invocation.
    """

    def __init__(self, rigorous_get=True):
        """ """
        config = Config()
        config.get_executors()
        self._fqn = config.cache_fqn
        # if True, raise exceptions, which tends to call a halt to any
        # pipeline. If False, only log a warning.
        self._rigorous_get = rigorous_get
        self._logger = logging.getLogger(self.__class__.__name__)
        try:
            self._cache = read_as_yaml(self._fqn)
        except Exception as e:
            raise CadcException(
                f'Cache file {self._fqn} read failure {e}. Stopping pipeline.'
            )

    def add_to(self, key, values):
        """Add to or update the content of the cache. This is an over-write
        operation."""
        self._cache[key] = values

    def get_from(self, key):
        result = self._cache.get(key)
        if result is None:
            msg = f'Failed to find key {key} in cache {self._fqn}.'
            if self._rigorous_get:
                raise CadcException(msg)
            else:
                self._logger.warning(msg)
                result = []
        return result

    def save(self):
        """Write the current state as a YAML file."""
        write_as_yaml(self._cache, self._fqn)


class CaomName:
    """The naming rules for making and decomposing CAOM URIs (i.e. Observation
    URIs, Plane URIs, and archive URIs, all isolated in one class. There are
    probably OMM assumptions built in, but those will slowly go away :)."""

    def __init__(self, uri):
        self.uri = uri
        ignore_scheme, ignore_path, file_name = decompose_uri(self.uri)
        self._file_name = file_name
        self._file_id = StorageName.remove_extensions(file_name)

    @property
    def file_id(self):
        """

        :return: Extracted from an Artifact URI, the file_id is the file
        name portion of the URI with all file type and compression type
        extensions removed.
        """
        return self._file_id

    @property
    def file_name(self):
        """:return The file name extracted from an Artifact URI."""
        return self._file_name

    @property
    def uncomp_file_name(self):
        """:return The file name extracted from an Artifact URI, without
        the compression extension."""
        return self._file_name.replace('.gz', '')

    @staticmethod
    def make_obs_uri_from_obs_id(collection, obs_id):
        """:return A string that conforms to the Observation URI
        specification from CAOM."""
        return f'caom:{collection}/{obs_id}'

    @staticmethod
    def decompose_provenance_input(uri):
        # looks like:
        # caom:OMM/C170323_0151_CAL/C170323_0151_CAL
        bits = uri.split('/')
        obs_id = bits[1]
        product_id = bits[2]
        return obs_id, product_id

    @staticmethod
    def extract_file_name(entry):
        """
        :param entry: may be a URL, a fully-qualified file name, or a simple
            file name. Extract the file name from which-ever one of those
            structures it is.
        :return:
        """
        temp = parse.urlparse(entry)
        if temp.scheme == '':
            file_name = os.path.basename(entry)
        else:
            if temp.scheme.startswith('http'):
                file_name = temp.path.split('/')[-1]
            else:
                # it's an Artifact URI
                file_name = temp.path.split('/')[-1]
        return file_name


class Config:
    """Configuration information that remains the same for all steps and all
    work in a pipeline execution."""

    def __init__(self):
        self._working_directory = None
        self._work_file = None
        # the fully qualified name for the work file
        self.work_fqn = None
        self._netrc_file = None
        self._archive = None
        self._collection = None
        self._use_local_files = False
        self._resource_id = None
        self._tap_id = None
        self._logging_level = None
        self._log_to_file = False
        self._log_file_directory = None
        self._stream = None
        self._storage_host = None
        self._task_types = []
        self._success_log_file_name = None
        # the fully qualified name for the file
        self.success_fqn = None
        self._failure_log_file_name = None
        # the fully qualified name for the file
        self.failure_fqn = None
        self._cleanup_files_when_storing = False
        self._report_fqn = None
        self._retry_file_name = None
        # the fully qualified name for the file
        self.retry_fqn = None
        self._retry_failures = False
        self._retry_count = 1
        self._retry_decay = 1
        self._proxy_file_name = None
        # the fully qualified name for the file
        self.proxy_fqn = None
        self._state_file_name = None
        # the fully qualified name for the file
        self.state_fqn = None
        self._rejected_file_name = None
        self._rejected_directory = None
        # the fully qualified name for the file
        self.rejected_fqn = None
        self.slack_channel = None
        self.slack_token = None
        self._store_modified_files_only = False
        self._progress_file_name = None
        self.progress_fqn = None
        self._interval = None
        self._observe_execution = False
        self._observable_directory = None
        self._source_host = None
        self._cache_file_name = None
        # the fully qualified name for the file
        self.cache_fqn = None
        self._data_sources = []
        self._data_source_extensions = ['.fits']
        self._recurse_data_sources = True
        self._features = Features()
        self._cleanup_failure_destination = None
        self._cleanup_success_destination = None
        self._storage_inventory_resource_id = None

    @property
    def is_connected(self):
        return TaskType.SCRAPE not in self._task_types

    @property
    def working_directory(self):
        """the root directory for all executor operations"""
        return self._working_directory

    @working_directory.setter
    def working_directory(self, value):
        self._working_directory = value

    @property
    def work_file(self):
        """the file that contains the list of work to be passed through the
        pipeline"""
        return self._work_file

    @work_file.setter
    def work_file(self, value):
        self._work_file = value
        if self._working_directory is not None:
            self.work_fqn = os.path.join(
                self._working_directory, self._work_file
            )

    @property
    def data_sources(self):
        """Root URI for data retrieval"""
        return self._data_sources

    @data_sources.setter
    def data_sources(self, value):
        self._data_sources = value

    @property
    def data_source_extensions(self):
        """Root URI for data retrieval"""
        return self._data_source_extensions

    @data_source_extensions.setter
    def data_source_extensions(self, value):
        self._data_source_extensions = value

    @property
    def netrc_file(self):
        """credentials for any service calls"""
        return self._netrc_file

    @netrc_file.setter
    def netrc_file(self, value):
        self._netrc_file = value

    @property
    def collection(self):
        """which collection is addressed by the pipeline"""
        return self._collection

    @collection.setter
    def collection(self, value):
        self._collection = value

    @property
    def archive(self):
        """which archive is addressed by the pipeline"""
        return self._archive

    @archive.setter
    def archive(self, value):
        self._archive = value

    @property
    def use_local_files(self):
        """changes expectations of the executors for handling files on disk"""
        return self._use_local_files

    @use_local_files.setter
    def use_local_files(self, value):
        self._use_local_files = value

    @property
    def resource_id(self):
        """which service instance to use"""
        return self._resource_id

    @resource_id.setter
    def resource_id(self, value):
        self._resource_id = value

    @property
    def tap_id(self):
        """which tap service instance to use"""
        return self._tap_id

    @tap_id.setter
    def tap_id(self, value):
        self._tap_id = value

    @property
    def log_to_file(self):
        """boolean - write the log to a file?"""
        return self._log_to_file

    @log_to_file.setter
    def log_to_file(self, value):
        self._log_to_file = value

    @property
    def log_file_directory(self):
        """where log files are written to - defaults to working_directory"""
        return self._log_file_directory

    @log_file_directory.setter
    def log_file_directory(self, value):
        self._log_file_directory = value

    @property
    def logging_level(self):
        """the logging level - enforced throughout the pipeline"""
        return self._logging_level

    @logging_level.setter
    def logging_level(self, value):
        lookup = {
            'DEBUG': logging.DEBUG,
            'INFO': logging.INFO,
            'WARNING': logging.WARNING,
            'ERROR': logging.ERROR,
        }
        if value in lookup:
            self._logging_level = lookup[value]

    @property
    def cleanup_files_when_storing(self):
        """boolean - clean up files when finished with a possibly unsuccessful
        attempt to STORE."""
        return self._cleanup_files_when_storing

    @cleanup_files_when_storing.setter
    def cleanup_files_when_storing(self, value):
        self._cleanup_files_when_storing = value

    @property
    def cleanup_success_destination(self):
        """
        If cleanup_files_when_storing is set to True, after a successful
        STORE to CADC, the file will be 'mv'd to this destination. Probably
        a fully-qualified directory name, but HTTP is always a possibility.
        """
        return self._cleanup_success_destination

    @cleanup_success_destination.setter
    def cleanup_success_destination(self, value):
        self._cleanup_success_destination = value

    @property
    def cleanup_failure_destination(self):
        """
        If cleanup_files_when_storing is set to True, after a failed
        STORE to CADC, the file will be 'mv'd to this destination. Probably
        a fully-qualified directory name, but HTTP is always a possibility.
        """
        return self._cleanup_failure_destination

    @cleanup_failure_destination.setter
    def cleanup_failure_destination(self, value):
        self._cleanup_failure_destination = value

    @property
    def recurse_data_sources(self):
        """If true, will do a recursive search through `data_sources`."""
        return self._recurse_data_sources

    @recurse_data_sources.setter
    def recurse_data_sources(self, value):
        self._recurse_data_sources = value

    @property
    def stream(self):
        """the ad 'stream' that goes with the archive - use when storing
        files"""
        return self._stream

    @stream.setter
    def stream(self, value):
        self._stream = value

    @property
    def storage_host(self):
        """the ad 'host' to store files to - used for testing cadc-data put
        commands only, should usually be None"""
        return self._storage_host

    @storage_host.setter
    def storage_host(self, value):
        self._storage_host = value

    @property
    def storage_inventory_resource_id(self):
        return self._storage_inventory_resource_id

    @storage_inventory_resource_id.setter
    def storage_inventory_resource_id(self, value):
        self._storage_inventory_resource_id = value

    @property
    def task_types(self):
        """the way to control which steps get executed"""
        return self._task_types

    @task_types.setter
    def task_types(self, value):
        self._task_types = value

    @property
    def success_log_file_name(self):
        """the filename where success logs are written, this will be created
        in log_file_directory"""
        return self._success_log_file_name

    @success_log_file_name.setter
    def success_log_file_name(self, value):
        self._success_log_file_name = value
        if self._log_file_directory is not None:
            self.success_fqn = os.path.join(
                self._log_file_directory, self._success_log_file_name
            )

    @property
    def failure_log_file_name(self):
        """the filename where failure logs are written this will be created
        in log_file_directory"""
        return self._failure_log_file_name

    @failure_log_file_name.setter
    def failure_log_file_name(self, value):
        self._failure_log_file_name = value
        if self._log_file_directory is not None:
            self.failure_fqn = os.path.join(
                self._log_file_directory, self._failure_log_file_name
            )

    @property
    def report_fqn(self):
        return self._report_fqn

    @property
    def retry_file_name(self):
        """the filename where retry entries are written this will be created
        in log_file_directory"""
        return self._retry_file_name

    @retry_file_name.setter
    def retry_file_name(self, value):
        self._retry_file_name = value
        if self._log_file_directory is not None:
            self.retry_fqn = os.path.join(
                self._log_file_directory, self._retry_file_name
            )

    @property
    def retry_failures(self):
        """Will the application retry the entries in the
        retries.txt file? If True, the application will attempt to re-run
        the work to do for each entry in the retries.txt file. If False,
        it will do nothing."""
        return self._retry_failures

    @retry_failures.setter
    def retry_failures(self, value):
        self._retry_failures = value

    @property
    def retry_count(self):
        """how many times the application will retry the entries in the
        retries.txt file."""
        return self._retry_count

    @retry_count.setter
    def retry_count(self, value):
        self._retry_count = value

    @property
    def retry_decay(self):
        """factor applied to how long the application will wait before
        retrying the entries in the retries.txt file.

        Default is 1 minute, a value of 0.25 will result in a 15 second delay,
        a value of 10 will result in a 10 minute delay.
        """
        return self._retry_decay

    @retry_decay.setter
    def retry_decay(self, value):
        self._retry_decay = value

    @property
    def rejected_directory(self):
        """the directory where rejected entry files are written, by default
        will be the log file directory"""
        return self._rejected_directory

    @rejected_directory.setter
    def rejected_directory(self, value):
        self._rejected_directory = value
        if self._rejected_directory is not None:
            self.rejected_fqn = os.path.join(
                self._rejected_directory, self._rejected_file_name
            )
        elif self._log_file_directory is not None:
            self.rejected_fqn = os.path.join(
                self._log_file_directory, self._rejected_file_name
            )

    @property
    def rejected_file_name(self):
        """the filename where rejected entries are written, this will be created
        in log_file_directory"""
        return self._rejected_file_name

    @rejected_file_name.setter
    def rejected_file_name(self, value):
        self._rejected_file_name = value
        if self._rejected_directory is not None:
            self.rejected_fqn = os.path.join(
                self._rejected_directory, self._rejected_file_name
            )
        elif self._log_file_directory is not None:
            self.rejected_fqn = os.path.join(
                self._log_file_directory, self._rejected_file_name
            )

    @property
    def slack_channel(self):
        return self._slack_channel

    @slack_channel.setter
    def slack_channel(self, value):
        self._slack_channel = value

    @property
    def slack_token(self):
        return self._slack_token

    @slack_token.setter
    def slack_token(self, value):
        self._slack_token = value

    @property
    def store_modified_files_only(self):
        return self._store_modified_files_only

    @store_modified_files_only.setter
    def store_modified_files_only(self, value):
        self._store_modified_files_only = value

    @property
    def progress_file_name(self):
        """the filename where pipeline progress is written, this will be created
        in log_file_directory. Useful when using timestamp windows for
        execution."""
        return self._progress_file_name

    @progress_file_name.setter
    def progress_file_name(self, value):
        self._progress_file_name = value
        if self._log_file_directory is not None:
            self.progress_fqn = os.path.join(
                self._log_file_directory, self._progress_file_name
            )

    @property
    def proxy_file_name(self):
        """If using a proxy certificate for authentication, identify the
        fully-qualified pathname here."""
        return self._proxy_file_name

    @proxy_file_name.setter
    def proxy_file_name(self, value):
        self._proxy_file_name = value
        if (
            self._working_directory is not None
            and self._proxy_file_name is not None
        ):
            self.proxy_fqn = os.path.join(
                self._working_directory, self._proxy_file_name
            )

    @property
    def state_file_name(self):
        """If using a state file to communicate persistent information between
        invocations, identify the fully-qualified pathname here."""
        return self._state_file_name

    @state_file_name.setter
    def state_file_name(self, value):
        self._state_file_name = value
        if (
            self._working_directory is not None
            and self._state_file_name is not None
        ):
            self.state_fqn = os.path.join(
                self._working_directory, self._state_file_name
            )

    @property
    def cache_file_name(self):
        """If using a cache file to communicate persistent information between
        invocations, identify the fully-qualified pathname here."""
        return self._cache_file_name

    @cache_file_name.setter
    def cache_file_name(self, value):
        self._cache_file_name = value
        if (
            self._working_directory is not None
            and self._cache_file_name is not None
        ):
            self.cache_fqn = os.path.join(
                self._working_directory, self._cache_file_name
            )

    @property
    def features(self):
        """Feature flag setting access."""
        return self._features

    @features.setter
    def features(self, value):
        self._features = value

    @property
    def interval(self):
        """Interval - used for setting timestamp chunks, for now."""
        return self._interval

    @interval.setter
    def interval(self, value):
        self._interval = value

    @property
    def observe_execution(self):
        """If true, time and track the CADC service invocations."""
        return self._observe_execution

    @observe_execution.setter
    def observe_execution(self, value):
        self._observe_execution = value

    @property
    def observable_directory(self):
        """Directory where to track CADC service invocation information."""
        return self._observable_directory

    @observable_directory.setter
    def observable_directory(self, value):
        self._observable_directory = value

    @property
    def source_host(self):
        """Host that is the source of something. Initial use case as ftp
        host name."""
        return self._source_host

    @source_host.setter
    def source_host(self, value):
        self._source_host = value

    @property
    def use_vos(self):
        """"""
        result = False
        for entry in self._data_sources:
            if entry.startswith('vos:'):
                result = True
                break
        return result

    def __str__(self):
        return (
            f'\nFrom {os.getcwd()}/config.yml:\n'
            f'  archive:: {self.archive}\n'
            f'  cache_fqn:: {self.cache_fqn}\n'
            f'  cleanup_failure_destination:: '
            f'{self.cleanup_failure_destination}\n'
            f'  cleanup_files_when_storing:: '
            f'{self.cleanup_files_when_storing}\n'
            f'  cleanup_success_destination:: '
            f'{self.cleanup_success_destination}\n'
            f'  collection:: {self.collection}\n'
            f'  data_sources:: {self.data_sources}\n'
            f'  data_source_extensions:: {self.data_source_extensions}\n'
            f'  failure_fqn:: {self.failure_fqn}\n'
            f'  failure_log_file_name:: {self.failure_log_file_name}\n'
            f'  features:: {self.features}\n'
            f'  interval:: {self.interval}\n'
            f'  log_file_directory:: {self.log_file_directory}\n'
            f'  log_to_file:: {self.log_to_file}\n'
            f'  logging_level:: {self.logging_level}\n'
            f'  netrc_file:: {self.netrc_file}\n'
            f'  observable_directory:: {self.observable_directory}\n'
            f'  observe_execution:: {self.observe_execution}\n'
            f'  progress_file_name:: {self.progress_file_name}\n'
            f'  progress_fqn:: {self.progress_fqn}\n'
            f'  proxy_file_name:: {self.proxy_file_name}\n'
            f'  proxy_fqn:: {self.proxy_fqn}\n'
            f'  recurse_data_sources:: {self.recurse_data_sources}\n'
            f'  rejected_directory:: {self.rejected_directory}\n'
            f'  rejected_file_name:: {self.rejected_file_name}\n'
            f'  rejected_fqn:: {self.rejected_fqn}\n'
            f'  report_fqn:: {self.report_fqn}\n'
            f'  resource_id:: {self.resource_id}\n'
            f'  retry_count:: {self.retry_count}\n'
            f'  retry_decay:: {self.retry_decay}\n'
            f'  retry_failures:: {self.retry_failures}\n'
            f'  retry_file_name:: {self.retry_file_name}\n'
            f'  retry_fqn:: {self.retry_fqn}\n'
            f'  slack_channel:: {self.slack_channel}\n'
            f'  slack_token:: secret\n'
            f'  source_host:: {self.source_host}\n'
            f'  state_fqn:: {self.state_fqn}\n'
            f'  storage_inventory_resource_id:: '
            f'{self.storage_inventory_resource_id}\n'
            f'  store_modified_files_only:: {self.store_modified_files_only}\n'
            f'  stream:: {self.stream}\n'
            f'  success_fqn:: {self.success_fqn}\n'
            f'  success_log_file_name:: {self.success_log_file_name}\n'
            f'  tap_id:: {self.tap_id}\n'
            f'  task_types:: {self.task_types}\n'
            f'  use_local_files:: {self.use_local_files}\n'
            f'  work_fqn:: {self.work_fqn}\n'
            f'  working_directory:: {self.working_directory}'
        )

    @staticmethod
    def _obtain_list(key, config, default=[]):
        """Make the configuration file entries into the Enum."""
        result = []
        if key in config:
            for ii in config[key]:
                result.append(ii)
        else:
            result = default
        return list(set(result))

    @staticmethod
    def _obtain_task_types(config, default=None):
        """Make the configuration file entries into the Enum."""
        task_types = []
        if 'task_types' in config:
            for ii in config['task_types']:
                task_types.append(TaskType(ii))
            return task_types
        else:
            return default

    @staticmethod
    def _obtain_features(config):
        """Make the configuration file entries into the class members."""
        feature_flags = Features()
        if 'features' in config:
            for ii in config['features']:
                feature = f'_{ii}'
                if hasattr(feature_flags, feature):
                    setattr(feature_flags, feature, config['features'][ii])
                else:
                    logging.warning(f'Unexpected features item:{ii}.')
        return feature_flags

    def get(self):
        """Look up the configuration values in the data structure extracted
        from the configuration file."""
        return self.get_executors()

    def get_executors(self):
        """Look up the configuration values in the data structure extracted
        from the configuration file.

        Consider this deprecated - use get instead, because the name is
        non-representative of the work being done.
        """
        try:
            config = self.get_config()
            self.working_directory = config.get(
                'working_directory', os.getcwd()
            )
            self.work_file = config.get('todo_file_name', 'todo.txt')
            self.netrc_file = config.get('netrc_filename', None)
            self.data_sources = Config._obtain_list(
                'data_sources', config, []
            )
            self.data_source_extensions = Config._obtain_list(
                'data_source_extensions', config, ['.fits']
            )
            self.resource_id = config.get(
                'resource_id', 'ivo://cadc.nrc.ca/sc2repo'
            )
            self.tap_id = config.get('tap_id', 'ivo://cadc.nrc.ca/sc2tap')
            self.use_local_files = bool(config.get('use_local_files', False))
            self.cleanup_failure_destination = config.get(
                'cleanup_failure_destination', None
            )
            self.cleanup_files_when_storing = bool(
                config.get('cleanup_files_when_storing', False)
            )
            self.cleanup_success_destination = config.get(
                'cleanup_success_destination', None
            )
            self.logging_level = config.get('logging_level', 'DEBUG')
            self.log_to_file = config.get('log_to_file', False)
            self.log_file_directory = config.get(
                'log_file_directory', self.working_directory
            )
            self.stream = config.get('stream', 'raw')
            self.task_types = Config._obtain_task_types(config, [])
            self.collection = config.get('collection', 'TEST')
            self.archive = config.get('archive', self.collection)
            self.success_log_file_name = config.get(
                'success_log_file_name', 'success_log.txt'
            )
            self.failure_log_file_name = config.get(
                'failure_log_file_name', 'failure_log.txt'
            )
            self.retry_file_name = config.get(
                'retry_file_name', 'retries.txt'
            )
            self.retry_failures = config.get('retry_failures', False)
            self.retry_count = config.get('retry_count', 1)
            self.retry_decay = config.get('retry_decay', 1)
            self.rejected_file_name = config.get(
                'rejected_file_name', 'rejected.yml'
            )
            self.rejected_directory = config.get(
                'rejected_directory', os.getcwd()
            )
            self.progress_file_name = config.get(
                'progress_file_name', 'progress.txt'
            )
            self.interval = config.get('interval', 10)
            self.features = self._obtain_features(config)
            self.proxy_file_name = config.get('proxy_file_name', None)
            self.state_file_name = config.get('state_file_name', None)
            self.cache_file_name = config.get('cache_file_name', None)
            self.observe_execution = config.get('observe_execution', False)
            self.observable_directory = config.get(
                'observable_directory', None
            )
            self.recurse_data_sources = config.get(
                'recurse_data_sources', False
            )
            self.slack_channel = config.get('slack_channel', None)
            self.slack_token = config.get('slack_token', None)
            self.source_host = config.get('source_host', None)
            self.storage_inventory_resource_id = config.get(
                'storage_inventory_resource_id',
                'ivo://cadc.nrc.ca/global/raven',
            )
            self.store_modified_files_only = config.get(
                'store_modified_files_only', False
            )
            self._report_fqn = os.path.join(
                self.log_file_directory,
                f'{os.path.basename(self.working_directory)}_report.txt',
            )
        except KeyError as e:
            raise CadcException(f'Error in config file {e}')

        logger = logging.getLogger()
        logger.setLevel(self.logging_level)
        logging.debug(self)

    def get_config(self):
        """Return a configuration dictionary. Assumes a file named config.yml
        in the current working directory."""
        config_fqn = os.path.join(os.getcwd(), 'config.yml')
        config = self.load_config(config_fqn)
        if config is None:
            raise CadcException(f'Could not find the file {config_fqn}')
        return config

    def count_retries(self):
        result = []
        if os.path.exists(self.retry_fqn):
            with open(self.retry_fqn) as f:
                result = f.readlines()
        return len(result)

    def need_to_retry(self):
        """Evaluate the need to have the pipeline try to re-execute for any
         files/observations that have been logged as failures.

        If log_to_file is not set to True, there is no retry file content
        to retry on.

         :return True if the configuration and logging information indicate a
            need to attempt to retry the pipeline execution for any entries.
        """
        result = True
        if self.retry_failures:
            meta = get_file_meta(self.retry_fqn)
            if meta['size'] == 0:
                logging.info(
                    f'Checked the retry file {self.retry_fqn}. There are no '
                    f'logged failures.'
                )
                result = False
        else:
            result = False
        return result

    def update_for_retry(self, count):
        """
        When retrying, the application will:

        - use the retries.txt file as the todo list
        - retry as many times as the 'retry count' in the config.yml file.
        - make a new log directory, in the working directory, with the name
            logs_{retry_count}. Any failures for the retry execution that
            need to be logged will be logged here.
        - in the new log directory, make a new .xml file for the
            output, with the name {obs_id}.xml

        :param count the current retry iteration
        """
        self.work_file = self.retry_file_name
        self.work_fqn = self.retry_fqn
        if '_' in os.path.basename(self.log_file_directory):
            temp = self.log_file_directory.rsplit('_', 1)[0]
            self.log_file_directory = f'{temp}_{count}'
        else:
            self.log_file_directory = f'{self.log_file_directory}_{count}'
        # reset the location of the log file names
        self.success_log_file_name = self.success_log_file_name
        self.failure_log_file_name = self.failure_log_file_name
        self.retry_file_name = self.retry_file_name

        logging.info(f'Retry work file is {self.work_fqn}')
        logging.debug(
            f'Retry logging files are:\n  '
            f'success: {self.success_fqn}\n  '
            f'failure: {self.failure_fqn}\n  '
            f'retry:   {self.retry_fqn}'
        )

    @staticmethod
    def load_config(config_fqn):
        """Read a configuration as a YAML file.
        :param config_fqn the fully qualified name for the configuration
            file.
        """
        try:
            logging.debug(f'Begin load_config from {config_fqn}.')
            with open(config_fqn) as f:
                data_map = yaml.safe_load(f)
                logging.debug('End load_config.')
                return data_map
        except (yaml.scanner.ScannerError, FileNotFoundError) as e:
            logging.error(e)
            return None

    @staticmethod
    def write_to_file(config):
        """Avoid specifying types when writing a config.yml file."""
        config_fqn = os.path.join(os.getcwd(), 'config.yml')
        with open(config_fqn, 'w') as f:
            for entry in dir(config):
                try:
                    attribute = getattr(config, entry)
                except TypeError:
                    pass
                if entry.startswith('_') or callable(attribute):
                    continue
                elif entry == 'features':
                    f.write('features:\n')
                    for feature in dir(attribute):
                        try:
                            feature_attribute = getattr(attribute, feature)
                        except TypeError:
                            pass
                        if feature.startswith('_') or callable(
                            feature_attribute
                        ):
                            continue
                        f.write(f'  {feature}: {feature_attribute}\n')
                elif entry == 'task_types':
                    if len(attribute) > 0:
                        f.write('task_types:\n')
                        for task in attribute:
                            f.write(f'  - {task.name.lower()}\n')
                elif entry == 'logging_level':
                    lookup = {
                        logging.DEBUG: 'DEBUG',
                        logging.INFO: 'INFO',
                        logging.WARNING: 'WARNING',
                        logging.ERROR: 'ERROR',
                    }
                    temp = lookup.get(attribute)
                    f.write(f'{entry}: {temp}\n')
                elif attribute is not None:
                    f.write(f'{entry}: {attribute}\n')


@dataclass
class PreviewMeta:
    f_name: str
    product_type: ProductType
    release_type: ReleaseType
    mime_type: str = 'image/jpeg'


class PreviewVisitor:
    """
    Common code for creating thumbnails and previews. Must be extended with
    the code that does the actual generation of thumbnail and preview
    images.

    This code takes care of adding artifacts to the Observation, placing the
    files in CADC storage, and cleaning up things left behind on disk.
    """

    def __init__(
        self, archive, release_type=None, mime_type='image/jpeg', **kwargs
    ):
        self._archive = archive
        self._release_type = release_type
        self._mime_type = mime_type
        self._logger = logging.getLogger(self.__class__.__name__)
        self._working_dir = kwargs.get('working_directory', './')
        self._clients = kwargs.get('clients')
        if self._clients is None or self._clients.data_client is None:
            self._logger.warning(
                'Visitor needs a clients.data_client parameter to store previews.'
            )
        self._stream = kwargs.get('stream')
        if self._stream is None:
            self._logger.warning('No stream parameter.')
        self._observable = kwargs.get('observable')
        if self._observable is None:
            raise CadcException('Visitor needs a observable parameter.')
        self._storage_name = kwargs.get('storage_name')
        if self._storage_name is None:
            raise CadcException('Visitor needs a storage_name parameter.')
        self._metadata_reader = kwargs.get('metadata_reader')
        self._science_file = self._storage_name.file_name
        self._science_fqn = self._storage_name.get_file_fqn(self._working_dir)
        self._preview_fqn = os.path.join(
            self._working_dir, self._storage_name.prev
        )
        self._thumb_fqn = os.path.join(
            self._working_dir, self._storage_name.thumb
        )
        self._delete_list = []
        # keys are uris, values are lists, where the 0th entry is a file name,
        # and the 1th entry is the artifact type
        self._previews = {}
        self._report = None
        self._logger.debug(self)

    @property
    def report(self):
        return self._report

    def __str__(self):
        return (
            f'working directory: {self._working_dir}\n'
            f'stream: {self._stream}\n'
            f'science file: {self._storage_name.file_name}\n'
        )

    def visit(self, observation):
        check_param(observation, Observation)
        count = 0
        if self._storage_name.product_id in observation.planes.keys():
            plane = observation.planes[self._storage_name.product_id]
            if self._storage_name.file_uri in plane.artifacts.keys():
                self._logger.debug(
                    f'Preview generation for observation '
                    f'{observation.observation_id}, plane {plane.product_id}.'
                )
                count += self._do_prev(plane, observation.observation_id)
            self._augment_artifacts(plane)
            self._delete_list_of_files()
        self._logger.info(
            f'Completed preview augmentation for {observation.observation_id}.'
            f'Changed {count} artifacts.'
        )
        self._report = {'artifacts': count}
        return observation

    def add_preview(
        self,
        uri,
        f_name,
        product_type,
        release_type=None,
        mime_type='image/jpeg',
    ):
        preview_meta = PreviewMeta(
            f_name, product_type, release_type, mime_type
        )
        self._previews[uri] = preview_meta

    def add_to_delete(self, fqn):
        self._delete_list.append(fqn)

    def _augment_artifacts(self, plane):
        """Add/update the artifact metadata in the plane."""
        for uri, entry in self._previews.items():
            temp = None
            if uri in plane.artifacts:
                temp = plane.artifacts[uri]
            f_name = entry.f_name
            product_type = entry.product_type
            release_type = self._release_type
            if self._release_type is None:
                release_type = entry.release_type
            fqn = os.path.join(self._working_dir, f_name)
            plane.artifacts[uri] = get_artifact_metadata(
                fqn, product_type, release_type, uri, temp
            )

    def _delete_list_of_files(self):
        """Clean up files on disk after."""
        # cadc_client will be None if executing a ScrapeModify task, so
        # leave the files behind so the user can see them on disk.
        if (
            self._clients is not None
            and self._clients.data_client is not None
        ):
            for entry in self._delete_list:
                if os.path.exists(entry):
                    self._logger.warning(f'Deleting {entry}')
                    os.unlink(entry)

    def _do_prev(self, plane, obs_id):
        self.generate_plots(obs_id)
        self._store_smalls()
        return len(self._previews)

    def generate_plots(self, obs_id):
        raise NotImplementedError

    @property
    def storage_name(self):
        return self._storage_name

    def _store_smalls(self):
        if (
            self._clients is not None
            and self._clients.data_client is not None
        ):
            for uri, entry in self._previews.items():
                self._clients.data_client.put(
                    self._working_dir, uri, self._stream
                )

    def _gen_thumbnail(self):
        self._logger.debug(
            f'Generating thumbnail for file {self._science_fqn}.'
        )
        count = 0
        if os.path.exists(self._preview_fqn):
            # keep import local
            import matplotlib.image as image

            thumb = image.thumbnail(
                self._preview_fqn, self._thumb_fqn, scale=0.25
            )
            if thumb is not None:
                count = 1
        else:
            self._logger.warning(
                f'Could not find {self._preview_fqn} for thumbnail '
                f'generation.'
            )
        return count

    def _save_figure(self):
        self.add_to_delete(self._preview_fqn)
        count = 1
        self.add_preview(
            self._storage_name.prev_uri,
            self._storage_name.prev,
            ProductType.PREVIEW,
            ReleaseType.DATA,
        )
        count += self._gen_thumbnail()
        if count == 2:
            self.add_preview(
                self._storage_name.thumb_uri,
                self._storage_name.thumb,
                ProductType.THUMBNAIL,
                ReleaseType.META,
            )
            self.add_to_delete(self._thumb_fqn)
        return count


class StorageName:
    """
    This class encapsulates:
    - naming rules for a collection, for example:
        - file name case in storage,
        - naming pattern enforcement
    - cardinality rules for a collection. Specialize for creation support of:
        - observation_id
        - product_id
        - artifact URI
        - preview URI
        - thumbnail URI
    - source_names: fully-qualified name of a file at it's source, if required.
      This may be a Linux directory+file name, and HTTP URL, or an IVOA Virtual
      Storage URI.
    """

    # string value for Observation.collection
    collection = None
    # regular expression that can be used to determine if a file name or
    # observation id meets particular patterns.
    collection_pattern = '.*'
    # string value for the scheme of the file URI. Defaults to the fall-back
    # scheme for Storage Inventory
    scheme = 'cadc'

    def __init__(
        self,
        obs_id=None,
        product_id=None,
        file_name=None,
        source_names=[],
    ):
        """
        :param obs_id: string value for Observation.observationID
        :param product_id: string value for Plane.productID
        :param file_name: string value of file name
        :param source_names: list of str - the fully-qualified representation
            of files, as represented at the source. Sufficient for retrieval,
            probably includes a scheme.
        """
        self._obs_id = obs_id
        self._product_id = product_id
        self._file_name = file_name
        self._source_names = source_names
        # list of str - the Artifact URIs as represented at CADC. Sufficient
        # for storing/retrieving to/from CADC.
        self._destination_uris = []
        # str - the file name with all file type and compression extensions
        # removed
        self._file_id = None
        self._logger = logging.getLogger(self.__class__.__name__)
        self.set_destination_uris()
        self.set_file_id()
        self.set_obs_id()
        self.set_product_id()
        self._logger.debug(self)

    def __str__(self):
        return (
            f'\n'
            f'          obs_id: {self.obs_id}\n'
            f'       file_name: {self.file_name}\n'
            f'        file_uri: {self.file_uri}\n'
            f'      product_id: {self.product_id}\n'
            f'    source_names: {self.source_names}\n'
            f'destination_uris: {self.destination_uris}'
        )

    def _get_uri(self, file_name):
        return build_uri(
            scheme=StorageName.scheme,
            archive=StorageName.collection,
            file_name=file_name,
        )

    @property
    def file_id(self):
        return self._file_id

    @property
    def file_uri(self):
        """The CADC Storage URI for the file."""
        return self._get_uri(
            self._file_name.replace('.gz', '').replace('.bz2', '')
        )

    @property
    def file_name(self):
        """The file name."""
        return self._file_name

    @property
    def destination_uris(self):
        return self._destination_uris

<<<<<<< HEAD
=======
    @property
    def hdf5(self):
        return StorageName.is_hdf5(self._file_name)

>>>>>>> 636699ae
    @property
    def model_file_name(self):
        """The file name used on local disk that holds the CAOM2 Observation
        XML."""
        return f'{self._obs_id}.xml'

    @property
    def prev(self):
        """The preview file name for the file."""
        return f'{self._obs_id}_prev.jpg'

    @property
    def thumb(self):
        """The thumbnail file name for the file."""
        return f'{self._obs_id}_prev_256.jpg'

    @property
    def prev_uri(self):
        """The preview URI."""
        return self._get_uri(self.prev)

    @property
    def thumb_uri(self):
        """The thumbnail URI."""
        return self._get_uri(self.thumb)

    @property
    def obs_id(self):
        """The observation ID associated with the file name."""
        return self._obs_id

    @obs_id.setter
    def obs_id(self, value):
        self._obs_id = value

    @property
    def log_file(self):
        """The log file name used when running any of the 'execute' steps."""
        return f'{self._obs_id}.log'

    @property
    def product_id(self):
        """The relationship between the observation ID of an observation, and
        the product ID of a plane."""
        return self._product_id

    @property
    def source_names(self):
        return self._source_names

    @source_names.setter
    def source_names(self, value):
        self._source_names = value
        self.set_destination_uris()

    @property
    def is_feasible(self):
        """
        To support the exclusion of CFHT HDF5 files in the pipeline.
        :return:
        """
        return True

    def is_valid(self):
        """:return True if the observation ID conforms to naming rules."""
        pattern = re.compile(StorageName.collection_pattern)
        return pattern.match(self._file_name)

    def get_file_fqn(self, working_directory):
        # the file name without the compression extension
        temp = os.path.basename(self.file_uri)
        if (
            self._source_names is not None
            and len(self._source_names) > 0
            and os.path.exists(self._source_names[0])
            # is there an interim, uncompressed file name?
            and self._source_names[0].endswith(temp)
        ):
            fqn = self._source_names[0]
        else:
<<<<<<< HEAD
            fqn = os.path.join(working_directory, self._file_name)
=======
            fqn = os.path.join(working_directory, temp)
>>>>>>> 636699ae
        return fqn

    def set_destination_uris(self):
        for entry in self._source_names:
            temp = parse.urlparse(entry)
            if '.fits' in entry:
                self._destination_uris.append(
<<<<<<< HEAD
                    self._get_uri(os.path.basename(
                            temp.path
                        ).replace('.gz', '').replace('.bz2', '')
=======
                    self._get_uri(
                        os.path.basename(temp.path)
                        .replace('.gz', '')
                        .replace('.bz2', '')
                        .replace('.header', '')
>>>>>>> 636699ae
                    )
                )
            else:
                self._destination_uris.append(
<<<<<<< HEAD
                    self._get_uri(os.path.basename(temp.path))
=======
                    self._get_uri(os.path.basename(temp.path)),
>>>>>>> 636699ae
                )

    def set_file_id(self):
        if self._file_id is None:
            if self._file_name is not None:
                self._file_id = StorageName.remove_extensions(self._file_name)
            elif self._obs_id is not None:
                self._file_id = self._obs_id

    def set_obs_id(self, **kwargs):
        if self._obs_id is None:
            self._obs_id = self._file_id

    def set_product_id(self, **kwargs):
        if self._product_id is None:
            self._product_id = self._file_id

    @staticmethod
    def remove_extensions(name):
        """How to get the file_id from a file_name."""
        return (
            name.replace('.fits', '')
            .replace('.gz', '')
            .replace('.header', '')
        )

    @staticmethod
    def is_hdf5(entry):
        return '.hdf5' in entry or '.h5' in entry

    @staticmethod
    def is_preview(entry):
        return '.jpg' in entry


class Validator:
    """
    Compares the state of CAOM entries at CADC with the state of the source
    of the data. Identifies files that are in CAOM entries that do not exist
    at the source, and files at the source that are not represented in CAOM.
    Checks that the timestamp associated with the file at the source is less
    than the ad timestamp.

    CADC is the destination, where the data and metadata originate from
    is the source.

    The method 'read_from_source' must be implemented for validate to
    run to completion.
    """

    def __init__(
        self,
        source_name,
        scheme='ad',
        preview_suffix='jpg',
        source_tz=timezone.utc,
    ):
        """

        :param source_name: String value used for logging
        :param scheme: string which encapsulates scheme as used in CAOM
            Artifact URIs. The default of 'ad' means the canonical version
            of the file is stored at CADC.
        :param preview_suffix String value that is excluded from queries,
            because it's produced at CADC, so something like '256.jpg' should
            work for Gemini.
        :param source_tz String representation of timezone name, as understood
            by pytz.
        """
        self._config = Config()
        self._config.get_executors()
        self._source = []
        self._destination_data = []
        self._destination_meta = []
        self._source_name = source_name
        self._scheme = scheme
        self._preview_suffix = preview_suffix
        self._source_tz = source_tz
        self._logger = logging.getLogger(self.__class__.__name__)

    def _filter_result(self):
        """The default implementation does nothing, but this allows
        implementations that extend this class to remove entries from
        the comparison results for whatever reason might come up."""
        pass

    def _find_unaligned_dates(self, source, meta, data):
        result = set()
        if len(data) > 0:
            # AD - 2019-11-18 - 'ad' timezone is US/Pacific
            dest_tz = tz.gettz('US/Pacific')
            for f_name in meta:
                if f_name in source and f_name in data['fileName']:
                    source_dt = datetime.fromtimestamp(source[f_name])
                    source_in_tz = source_dt.replace(tzinfo=self._source_tz)
                    source_utc = source_in_tz.astimezone(timezone.utc)
                    mask = data['fileName'] == f_name
                    # 0 - only one row in the mask
                    # 1 - timestamps are the second column
                    dest_dt_orig = data[mask][0][1]
                    dest_dt = datetime.strptime(dest_dt_orig, ISO_8601_FORMAT)
                    dest_pac = dest_dt.replace(tzinfo=dest_tz)
                    dest_utc = dest_pac.astimezone(timezone.utc)
                    if dest_utc < source_utc:
                        result.add(f_name)
        return result

    def _read_list_from_destination_data(self):
        """Code to execute a query for files and the arrival time, that are in
        CADC storage.
        """
        ad_resource_id = 'ivo://cadc.nrc.ca/ad'
        query = (
            f"SELECT fileName, ingestDate FROM archive_files WHERE "
            f"archiveName = '{self._config.archive}' "
            f"AND fileName not like '%{self._preview_suffix}'"
        )
        self._logger.debug(f'Query is {query}')
        return query_tap(query, self._config.proxy_fqn, ad_resource_id)

    def _read_list_from_destination_meta(self):
        query = (
            f"SELECT A.uri FROM caom2.Observation AS O "
            f"JOIN caom2.Plane AS P ON O.obsID = P.obsID "
            f"JOIN caom2.Artifact AS A ON P.planeID = A.planeID "
            f"WHERE O.collection='{self._config.collection}' "
            f"AND A.uri not like '%{self._preview_suffix}'"
        )
        self._logger.debug(f'Query is {query}')
        temp = query_tap(query, self._config.proxy_fqn, self._config.tap_id)
        return Validator.filter_meta(temp)

    def read_from_source(self):
        """Read the entire source site listing. This function is expected to
        return a dict of all the file names available from the source, where
        the keys are the file names, and the values are the timestamps at the
        source."""
        raise NotImplementedError()

    def validate(self):
        self._logger.info('Query destination metadata.')
        dest_meta_temp = self._read_list_from_destination_meta()

        self._logger.info('Query source metadata.')
        source_temp = self.read_from_source()

        self._logger.info('Find files that do not appear at CADC.')
        self._destination_meta = find_missing(
            dest_meta_temp, source_temp.keys()
        )

        self._logger.info(
            f'Find files that do not appear at {self._source_name}.'
        )
        self._source = find_missing(source_temp.keys(), dest_meta_temp)

        self._logger.info('Query destination data.')
        dest_data_temp = self._read_list_from_destination_data()

        self._logger.info(
            f'Find files that are newer at {self._source_name} '
            f'than at CADC.'
        )
        self._destination_data = self._find_unaligned_dates(
            source_temp, dest_meta_temp, dest_data_temp
        )

        self._logger.info(f'Filter the results.')
        self._filter_result()

        self._logger.info('Log the results.')
        result = {
            f'{self._source_name}': self._source,
            'cadc': self._destination_meta,
            'timestamps': self._destination_data,
        }
        result_fqn = os.path.join(
            self._config.working_directory, VALIDATE_OUTPUT
        )
        write_as_yaml(result, result_fqn)

        self._logger.info(
            f'Results:\n'
            f'  - {len(self._source)} files at {self._source_name} that are '
            f'not referenced by CADC CAOM entries\n'
            f'  - {len(self._destination_meta)} CAOM entries at CADC that do '
            f'not reference {self._source_name} files\n'
            f'  - {len(self._destination_data)} files that are newer at '
            f'{self._source_name} than in CADC storage'
        )
        return self._source, self._destination_meta, self._destination_data

    def write_todo(self):
        """Write a todo.txt file, given the list of entries available from
        the source, that are not currently at the destination (CADC)."""
        raise NotImplementedError()

    @staticmethod
    def filter_meta(meta):
        return [CaomName(ii.strip()).file_name for ii in meta['uri']]


def compare_observations(actual_fqn, expected_fqn):
    """Compare the observation captured in actual_fqn with the observation
    captured in the expected_fqn. Returns the differences as a pretty
    string for logging.
    """
    actual = read_obs_from_file(actual_fqn)
    expected = read_obs_from_file(expected_fqn)
    result = get_differences(expected, actual, 'Observation')
    msg = None
    if result:
        compare_text = '\n'.join([r for r in result])
        msg = (
            f'Differences found in observation {expected.observation_id}\n'
            f'{compare_text}'
        )
    return msg


def to_float(value):
    """Cast to float, without throwing an exception."""
    result = None
    if value is not None:
        if isinstance(value, float):  #  or isinstance(value, int):
            result = value
        elif (isinstance(value, str) and len(value.strip()) > 0) or (
            isinstance(value, int)
        ):
            result = float(value)
    return result


def to_int(value):
    """Cast to int, without throwing an exception."""
    return int(value) if value is not None else None


def to_str(value):
    """Cast to str, without throwing an exception."""
    return str(value) if value is not None else None


def extract_file_name_from_uri(uri_str):
    return parse.urlparse(uri_str).path.split('/')[-1]


def exec_cmd(cmd, log_level_as=logging.debug, timeout=None):
    """
    This does command execution as a subprocess call.

    :param cmd the text version of the command being executed
    :param log_level_as control the logging level from the exec call
    :param timeout value in seconds, after which the process is terminated
        raising the TimeoutExpired exception.
    :return None
    """
    logging.debug(cmd)
    cmd_array = cmd.split()
    exec_cmd_array(cmd_array, log_level_as, timeout)


def exec_cmd_array(cmd_array, log_level_as=logging.debug, timeout=None):
    """
    This does command execution as a subprocess call.

    :param cmd_array array of the command being executed, usually because
        it's of the form ['/bin/bash', '-c', 'what you really want to do']
    :param log_level_as control the logging level from the exec call
    :param timeout value in seconds, after which the process is terminated
        raising the TimeoutExpired exception.
    :return None
    """
    cmd_text = ' '.join(ii for ii in cmd_array)
    try:
        child = subprocess.Popen(
            cmd_array, stdout=subprocess.PIPE, stderr=subprocess.PIPE
        )
        try:
            output, outerr = child.communicate(timeout=timeout)
        except subprocess.TimeoutExpired:
            logging.warning(f'Command {cmd_array} timed out.')
            # child process is not killed if the timeout expires, so kill the
            # process and finish communication
            child.kill()
            child.stdout.close()
            child.stderr.close()
            output, outerr = child.communicate()
        if len(output) > 0:
            log_level_as(f'stdout {output.decode("utf-8")}')
        if len(outerr) > 0:
            logging.error(f'stderr {outerr.decode("utf-8")}')
        if child.returncode != 0 and child.returncode != -9:
            # not killed due to a timeout
            logging.warning(
                f'Command {cmd_text} failed with {child.returncode}.'
            )
            raise CadcException(
                f'Command {cmd_text} ::\nreturncode {child.returncode}, '
                f'\nstdout {output.decode("utf-8")}\' \nstderr '
                f'{outerr.decode("utf-8")}\''
            )
    except Exception as e:
        if isinstance(e, CadcException):
            raise e
        logging.warning(f'Error with command {cmd_text}:: {e}')
        logging.debug(traceback.format_exc())
<<<<<<< HEAD
        raise CadcException(f'Could not execute cmd {cmd_text}. Exception {e}')
=======
        raise CadcException(
            f'Could not execute cmd {cmd_text}. Exception {e}'
        )
>>>>>>> 636699ae


def exec_cmd_info(cmd):
    """
    This does command execution as a subprocess call.

    :param cmd the text version of the command being executed
    :return The text from stdout.
    """
    logging.debug(cmd)
    cmd_array = cmd.split()
    try:
        output, outerr = subprocess.Popen(
            cmd_array, stdout=subprocess.PIPE, stderr=subprocess.PIPE
        ).communicate()
        if outerr is not None and len(outerr) > 0 and outerr[0] is not None:
            raise CadcException(
                f'Command {cmd} had stderr {outerr.decode("utf-8")}'
            )
        if output is not None and len(output) > 0:
            return output.decode('utf-8')
    except Exception as e:
        logging.debug(f'Error with command {cmd}:: {e}')
        logging.debug(traceback.format_exc())
        raise CadcException(f'Could not execute cmd {cmd}. Exception {e}')


def exec_cmd_redirect(cmd, fqn):
    """
    This does command execution as a subprocess call. It redirects stdout
    to fqn, and assumes binary output for the re-direct.

    :param cmd the text version of the command being executed
    :param fqn the fully-qualified name of the file to which stdout is
        re-directed
    :return None
    """
    logging.debug(cmd)
    cmd_array = cmd.split()
    try:
        with open(fqn, 'wb') as outfile:
            outerr = subprocess.Popen(
                cmd_array, stdout=outfile, stderr=subprocess.PIPE
            ).communicate()
            if (
                outerr is not None
                and len(outerr) > 0
                and outerr[0] is not None
            ):
                logging.debug(
                    f'Command {cmd} had stderr {outerr.decode("utf-8")}'
                )
                raise CadcException(
                    f'Command {cmd} had outerr {outerr.decode("utf-8")}'
                )
    except Exception as e:
        logging.debug(f'Error with command {cmd}:: {e}')
        logging.debug(traceback.format_exc())
        raise CadcException(f'Could not execute cmd {cmd}.Exception {e}')


def ftp_get(ftp_host_name, source_fqn, dest_fqn):
    """
    :param ftp_host_name name from which to originate the FTP transfer. Assume
        anonymous login.
    :param source_fqn fully-qualified name on the FTP host, of the file to be
        transferred.
    :param dest_fqn fully-qualified name, locally valid, for where to transfer
        the file to.

    Uses ftputil, which always transfers files in binary mode.
    """
    # remove the need to have ftputil libraries on EVERY *2caom2 pipeline
    from ftputil import FTPHost

    try:
        with FTPHost(ftp_host_name, 'anonymous', '@anonymous') as ftp_host:
            ftp_host.download(source_fqn, dest_fqn)
            source_stats = ftp_host.stat(source_fqn)
            ftp_host.close()
            dest_meta = get_file_meta(dest_fqn)
            if source_stats.st_size == dest_meta.get('size'):
                logging.info(f'Downloaded {source_fqn} from {ftp_host_name}')
            else:
                os.unlink(dest_fqn)
                raise CadcException(
                    f'File size error when transferring {source_fqn} from '
                    f'{ftp_host_name}'
                )
    except Exception as e:
        logging.error(e)
        logging.debug(traceback.format_exc())
        raise CadcException(
            f'Could not transfer {source_fqn} from {ftp_host_name}'
        )


def ftp_get_timeout(ftp_host_name, source_fqn, dest_fqn, timeout=20):
    """
    :param ftp_host_name name from which to originate the FTP transfer. Assume
        anonymous login.
    :param source_fqn fully-qualified name on the FTP host, of the file to be
        transferred.
    :param dest_fqn fully-qualified name, locally valid, for where to transfer
        the file to.
    :param timeout in seconds for blocking operations

    Uses ftplib, which supports specifying timeouts in the connection.
    """
    # remove the need to have ftputil libraries on EVERY *2caom2 pipeline
    from ftplib import FTP

    try:
        with FTP(ftp_host_name, timeout=timeout) as ftp_host:
            ftp_host.login()
            with open(dest_fqn, 'wb') as fp:
                ftp_host.retrbinary(f'RETR {source_fqn}', fp.write)
            ftp_host.voidcmd('TYPE I')
            source_size = ftp_host.size(source_fqn)
            ftp_host.quit()
            dest_meta = get_file_meta(dest_fqn)
            if source_size == dest_meta.get('size'):
                logging.info(f'Downloaded {source_fqn} from {ftp_host_name}')
            else:
                os.unlink(dest_fqn)
                raise CadcException(
                    f'File size error when transferring {source_fqn} from '
                    f'{ftp_host_name}'
                )
    except Exception as e:
        logging.error(e)
        logging.debug(traceback.format_exc())
        raise CadcException(
            f'Could not transfer {source_fqn} from {ftp_host_name}'
        )


def get_cadc_headers(uri):
    """
    Creates the FITS headers object by fetching the FITS headers of a CADC
    file. The function takes advantage of the fhead feature of the CADC
    storage service and retrieves just the headers and no data, minimizing
    the transfer time.

    The file must be public, because the header retrieval is done as an
    anonymous user.

    :param uri: CADC URI
    :return: a string of keyword/value pairs.
    """
    file_url = parse.urlparse(uri)
    # create possible types of subjects
    subject = net.Subject()
    client = CadcDataClient(subject)
    # do a fhead on the file
    archive, file_id = file_url.path.split('/')
    return get_cadc_headers_client(archive, file_id, client)


def get_cadc_headers_client(archive, file_name, client):
    """
    Creates the FITS headers object by fetching the FITS headers of a CADC
    file. The function takes advantage of the fhead feature of the CADC
    storage service and retrieves just the headers and no data, minimizing
    the transfer time.

    The file may be public or proprietary, depending on the capabilities of
    the supplied client parameter.

    :param archive: CADC Archive reference, as a string
    :param file_name: CADC Archive file name, as a string. Includes compression
        and file type extensions.
    :param client: CadcDataClient instance.
    :return: a string of keyword/value pairs.
    """
    b = BytesIO()
    b.name = file_name
    client.get_file(archive, file_name, b, fhead=True)
    fits_header = b.getvalue().decode('ascii')
    b.close()
    return fits_header


def get_cadc_meta(netrc_fqn, archive, fname):
    """
    Gets contentType, contentLength and contentChecksum of a CADC artifact
    :param netrc_fqn: user credentials
    :param archive: archive file has been stored to
    :param fname: name of file in the archive
    :return:
    """
    subject = net.Subject(username=None, certificate=None, netrc=netrc_fqn)
    client = CadcDataClient(subject)
    return client.get_file_info(archive, fname)


def get_cadc_meta_client(client, archive, fname):
    """
    Gets contentType, contentLength and contentChecksum of a CADC artifact
    :param client: CadcDataClient instance
    :param archive: archive file has been stored to
    :param fname: name of file in the archive
    :return:
    """
    return client.get_file_info(archive, fname)


def get_file_meta(fqn):
    """
    Gets contentType, contentLength and contentChecksum of an artifact on disk.

    At the time of writing, libmagic gets confused with gzip'd FITS files,
    and identifies them as application/octet-stream, so, just have a bunch
    of hard-coding instead.

    :param fqn: Fully-qualified name of the file for which to get the metadata.
    :return:
    """
    if fqn is None or not os.path.exists(fqn):
        raise CadcException(f'Could not find {fqn} in get_file_meta')
    meta = {
        'size': get_file_size(fqn),
        'md5sum': md5(open(fqn, 'rb').read()).hexdigest(),
    }
    if (
        fqn.endswith('.header')
        or fqn.endswith('.txt')
        or fqn.endswith('.cat')
    ):
        meta['type'] = 'text/plain'
    elif fqn.endswith('.csv'):
        meta['type'] = 'text/csv'
    elif fqn.endswith('.gif'):
        meta['type'] = 'image/gif'
    elif fqn.endswith('.png'):
        meta['type'] = 'image/png'
    elif fqn.endswith('.jpg'):
        meta['type'] = 'image/jpeg'
    elif fqn.endswith('tar.gz'):
        meta['type'] = 'application/x-tar'
    elif fqn.endswith('h5') or fqn.endswith('hdf5'):
        meta['type'] = 'application/x-hdf5'
    else:
        meta['type'] = 'application/fits'
    logging.debug(meta)
    return meta


def get_file_size(fqn):
    """Get a file size on disk.

    :param fqn: Fully-qualified name of the file for which to get the size
    """
    s = os.stat(fqn)
    return s.st_size


def get_version(entry):
    """A common implementation to retrieve a pipeline version."""
    return f'{entry}/{version(entry)}'


def create_dir(dir_name):
    """Create the working area if it does not already exist."""
    if os.path.exists(dir_name):
        if not os.path.isdir(dir_name):
            raise CadcException(f'{dir_name} is not a directory.')
        if not os.access(dir_name, os.W_OK | os.X_OK):
            os.chmod(dir_name, stat.S_IRWXU)
            if not os.access(dir_name, os.W_OK | os.X_OK):
                raise CadcException(f'{dir_name} is not writeable.')
    else:
        os.makedirs(dir_name, mode=0o775)


def decompose_uri(uri):
    """
    Returns a scheme, path (maybe an archive), and a file name from the
    command line.
    """
    try:
        temp = uri.split(':', 1)
        scheme = temp[0]
        temp1 = temp[1].rsplit('/', 1)
        path = temp1[0]
        file_name = temp1[1]
        return scheme, path, file_name
    except Exception as e:
        logging.debug(
            f'URI {uri} caused error {e}. Expected scheme:path/FILE_NAME'
        )
        logging.debug(traceback.format_exc())
        raise CadcException(f'Expected scheme:path/FILE_NAME. Got {uri}.')


def check_param(param, param_type):
    """Generic code to check if a parameter is not None, and is of the
    expected type.
    """
    if param is None or not isinstance(param, param_type):
        raise CadcException(
            f'Parameter {param} failed check for {param_type}'
        )


def read_csv_file(fqn):
    """Read a csv file.

    :returns a list of lists.
    """
    results = []
    try:
        with open(fqn) as csv_file:
            reader = csv.reader(csv_file)
            for row in reader:
                if row[0].startswith('#'):
                    continue
                results.append(row)
    except Exception as e:
        logging.error(f'Could not read from csv file {fqn}')
        logging.debug(traceback.format_exc())
        raise CadcException(e)
    return results


def write_obs_to_file(obs, fqn):
    """Common code to write a CAOM Observation to a file."""
    ow = ObservationWriter()
    ow.write(obs, fqn)


def read_obs_from_file(fqn):
    """Common code to read a CAOM Observation from a file."""
    if not os.path.exists(fqn):
        raise CadcException(f'Could not find {fqn}')
    reader = ObservationReader(False)
    return reader.read(fqn)


def read_from_file(fqn):
    """Common code to read from a text file. Mostly to make it easy to
    mock.
    """
    if not os.path.exists(fqn):
        raise CadcException(f'Could not find {fqn}')
    with open(fqn) as f:
        return f.readlines()


def write_to_file(fqn, content):
    """Common code to write to a fully-qualified file name. Mostly to make
    it easy to mock.
    """
    try:
        with open(fqn, 'w') as f:
            f.write(content)
    except Exception:
        logging.error(f'Could not write file {fqn}')
        raise CadcException(f'Could not write file {fqn}')


def update_typed_set(typed_set, new_set):
    """Common code to remove all the entries from an existing set, and
    then replace those entries with a new set.
    """
    # remove the previous values
    while len(typed_set) > 0:
        typed_set.pop()
    typed_set.update(new_set)


def format_time_for_query(from_time):
    length = len(datetime.now().strftime('%Y-%m-%dT%H:%M:%S'))
    return datetime.strptime(from_time[:length], '%Y-%m-%dT%H:%M:%S')


def read_file_list_from_archive(config, app_name, prev_exec_date, exec_date):
    """Code to execute a time-boxed query for files that have arrived in ad.

    :param config Config instance
    :param app_name Information used in the http connection for tracing
        queries.
    :param prev_exec_date Timestamp that indicates the beginning of the
        chunk of time. Results will be > than this time.
    :param exec_date Timestamp. that indicates the end of the chunk of time.
        Results will be <= this time.
    """
    start_time = format_time_for_query(prev_exec_date)
    end_time = format_time_for_query(exec_date)
    ad_resource_id = 'ivo://cadc.nrc.ca/ad'
    query = (
        f"SELECT fileName, min(ingestDate) FROM archive_files WHERE "
        f"archiveName = '{config.archive}' AND ingestDate > "
        f"'{start_time}' and "
        f"ingestDate <= '{end_time}' ORDER BY ingestDate "
        f"GROUP BY ingestDate"
    )
    logging.debug(f'Query is {query}')
    temp = query_tap(query, config.proxy_fqn, config.resource_id)
    return [ii for ii in temp['fileName']]


def get_keyword(headers, keyword):
    result = headers[0].get(keyword)
    if result is None and len(headers) > 1:
        result = headers[1].get(keyword)
    return result


def get_artifact_metadata(
    fqn, product_type, release_type, uri=None, artifact=None
):
    """
    Build or update artifact content metadata using the CAOM2 objects, and
    with access to a file on disk.

    :param fqn: The fully-qualified name of the file on disk, for which an
        Artifact is being created or updated.
    :param product_type: which ProductType enumeration value
    :param release_type: which ReleaseType enumeration value
    :param uri: mandatory if creating an Artifact, a URI of the form
        scheme:ARCHIVE/file_name
    :param artifact: use when updating an existing Artifact instance

    :return: the created or updated Artifact instance, with the
        content_* elements filled in.
    """
    local_meta = get_file_meta(fqn)
    md5uri = ChecksumURI(f'md5:{local_meta["md5sum"]}')
    if artifact is None:
        if uri is None:
            raise CadcException('Cannot build an Artifact without a URI.')
        return Artifact(
            uri,
            product_type,
            release_type,
            local_meta['type'],
            local_meta['size'],
            md5uri,
        )
    else:
        artifact.product_type = product_type
        artifact.content_type = local_meta['type']
        artifact.content_length = local_meta['size']
        artifact.content_checksum = md5uri
        artifact.release_type = release_type
        return artifact


def get_artifact_metadata_client(
    client,
    file_name,
    product_type,
    release_type,
    archive,
    uri=None,
    artifact=None,
):
    """
    Build or update artifact content metadata using the CAOM2 objects, and
    with access to a file at CADC.

    :param client: CadcDataClient instance
    :param file_name: The name of the file in CADC storage, for which an
        Artifact is being created or updated.
    :param product_type: which ProductType enumeration value
    :param release_type: which ReleaseType enumeration value
    :param archive: str narrows down CADC storage location
    :param uri: mandatory if creating an Artifact, a URI of the form
        scheme:ARCHIVE/file_name
    :param artifact: use when updating an existing Artifact instance

    :return: the created or updated Artifact instance, with the
        content_* elements filled in.
    """
    meta = get_cadc_meta_client(client, archive, file_name)
    md5uri = ChecksumURI(f'md5:{meta.get("md5sum")}')
    if artifact is None:
        if uri is None:
            raise CadcException('Cannot build an Artifact without a URI.')
        return Artifact(
            uri,
            product_type,
            release_type,
            meta.get('type'),
            to_int(meta.get('size')),
            md5uri,
        )
    else:
        artifact.product_type = product_type
        artifact.content_type = meta.get('type')
        artifact.content_length = to_int(meta.get('size'))
        artifact.content_checksum = md5uri
        return artifact


def convert_to_days(exposure_time):
    """
    Converts from seconds to days.

    :param exposure_time:
    :return:
    """
    return exposure_time / (24.0 * 3600.0)


def convert_to_ts(value):
    """
    Converts to seconds since the epoch. Tries to be lenient about the
    type of the incoming value.
    :param value:
    :return: float that represents seconds since the epoch.
    """
    if isinstance(value, datetime):
        result = value.timestamp()
    elif isinstance(value, float):
        result = value
    else:
        result = make_seconds(value)
    return result


def sizeof(x):
    """Encapsulate returning the memory size in bytes."""
    return sys.getsizeof(x)


def data_put(
    client,
    working_directory,
    file_name,
    archive,
    stream='raw',
    mime_type=None,
    mime_encoding=None,
    metrics=None,
):
    """
    Make a copy of a locally available file by writing it to CADC. Assumes
    file and directory locations are correct. Requires a checksum comparison
    by the client.

    :param client: The CadcDataClient for write access to CADC storage.
    :param working_directory: Where 'file_name' exists locally.
    :param file_name: What to copy to CADC storage.
    :param archive: Which archive to associate the file with.
    :param stream: Defaults to raw - use is deprecated, however necessary it
        may be at the current moment to the 'put_file' call.
    :param mime_type: Because libmagic can't see inside a zipped fits file.
    :param mime_encoding: Also because libmagic can't see inside a zipped
        fits file.
    :param metrics: Tracking success execution times, and failure counts.
    """
    start = datetime.utcnow().timestamp()
    cwd = os.getcwd()
    try:
        os.chdir(working_directory)
        client.put_file(
            archive,
            file_name,
            archive_stream=stream,
            mime_type=mime_type,
            mime_encoding=mime_encoding,
            md5_check=True,
        )
        file_size = os.stat(file_name).st_size
    except Exception as e:
        metrics.observe_failure('put', 'data', file_name)
        logging.debug(traceback.format_exc())
        raise CadcException(f'Failed to store data with {e}')
    finally:
        os.chdir(cwd)
    end = datetime.utcnow().timestamp()
    metrics.observe(start, end, file_size, 'put', 'data', file_name)


def build_uri(archive, file_name, scheme='ad'):
    """One location to keep the syntax for an Artifact URI."""
    return f'{scheme}:{archive}/{file_name}'


def query_endpoint(url, timeout=20):
    """Return a response for an endpoint. Caller needs to call 'close'
    on the response.
    """

    # Open the URL and fetch the JSON document for the observation
    session = requests.Session()
    retries = 10
    retry = Retry(
        total=retries, read=retries, connect=retries, backoff_factor=0.5
    )
    adapter = HTTPAdapter(max_retries=retry)
    session.mount('http://', adapter)
    session.mount('https://', adapter)
    try:
        response = session.get(url, timeout=timeout)
        response.raise_for_status()
        return response
    except Exception as e:
        logging.debug(traceback.format_exc())
        raise CadcException(f'Endpoint {url} failure {str(e)}')


def get_endpoint_session(retries=10, backoff_factor=0.5):
    session = requests.Session()
    retry = Retry(
        total=retries,
        read=retries,
        connect=retries,
        backoff_factor=backoff_factor,
    )
    adapter = HTTPAdapter(max_retries=retry)
    session.mount('http://', adapter)
    session.mount('https://', adapter)
    return session


def query_endpoint_session(url, session, timeout=20):
    """Return a response for an endpoint. Caller needs to call 'close'
    on the response.
    """

    try:
        response = session.get(url, timeout=timeout)
        response.raise_for_status()
        return response
    except Exception as e:
        logging.debug(traceback.format_exc())
        raise CadcException(f'Endpoint {url} failure {str(e)}')


def read_as_yaml(fqn):
    """Read and return YAML content of 'fqn'."""
    try:
        logging.debug(f'Begin read_as_yaml for {fqn}.')
        with open(fqn) as f:
            data_map = yaml.safe_load(f)
            logging.debug('End read_as_yaml.')
            return data_map
    except (yaml.scanner.ScannerError, FileNotFoundError) as e:
        logging.error(e)
        return None


def write_as_yaml(content, fqn):
    """Write 'content' to 'fqn' as YAML."""
    try:
        logging.debug(f'Begin write_as_yaml for {fqn}.')
        with open(fqn, 'w') as f:
            yaml.dump(content, f, default_flow_style=False)
            logging.debug('End write_as_yaml.')
    except Exception as e:
        logging.debug(traceback.format_exc())
        logging.error(e)


def load_module(module, command_name):
    """
    Add code to the execution environment of the interpreter.

    :param module the fully-qualified path name to the source code.
    :param command_name what will be executed within the module.
    """
    mname = os.path.basename(module)
    if '.' in mname:
        # remove extension from the provided name
        mname = mname.split('.')[0]
    pname = os.path.dirname(module)
    sys.path.append(pname)
    try:
        logging.debug(f'Looking for {command_name} in {module}.')
        result = importlib.import_module(mname)
        if not hasattr(result, command_name):
            raise CadcException(
                f'Could not find command {command_name} in module {module}.'
            )
    except ImportError as e:
        logging.debug(f'Looking for {mname} in {pname}')
        raise e
    return result


def make_seconds(from_time):
    """Deal with different time formats to get the number of
    seconds since the epoch.

    Timezone information may be present as +00, strip that for returned
    results.
    :param from_time a string representing some time
    :return the time as a timestamp, so seconds.microseconds
    """
    try:
        index = from_time.index('+00')
    except ValueError:
        index = len(from_time)

    # OMM 2019/07/16 03:15:46
    # CADC Data Client Thu, 14 May 2020 20:29:02 GMT
    # NGVS Wed Mar 24 2010 16:10:36
    for fmt in [
        ISO_8601_FORMAT,
        '%Y-%m-%dT%H:%M:%S',
        '%Y-%m-%d %H:%M:%S.%f',
        '%d-%b-%Y %H:%M',
        '%b %d %Y',
        '%b %d %H:%M',
        '%Y%m%d-%H%M%S',
        '%Y-%m-%d',
        '%Y-%m-%dHST%H:%M:%S',
        '%a %b %d %H:%M:%S HST %Y',
        '%Y/%m/%d %H:%M:%S',
        '%a, %d %b %Y %H:%M:%S GMT',
        '%Y-%m-%dT%H:%M',
        '%a %b %d %Y %H:%M:%S',
    ]:
        try:
            seconds_since_epoch = datetime.strptime(
                from_time[:index], fmt
            ).timestamp()
            if fmt == '%b %d %H:%M':
                # the format '%b %d %H:%M' results in a timestamp based on
                # 1900, so need to set it to 'this' year
                year = datetime.utcnow().year
                dt = f'{from_time[:index]} {year}'
                dt_format = f'{fmt} %Y'
                seconds_since_epoch = datetime.strptime(
                    dt, dt_format
                ).timestamp()
            if (
                fmt == '%Y-%m-%dHST%H:%M:%S'
                or fmt == '%a %b %d %H:%M:%S HST %Y'
            ):
                # change timezone from HST to UTC - add 10 hours -
                # accurate enough implementation for the CFHT
                # provenance.lastExecuted value
                seconds_since_epoch += 10 * 3600
            break
        except ValueError:
            seconds_since_epoch = None
    if seconds_since_epoch is None:
        raise CadcException(f'Could not make seconds from {from_time}')
    return seconds_since_epoch


def make_time(from_str):
    """Make a string into a datetime value.

    :param from_str a string representing some time.
    :return the time as a datetime
    """
    temp = make_seconds(from_str)
    result = None
    if temp is not None:
        result = datetime.utcfromtimestamp(temp)
    return result


def make_time_tz(from_value):
    """
    Make an offset-aware datetime value. Input parameters should be in
    datetime format, but a modest attempt is made to check for otherwise.

    Why is UTC ok?
    - OS times are all UTC, because they're all running in a Docker container
      with no timezone configured
    - make_seconds checks for time zones and adjusts there

    :param from_value a representation of time.
    :return the time as an offset-aware datetime

    from_value accepted types:
    - datetime, ensures timezone.utc is set
    - str, attempts to use datetime.strptime with all the formats so far
      encountered to convert it to a datetime, and then sets timezone.utc
    - float, uses as if the parameter were the result of a datetime.timestamp()
      operation, as well as setting timezone.utc
    - datetime.date or datetime.time, sets timezone.utc
    """
    if isinstance(from_value, datetime):
        result = from_value
        if from_value.tzinfo is None:
            result = from_value.replace(tzinfo=timezone.utc)
    elif isinstance(from_value, str):
        temp = make_seconds(from_value)
        result = None
        if temp is not None:
            result = datetime.fromtimestamp(temp, tz=timezone.utc)
    elif isinstance(from_value, float):
        result = datetime.fromtimestamp(from_value, tz=timezone.utc)
    else:
        result = from_value.fromtimestamp(from_value, tz=timezone.utc)
    return result


def increment_time(this_ts, by_interval, unit='%M'):
    """
    Increment time by an interval. Times should be in datetime format, but
    a modest attempt is made to check for otherwise.

    :param this_ts: datetime
    :param by_interval: integer - e.g. 10, for a 10 minute increment
    :param unit: the formatting string, default is minutes
    :return: this_ts incremented by interval amount
    """
    if isinstance(this_ts, datetime):
        time_s = this_ts.timestamp()
    elif isinstance(this_ts, str):
        time_s = make_seconds(this_ts)
    else:
        time_s = this_ts
    if unit == '%M':
        factor = 60
    else:
        raise NotImplementedError(f'Unexpected unit {unit}')
    interval = by_interval * factor
    temp = time_s + interval
    return datetime.fromtimestamp(temp)


def increment_time_tz(this_ts, by_interval, unit='%M'):
    """
    Increment time by an interval. Times should be in datetime format, but
    a modest attempt is made to check for otherwise.

    :param this_ts: datetime
    :param by_interval: integer - e.g. 10, for a 10 minute increment
    :param unit: the formatting string, default is minutes
    :return: this_ts incremented by interval amount. Offset-aware.
    """
    if isinstance(this_ts, datetime):
        time_dt = this_ts
    elif isinstance(this_ts, str):
        time_dt = make_time(this_ts)
    else:
        time_dt = datetime.fromtimestamp(this_ts, tz=timezone.utc)
    if unit == '%M':
        temp = time_dt + timedelta(minutes=by_interval)
    else:
        raise NotImplementedError(f'Unexpected unit {unit}')
    return temp


def http_get(url, local_fqn):
    """Retrieve a file via http.

    :param url where the file can be found.
    :param local_fqn fully qualified name for where to file the file
        locally.
    """
    try:
        with requests.get(url, stream=True, timeout=10) as r:
            r.raise_for_status()
            with open(local_fqn, 'wb') as f:
                for chunk in r.iter_content(chunk_size=READ_BLOCK_SIZE):
                    f.write(chunk)
            length = to_int(r.headers.get('Content-Length'))
            if length is not None:
                file_meta = get_file_meta(local_fqn)
                if file_meta['size'] != length:
                    raise CadcException(
                        f'Could not retrieve {local_fqn} from {url}. File '
                        f'size error.'
                    )
            checksum = r.headers.get('Content-Checksum')
            if checksum is not None:
                file_meta = get_file_meta(local_fqn)
                if file_meta['md5sum'] != checksum:
                    raise CadcException(
                        f'Could not retrieve {local_fqn} from {url}. File '
                        f'checksum error.'
                    )
        if not os.path.exists(local_fqn):
            raise CadcException(
                f'Retrieve failed. {local_fqn} does not exist.'
            )
    except requests.exceptions.HTTPError as e:
        logging.debug(traceback.format_exc())
        raise CadcException(
            f'Could not retrieve {local_fqn} from {url}. Failed with {e}'
        )


@dataclass
class FileMeta:
    """The bits of information about a file that are used to decide whether
    or not to transfer, and whether or not a transfer was successful."""

    f_size: int
    md5sum: str


def _get_file_info(storage_name, cadc_client):
    """
    Retrieve metadata for a single file. This implementation uses a
    vos.Client.

    This is a very bad implementation, but there is no information on what
    might be a better one.

    :param storage_name: Artifact URI
    :param cadc_client:
    :return:
    """
    node = cadc_client.get_node(storage_name, limit=None, force=False)
    f_size = node.props.get('length')
    f_md5sum = node.props.get('MD5')
    return FileMeta(f_size, f_md5sum)


def query_tap(query_string, proxy_fqn, resource_id, timeout=10):
    """
    :param query_string ADQL
    :param proxy_fqn proxy file location, credentials for the query
    :param resource_id which tap service to query
    :param timeout time in minutes, tap_client gives up after that
    :returns an astropy votable instance."""

    logging.debug(
        f'query_tap: execute query {query_string} against {resource_id}'
    )
    subject = net.Subject(certificate=proxy_fqn)
    tap_client = CadcTapClient(subject, resource_id=resource_id)
    buffer = io.StringIO()
    tap_client.query(query_string, output_file=buffer, data_only=True, response_format='tsv', timeout=timeout)
    return Table.read(buffer.getvalue().split('\n'), format='ascii.tab')


def query_tap_pandas(query_string, client, timeout=10):
    """
    Return TAP query results as a Pandas Dataframe.

    :param query_string: query to execute
    :param client: CadcTapClient instance, pointed to a service that understands the query
    :param timeout: in minutes

    :return: Dataframe with query results
    """
    buffer = io.StringIO()
    client.query(query_string, output_file=buffer, data_only=True, response_format='tsv', timeout=timeout)
    return Table.read(buffer.getvalue().split('\n'), format='ascii.tab').to_pandas()


def reverse_lookup(value_to_find, in_dict):
    """
    Use a generator expression to do a reverse-lookup in a dictionary.
    :param value_to_find value
    :param in_dict dictionary that might have a key for the value
    """
    exp = (key for key, value in in_dict.items() if value == value_to_find)
    result = None
    for entry in exp:
        result = entry
        break
    return result


def find_missing(compare_this, to_this):
    """
    :param compare_this: list
    :param to_this: list
    :return: list of elements from to_this not in compare_this
    """
    return list(set(compare_this).difference(to_this))


class ValueRepairCache(Cache):
    """Use a cache file to repair metadata values.

    The cache file is identified in the config.yml file.

    The cache file contents should look like:
    value_repair:  # must have this value
      observation.type:  # a fully-qualified caom2 entity.attribute value
        dark: DARK       # a key: value pair

    There can be multiple entries per attribute:
      e.g. observation.type:
             dark: DARK
             Dark: DARK
             object: OBJECT

    The key and the value are treated as regular expressions, with the
    following exceptions:

    Use the string value 'none' to set an attribute to None:
      e.g. observation.type:
             dark: none

    Use the string value 'none' to set un-set attributes to a value:
      e.g. observation.type:
             none: DARK

    Use the string value 'any' to set all values of an attribute to a single
    value:
      e.g. observation.type:
             any: DARK

    Caveats:

    Some CAOM2 attributes are not assignable. These attributes cannot be
    repaired using this class.

    List content cannot be repaired using this class.

    Values that are originally None are un-changed, unless 'none' is provided
    as the key.

    """

    VALUE_REPAIR = 'value_repair'

    def __init__(self):
        super().__init__()
        self._value_repair = self.get_from(ValueRepairCache.VALUE_REPAIR)
        self._key = None
        self._values = None
        self._logger = logging.getLogger(self.__class__.__name__)

    def repair(self, observation):
        try:
            for key, values in self._value_repair.items():
                self._logger.debug(f'Checking for {key}')
                self._key = key
                self._values = values
                bits = key.split('.')[1:]
                if key.startswith('observation'):
                    self._recurse(observation, 'observation', bits)
                elif key.startswith('plane'):
                    for plane in observation.planes.values():
                        self._recurse(plane, 'plane', bits)
                elif key.startswith('artifact'):
                    for plane in observation.planes.values():
                        for artifact in plane.artifacts.values():
                            self._recurse(artifact, 'artifact', bits)
                elif key.startswith('part'):
                    for plane in observation.planes.values():
                        for artifact in plane.artifacts.values():
                            for part in artifact.parts.values():
                                self._recurse(part, 'part', bits)
                elif key.startswith('chunk'):
                    for plane in observation.planes.values():
                        for artifact in plane.artifacts.values():
                            for part in artifact.parts.values():
                                for chunk in part.chunks:
                                    self._recurse(chunk, 'chunk', bits)
                else:
                    raise CadcException(f'Unexpected repair key {key}.')
        except Exception as e:
            self._logger.debug(traceback.format_exc())
            raise CadcException(e)

    def _recurse(self, entity, entity_name, bits):
        attribute_name = bits[0]
        if hasattr(entity, attribute_name):
            if len(bits) == 1:
                self._repair_attribute(entity, attribute_name)
            else:
                new_entity = getattr(entity, attribute_name)
                self._recurse(new_entity, attribute_name, bits[1:])
        else:
            logging.warning(
                f'No attribute {entity_name}.{attribute_name} found to repair.'
            )

    def _repair_attribute(self, entity, attribute_name):
        try:
            attribute_value = getattr(entity, attribute_name)
            attribute_repr = (
                attribute_value.value
                if isinstance(attribute_value, Enum)
                else attribute_value
            )
            if (
                'any' in self._values.keys()
                or 'none' in self._values.keys()
                or attribute_repr in self._values.keys()
            ):
                for original, fix in self._values.items():
                    if attribute_value is None and original != 'none':
                        self._logger.info(
                            f'{attribute_name} value is None. This class only '
                            f'repairs values.'
                        )
                    else:
                        fixed = self._fix(
                            entity,
                            attribute_name,
                            attribute_value,
                            original,
                            fix,
                        )
                        if (
                            fixed is None
                            or fixed == fix
                            or fixed != attribute_value
                        ):
                            break
        except Exception as e:
            self._logger.debug(traceback.format_exc())
            raise CadcException(e)

    def _fix(self, entity, attribute_name, attribute_value, original, fix):
        if fix == 'none':
            setattr(entity, attribute_name, None)
            self._logger.info(f'Repair {self._key} from {original} to None')
            fixed = None
        elif original == 'any':
            setattr(entity, attribute_name, fix)
            self._logger.info(
                f'Repair {self._key} from {attribute_value} to {fix}'
            )
            fixed = fix
        else:
            if attribute_value is None:
                setattr(entity, attribute_name, fix)
                fixed = fix
            else:
                attribute_value_type = type(attribute_value)
                fixed = re.sub(str(original), str(fix), str(attribute_value))
                setattr(entity, attribute_name, attribute_value_type(fixed))
        new_value = getattr(entity, attribute_name)
        if attribute_value != new_value:
            self._logger.info(
                f'Repair {self._key} from {attribute_value} to {fixed}'
            )
        return fixed<|MERGE_RESOLUTION|>--- conflicted
+++ resolved
@@ -1759,13 +1759,10 @@
     def destination_uris(self):
         return self._destination_uris
 
-<<<<<<< HEAD
-=======
     @property
     def hdf5(self):
         return StorageName.is_hdf5(self._file_name)
 
->>>>>>> 636699ae
     @property
     def model_file_name(self):
         """The file name used on local disk that holds the CAOM2 Observation
@@ -1846,11 +1843,7 @@
         ):
             fqn = self._source_names[0]
         else:
-<<<<<<< HEAD
-            fqn = os.path.join(working_directory, self._file_name)
-=======
             fqn = os.path.join(working_directory, temp)
->>>>>>> 636699ae
         return fqn
 
     def set_destination_uris(self):
@@ -1858,26 +1851,16 @@
             temp = parse.urlparse(entry)
             if '.fits' in entry:
                 self._destination_uris.append(
-<<<<<<< HEAD
-                    self._get_uri(os.path.basename(
-                            temp.path
-                        ).replace('.gz', '').replace('.bz2', '')
-=======
                     self._get_uri(
                         os.path.basename(temp.path)
                         .replace('.gz', '')
                         .replace('.bz2', '')
                         .replace('.header', '')
->>>>>>> 636699ae
                     )
                 )
             else:
                 self._destination_uris.append(
-<<<<<<< HEAD
-                    self._get_uri(os.path.basename(temp.path))
-=======
                     self._get_uri(os.path.basename(temp.path)),
->>>>>>> 636699ae
                 )
 
     def set_file_id(self):
@@ -2185,13 +2168,9 @@
             raise e
         logging.warning(f'Error with command {cmd_text}:: {e}')
         logging.debug(traceback.format_exc())
-<<<<<<< HEAD
-        raise CadcException(f'Could not execute cmd {cmd_text}. Exception {e}')
-=======
         raise CadcException(
             f'Could not execute cmd {cmd_text}. Exception {e}'
         )
->>>>>>> 636699ae
 
 
 def exec_cmd_info(cmd):
