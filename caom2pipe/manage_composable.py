--- conflicted
+++ resolved
@@ -1948,10 +1948,7 @@
     def _do_prev(self, plane, obs_id):
         self.generate_plots(obs_id)
         if self._hdu_list is not None:
-<<<<<<< HEAD
-=======
             # astropy says https://docs.astropy.org/en/stable/io/fits/index.html#working-with-large-files
->>>>>>> c61d4908
             self._hdu_list.close()
             del self._hdu_list[self._ext].data
             del self._hdu_list
