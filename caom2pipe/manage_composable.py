# ***********************************************************************
# ******************  CANADIAN ASTRONOMY DATA CENTRE  *******************
# *************  CENTRE CANADIEN DE DONNÉES ASTRONOMIQUES  **************
#
#  (c) 2018.                            (c) 2018.
#  Government of Canada                 Gouvernement du Canada
#  National Research Council            Conseil national de recherches
#  Ottawa, Canada, K1A 0R6              Ottawa, Canada, K1A 0R6
#  All rights reserved                  Tous droits réservés
#
#  NRC disclaims any warranties,        Le CNRC dénie toute garantie
#  expressed, implied, or               énoncée, implicite ou légale,
#  statutory, of any kind with          de quelque nature que ce
#  respect to the software,             soit, concernant le logiciel,
#  including without limitation         y compris sans restriction
#  any warranty of merchantability      toute garantie de valeur
#  or fitness for a particular          marchande ou de pertinence
#  purpose. NRC shall not be            pour un usage particulier.
#  liable in any event for any          Le CNRC ne pourra en aucun cas
#  damages, whether direct or           être tenu responsable de tout
#  indirect, special or general,        dommage, direct ou indirect,
#  consequential or incidental,         particulier ou général,
#  arising from the use of the          accessoire ou fortuit, résultant
#  software.  Neither the name          de l'utilisation du logiciel. Ni
#  of the National Research             le nom du Conseil National de
#  Council of Canada nor the            Recherches du Canada ni les noms
#  names of its contributors may        de ses  participants ne peuvent
#  be used to endorse or promote        être utilisés pour approuver ou
#  products derived from this           promouvoir les produits dérivés
#  software without specific prior      de ce logiciel sans autorisation
#  written permission.                  préalable et particulière
#                                       par écrit.
#
#  This file is part of the             Ce fichier fait partie du projet
#  OpenCADC project.                    OpenCADC.
#
#  OpenCADC is free software:           OpenCADC est un logiciel libre ;
#  you can redistribute it and/or       vous pouvez le redistribuer ou le
#  modify it under the terms of         modifier suivant les termes de
#  the GNU Affero General Public        la “GNU Affero General Public
#  License as published by the          License” telle que publiée
#  Free Software Foundation,            par la Free Software Foundation
#  either version 3 of the              : soit la version 3 de cette
#  License, or (at your option)         licence, soit (à votre gré)
#  any later version.                   toute version ultérieure.
#
#  OpenCADC is distributed in the       OpenCADC est distribué
#  hope that it will be useful,         dans l’espoir qu’il vous
#  but WITHOUT ANY WARRANTY;            sera utile, mais SANS AUCUNE
#  without even the implied             GARANTIE : sans même la garantie
#  warranty of MERCHANTABILITY          implicite de COMMERCIALISABILITÉ
#  or FITNESS FOR A PARTICULAR          ni d’ADÉQUATION À UN OBJECTIF
#  PURPOSE.  See the GNU Affero         PARTICULIER. Consultez la Licence
#  General Public License for           Générale Publique GNU Affero
#  more details.                        pour plus de détails.
#
#  You should have received             Vous devriez avoir reçu une
#  a copy of the GNU Affero             copie de la Licence Générale
#  General Public License along         Publique GNU Affero avec
#  with OpenCADC.  If not, see          OpenCADC ; si ce n’est
#  <http://www.gnu.org/licenses/>.      pas le cas, consultez :
#                                       <http://www.gnu.org/licenses/>.
#
#  $Revision: 4 $
#
# ***********************************************************************
#

import csv
import importlib
import io
import logging
import os
import re
import stat

import requests
import subprocess
import sys
import traceback
import yaml

from dataclasses import dataclass
from datetime import datetime, timedelta, timezone
from dateutil import tz
from enum import Enum
from hashlib import md5
from importlib_metadata import version
from io import BytesIO
from requests.adapters import HTTPAdapter
from shutil import move
from urllib import parse as parse
from urllib3 import Retry

from astropy.table import Table

from cadcutils import net
from cadcdata import CadcDataClient
from cadctap import CadcTapClient
from caom2 import ObservationWriter, ObservationReader, Artifact, Observation
from caom2 import ChecksumURI, ProductType, ReleaseType
from caom2.diff import get_differences


__all__ = [
    'build_uri',
    'Cache',
    'CadcException',
    'CaomName',
    'compare_observations',
    'Config',
    'check_param',
    'convert_to_days',
    'convert_to_ts',
    'exec_cmd',
    'exec_cmd_info',
    'exec_cmd_redirect',
    'ExecutionReporter',
    'extract_file_name_from_uri',
    'Features',
    'FileMeta',
    'ftp_get',
    'ftp_get_timeout',
    'get_artifact_metadata',
    'get_cadc_headers',
    'get_endpoint_session',
    'get_file_meta',
    'get_keyword',
    'http_get',
    'increment_time',
    'increment_time_tz',
    'ISO_8601_FORMAT',
    'load_module',
    'make_seconds',
    'make_time',
    'make_time_tz',
    'Metrics',
    'minimize_on_keyword',
    'Observable',
    'query_endpoint',
    'query_endpoint_session',
    'read_as_yaml',
    'read_csv_file',
    'read_from_file',
    'read_obs_from_file',
    'Rejected',
    'reverse_lookup',
    'StorageName',
    'State',
    'TaskType',
    'to_float',
    'to_int',
    'to_str',
    'update_typed_set',
    'VALIDATE_OUTPUT',
    'Validator',
    'ValueRepairCache',
    'write_obs_to_file',
    'write_to_file',
]

ISO_8601_FORMAT = '%Y-%m-%dT%H:%M:%S.%f'
READ_BLOCK_SIZE = 8 * 1024
VALIDATE_OUTPUT = 'validated.yml'


class CadcException(Exception):
    """Generic exception raised by failure cases within the caom2pipe
    module."""

    pass


class Features:
    """Boolean feature flag implementation."""

    def __init__(self):
        self._run_in_airflow = True
        self._supports_composite = True
        self._supports_catalog = True
        self._supports_multiple_files = True

    @property
    def run_in_airflow(self):
        """If true, will treat command-line arguments as if the application
        is running in airflow."""
        return self._run_in_airflow

    @run_in_airflow.setter
    def run_in_airflow(self, value):
        self._run_in_airflow = value

    @property
    def supports_composite(self):
        """If true, will execute any specific code for composite observation
        definition."""
        return self._supports_composite

    @supports_composite.setter
    def supports_composite(self, value):
        self._supports_composite = value

    @property
    def supports_catalog(self):
        """If true, will execute any specific code for catalog handling
        when creating a CAOM instance."""
        return self._supports_catalog

    @supports_catalog.setter
    def supports_catalog(self, value):
        self._supports_catalog = value

    @property
    def supports_multiple_files(self):
        """If true, will execute any specific code where the cardinality
        between metadata and files is 1:n."""
        return self._supports_multiple_files

    @supports_multiple_files.setter
    def supports_multiple_files(self, value):
        self._supports_multiple_files = value

    def __str__(self):
        return ' '.join(f'{ii} {getattr(self, ii)}' for ii in vars(self))


class TaskType(Enum):
    """The possible steps in a Collection pipeline. A short-hand, user-facing
    way to identify the work to be done by a pipeline."""

    STORE = 'store'  # store a file to CADC
    SCRAPE = 'scrape'  # create/update a CAOM instance with no network
    INGEST = 'ingest'  # create/update a CAOM instance from metadata only
    MODIFY = 'modify'  # data access observation visitors
    VISIT = 'visit'  # metadata access observation visitors


class State:
    """Persist information between pipeline invocations.

    Currently the State class persists the concept of a bookmark, which is the
    place in the flow of data that was last processed. This 'place' may be a
    timestamp, or an id. That value is up to clients of this class.
    """

    def __init__(self, fqn):
        self.fqn = fqn
        self.bookmarks = {}
        self.logger = logging.getLogger(self.__class__.__name__)
        result = read_as_yaml(self.fqn)
        if result is None:
            raise CadcException(f'Could not load state from {fqn}')
        else:
            self.bookmarks = result.get('bookmarks')
            self.context = result.get('context', {})
            self.content = result

    def get_bookmark(self, key):
        """Lookup for last_record key. Treat like an offset-aware datetime."""
        result = None
        if key in self.bookmarks:
            result = self.bookmarks.get(key).get('last_record')
            if result:
                result = make_time_tz(result)
        else:
            self.logger.warning(f'No record found for {key}')
        return result

    def get_context(self, key):
        result = None
        if key in self.context:
            result = self.context.get(key)
        else:
            self.logger.warning(f'No context found for {key}')
        return result

    def save_state(self, key, value):
        """Write the current state as a YAML file.
        :param key which record is being updated
        :param value the value to update the record with
        """
        bookmarks = self.get_bookmark(key)
        if bookmarks is None:
            context = self.get_context(key)
            if context is None:
                self.logger.warning(f'No content found for {key}')
            else:
                self.context[key] = value
                self.logger.debug(f'Saving context {value} {self.fqn}')
                write_as_yaml(self.content, self.fqn)
        else:
            self.bookmarks[key]['last_record'] = value
            self.logger.debug(f'Saving bookmarked last record {value} {self.fqn}')
            write_as_yaml(self.content, self.fqn)

    @staticmethod
    def write_bookmark(state_fqn, book_mark, time_str):
        bookmark = {
            'bookmarks': {
                f'{book_mark}': {'last_record': f'{time_str}'},
            }
        }
        write_as_yaml(bookmark, state_fqn)


class Rejected:
    """Persist information between pipeline invocations about the observation
    IDs that will fail a particular TaskType.
    """

    NO_REASON = ''
    BAD_DATA = 'bad_data'
    BAD_METADATA = 'bad_metadata'
    INVALID_FORMAT = 'is_valid_fails'
    MISSING = 'missing_at_source'
    NO_INSTRUMENT = 'no_instrument'
    NO_PREVIEW = 'no_preview'

    # A map to the logging message string representing acknowledged rejections
    reasons = {
        BAD_DATA: 'Header missing END card',
        BAD_METADATA: 'Cannot build an observation',
        INVALID_FORMAT: 'Invalid observation ID',
        MISSING: 'Could not find JSON record for',
        NO_INSTRUMENT: 'Unknown value for instrument',
        NO_PREVIEW: 'Not Found for url: '
        'https://archive.gemini.edu/preview',
    }

    def __init__(self, fqn):
        """
        Ctor
        :param fqn: fully-qualified name for reading/writing rejected
        information records. If the file exists, initialize the in-memory
        records with the content of the file. Otherwise initialize the
        in-memory records to be empty.
        """
        self.fqn = fqn
        if os.path.exists(fqn):
            try:
                self.content = read_as_yaml(fqn)
            except yaml.constructor.ConstructorError:
                logging.error(f'ConstructorError reading {self.fqn}')
                self.content = {}
        else:
            dir_name = os.path.dirname(fqn)
            create_dir(dir_name)
            self.content = {}
        for reason in Rejected.reasons.keys():
            if reason not in self.content:
                self.content[reason] = []

    def __str__(self):
        return self.content.__str__()

    def check_and_record(self, message, obs_id):
        """Keep track of an additional entry.
        :returns boolean True if the failure is known and tracked."""
        for reason, reason_str in Rejected.reasons.items():
            if reason_str in message:
                self.record(reason, obs_id)
                return True
        return False

    def record(self, reason, entry):
        """Keep track of an additional entry."""
        self.content[reason].append(entry)

    def persist_state(self):
        """Write the current state as a YAML file."""
        for key, value in self.content.items():
            # ensure unique entries
            self.content[key] = list(set(value))
        write_as_yaml(self.content, self.fqn)

    def get_bad_data(self):
        return self.content[Rejected.BAD_DATA]

    def get_bad_metadata(self):
        return self.content[Rejected.BAD_METADATA]

    def get_no_preview(self):
        return self.content[Rejected.NO_PREVIEW]

    def is_bad_data(self, obs_id):
        return obs_id in self.content[Rejected.BAD_DATA]

    def is_bad_metadata(self, obs_id):
        return obs_id in self.content[Rejected.BAD_METADATA]

    def is_no_preview(self, file_name):
        return file_name in self.content[Rejected.NO_PREVIEW]

    @staticmethod
    def known_failure(message):
        """Returns the REASON for the failure, or an empty string if
        the failure is of an unexpected type.
        """
        result = Rejected.NO_REASON
        for reason, text in Rejected.reasons.items():
            if text in message:
                result = reason
        return result


class ExecutionReporter:
    """
    This class reports on the individual work unit successes, failures, and possible retries for the duration
    of a pipeline run.
    """

    def __init__(self, config, observable, application):
        """
        If a retry is configured, logging locations change during a pipeline run, so the file name setting is relegated
        to externally visible methods.
        """
        self._failure_fqn = None
        self._retry_fqn = None
        self._success_fqn = None
        self._report_fqn = config.report_fqn
        self._observable = observable
        self._summary = ExecutionSummary(os.path.basename(config.working_directory), application)
        self.set_log_location(config)
        self._logger = logging.getLogger(self.__class__.__name__)

    @property
    def all(self):
        return self._summary.entries

    @property
    def success(self):
        return self._summary.success

    def _count_retries(self):
        result = []
        if os.path.exists(self._retry_fqn):
            with open(self._retry_fqn) as f:
                result = f.readlines()
        return len(result)

    def _count_timeouts(self, e):
        if e is not None and (
            'Read timed out' in e
            or 'reset by peer' in e
            or 'ConnectTimeoutError' in e
            or 'Broken pipe' in e
        ):
            self._summary.add_timeouts(1)

    def _set_log_files(self, config):
        """Support changing log file locations during a retry."""
        self._success_fqn = config.success_fqn
        self._failure_fqn = config.failure_fqn
        self._retry_fqn = config.retry_fqn

    def reset_for_retry(self):
        self._summary.reset_for_retry()

    def set_log_location(self, config):
        """Support changing log file locations during a retry."""
        self._set_log_files(config)
        create_dir(config.log_file_directory)
        now_s = datetime.utcnow().timestamp()
        for fqn in [self._success_fqn, self._failure_fqn, self._retry_fqn, self._report_fqn]:
            ExecutionReporter._init_log_file(fqn, now_s)

    @staticmethod
    def _init_log_file(log_fqn, now_s):
        """Keep old versions of the progress files."""
        log_fid = log_fqn.replace('.txt', '')
        back_fqn = f'{log_fid}.{now_s}.txt'
        if os.path.exists(log_fqn) and os.path.getsize(log_fqn) != 0:
            move(log_fqn, back_fqn)
        f_handle = open(log_fqn, 'w')
        f_handle.close()

    def capture_failure(self, storage_name, e, stack_trace):
        """Log an error message to the failure file.

        If the failure is of a known type, also capture it to the rejected
        list. The rejected list will be saved to disk when the execute method
        completes.

        :obs_id observation ID being processed
        :file_name file name being processed
        :e Exception to log - the entire stack trace, which, if logging
            level is not set to debug, will be lost for debugging purposes.
        """
        self._logger.debug('Begin capture_failure')
        self._summary.add_errors(1)
        self._count_timeouts(stack_trace)
        with open(self._failure_fqn, 'a') as failure:
            if e.args is not None and len(e.args) > 1:
                min_error = e.args[0]
            else:
                min_error = str(e)
            failure.write(f'{datetime.now()} {storage_name.obs_id} {storage_name.file_name} {min_error}\n')

        # only retry entries that are not permanently marked as rejected
        reason = Rejected.known_failure(stack_trace)
        if reason == Rejected.NO_REASON:
            with open(self._retry_fqn, 'a') as retry:
                for entry in storage_name.source_names:
                    retry.write(f'{entry}\n')
        else:
            self._observable.rejected.record(reason, storage_name.obs_id)
            self._summary.add_rejections(1)
        self._logger.debug('End capture_failure')

    def capture_success(self, obs_id, file_name, start_time):
        """Capture, with a timestamp, the successful observations/file names that have been processed.
        :param obs_id str observation ID being processed
        :param file_name str file name being processed
        :param start_time int seconds since beginning of execution.
        """
        self._logger.debug('Begin capture_success')
        self._summary.add_successes(1)
        execution_s = datetime.utcnow().timestamp() - start_time
        success = open(self._success_fqn, 'a')
        try:
            success.write(f'{datetime.now()} {obs_id} {file_name} {execution_s:.2f}\n')
        finally:
            success.close()
        msg = (
            f'Progress - record {self._summary.success} of {self._summary.entries} records processed in '
            f'{execution_s:.2f} s.'
        )
        self._logger.debug('*' * len(msg))
        self._logger.info(msg)
        self._logger.debug('*' * len(msg))

    def capture_todo(self, todo, rejected, skipped):
        self._logger.debug(f'Begin capture_todo todo {todo}, rejected {rejected}, skipped {skipped}')
        self._summary.add_entries(todo + rejected + skipped)
        self._summary.add_rejections(rejected)
        self._summary.add_skipped(skipped)

    def report(self):
        msg = self._summary.report()
        self._logger.info(msg)
        write_to_file(self._report_fqn, msg)

    def capture_retry(self):
        self._summary.add_retries(self._summary.entries)


class ExecutionSummary:
    """
    This class generates summary reports of the successes and failures that occur during a pipeline run.
    """

    def __init__(self, location, application):
        """
        - Execution time: the time from initiating the pipeline to completion of execution.
        - Number of inputs: the number of entries originally counted. Depending on the content of config.yml, this
             value will originate from a work file, or files on disk, or cumulative tracking of entries when working
             by state.
        - Number of successes: the number of entries that eventually succeed, including retries.
        - Number of timeouts: the number of times exceptions that may involve timeouts were generated. Those
             exceptions include messages like "Read timed out", "reset by peer", "ConnectTimeoutError", and
             "Broken pipe".
        - Number of retries: the number of retries executed. Depending on whether and how retry is enabled in
             config.yml, this value is the cumulative number of entries processed more than once.
        - Number of errors: the number of failures after the final retry. If this number is zero, a retry fixed the
             failures, so all entries were eventually ingested.
        - Number of rejections: the number of entries that are rejected due to well-known processing failures. These
             rejections include those caused by fitsverify or hd5check failures.
        - Number of skipped: the number of entries with a checksum that is the same at the data source as it is in
             CADC storage. If the checksum is the same, the pipeline can make no changes to either the data or metdata,
             so it doesn't try.
        """
        self._version = '0.0.0' if application == 'DEFAULT' else get_version(application)
        self._location = location
        self._start_time = datetime.now(tz=timezone.utc).timestamp()
        self._entries_sum = 0
        self._errors_sum = 0
        self._rejected_sum = 0
        self._retry_sum = 0
        self._skipped_sum = 0
        self._success_sum = 0
        self._timeouts_sum = 0

    def __str__(self):
        return self.report()

    def add_entries(self, value):
        self._entries_sum += value

    def add_errors(self, value):
        self._errors_sum += value

    def add_rejections(self, value):
        self._rejected_sum += value

    def add_retries(self, value):
        self._retry_sum += value

    def add_skipped(self, value):
        self._skipped_sum += value

    def add_successes(self, value):
        self._success_sum += value

    def add_timeouts(self, value):
        self._timeouts_sum += value

    @property
    def success(self):
        return self._success_sum

    @property
    def entries(self):
        return self._entries_sum

    def report(self):
        msg1 = f'Location: {self._location}'
        msg2 = f'Date: {datetime.isoformat(datetime.utcnow())}'
        execution_time = datetime.now(tz=timezone.utc).timestamp() - self._start_time
        msg3 = f'Execution Time: {execution_time:.2f} s'
        msg4 = f'Version: {self._version}'
        msg5 = f'    Number of Inputs: {self._entries_sum}'
        msg6 = f' Number of Successes: {self._success_sum}'
        msg7 = f'  Number of Timeouts: {self._timeouts_sum}'
        msg8 = f'   Number of Retries: {self._retry_sum}'
        msg9 = f'    Number of Errors: {self._errors_sum}'
        msg10 = f'Number of Rejections: {self._rejected_sum}'
        msg11 = f'   Number of Skipped: {self._skipped_sum}'
        max_length = max(
            len(msg1),
            len(msg2),
            len(msg3),
            len(msg4),
            len(msg5),
            len(msg6),
            len(msg7),
            len(msg8),
            len(msg9),
            len(msg10),
            len(msg11),
        )
        msg_highlight = '*' * max_length
        msg = (
            f'\n\n{msg_highlight}\n{msg1}\n{msg2}\n{msg3}\n{msg4}\n{msg5}\n'
            f'{msg6}\n{msg7}\n{msg8}\n{msg9}\n{msg10}\n{msg11}\n{msg_highlight}\n\n'
        )
        return msg

    def reset_for_retry(self):
        # pass  TODO - not sure if this implementation is correct
        # don't know if this is the right thing to do
        self._success_sum = 0


class Metrics:
    """
    A class to capture execution metrics.
    """

    def __init__(self, config):
        self.enabled = config.observe_execution
        if self.enabled:
            self.history = {}
            self.failures = {}
            self.observable_dir = config.observable_directory

    def observe(self, start, stop, size, action, service, label):
        if self.enabled:
            elapsed = round(stop - start, 3)
            rate = round(size / (stop - start), 3)
            if service not in self.history:
                self.history[service] = {}
            if action not in self.history[service]:
                self.history[service][action] = {}
            self.history[service][action][label] = [elapsed, rate, start]

    def observe_failure(self, action, service, label):
        if self.enabled:
            if service not in self.failures:
                self.failures[service] = {}
            if action not in self.failures[service]:
                self.failures[service][action] = {}
            if label not in self.failures[service][action]:
                self.failures[service][action][label] = 1
            else:
                self.failures[service][action][label] += 1

    def capture(self):
        if self.enabled:
            create_dir(self.observable_dir)
            now = datetime.utcnow().timestamp()
            for service in self.history.keys():
                fqn = os.path.join(
                    self.observable_dir, f'{now}.{service}.yml'
                )
                write_as_yaml(self.history[service], fqn)

            fqn = os.path.join(self.observable_dir, f'{now}.fail.yml')
            write_as_yaml(self.failures, fqn)


def minimize_on_keyword(x, candidate):
    result = x
    if candidate is not None:
        if x is None:
            result = candidate
        else:
            result = min(x, candidate)
    return result


class Observable:
    """
    A class to contain all the classes that maintain information between
    pipeline execution instances.
    """

    def __init__(self, rejected, metrics):
        self._rejected = rejected
        self._metrics = metrics

    @property
    def rejected(self):
        return self._rejected

    @property
    def metrics(self):
        return self._metrics


class Cache:
    """Abstract-like class to store persistent information that originates
    from outside of a pipeline invocation.
    """

    def __init__(self, rigorous_get=True):
        """ """
        config = Config()
        config.get_executors()
        self._fqn = config.cache_fqn
        # if True, raise exceptions, which tends to call a halt to any
        # pipeline. If False, only log a warning.
        self._rigorous_get = rigorous_get
        self._logger = logging.getLogger(self.__class__.__name__)
        try:
            self._cache = read_as_yaml(self._fqn)
        except Exception as e:
            raise CadcException(
                f'Cache file {self._fqn} read failure {e}. Stopping pipeline.'
            )

    def add_to(self, key, values):
        """Add to or update the content of the cache. This is an over-write
        operation."""
        self._cache[key] = values

    def get_from(self, key):
        result = self._cache.get(key)
        if result is None:
            msg = f'Failed to find key {key} in cache {self._fqn}.'
            if self._rigorous_get:
                raise CadcException(msg)
            else:
                self._logger.warning(msg)
                result = []
        return result

    def save(self):
        """Write the current state as a YAML file."""
        write_as_yaml(self._cache, self._fqn)


class CaomName:
    """The naming rules for making and decomposing CAOM URIs (i.e. Observation
    URIs, Plane URIs, and archive URIs, all isolated in one class. There are
    probably OMM assumptions built in, but those will slowly go away :)."""

    def __init__(self, uri):
        self.uri = uri
        ignore_scheme, ignore_path, file_name = decompose_uri(self.uri)
        self._file_name = file_name
        self._file_id = StorageName.remove_extensions(file_name)

    @property
    def file_id(self):
        """

        :return: Extracted from an Artifact URI, the file_id is the file
        name portion of the URI with all file type and compression type
        extensions removed.
        """
        return self._file_id

    @property
    def file_name(self):
        """:return The file name extracted from an Artifact URI."""
        return self._file_name

    @property
    def uncomp_file_name(self):
        """:return The file name extracted from an Artifact URI, without
        the compression extension."""
        return self._file_name.replace('.gz', '')

    @staticmethod
    def make_obs_uri_from_obs_id(collection, obs_id):
        """:return A string that conforms to the Observation URI
        specification from CAOM."""
        return f'caom:{collection}/{obs_id}'

    @staticmethod
    def decompose_provenance_input(uri):
        # looks like:
        # caom:OMM/C170323_0151_CAL/C170323_0151_CAL
        bits = uri.split('/')
        obs_id = bits[1]
        product_id = bits[2]
        return obs_id, product_id

    @staticmethod
    def extract_file_name(entry):
        """
        :param entry: may be a URL, a fully-qualified file name, or a simple
            file name. Extract the file name from which-ever one of those
            structures it is.
        :return:
        """
        temp = parse.urlparse(entry)
        if temp.scheme == '':
            file_name = os.path.basename(entry)
        else:
            if temp.scheme.startswith('http'):
                file_name = temp.path.split('/')[-1]
            else:
                # it's an Artifact URI
                file_name = temp.path.split('/')[-1]
        return file_name


class Config:
    """Configuration information that remains the same for all steps and all
    work in a pipeline execution."""

    def __init__(self):
        self._working_directory = None
        self._work_file = None
        # the fully qualified name for the work file
        self.work_fqn = None
        self._collection = None
        self._use_local_files = False
        self._resource_id = None
        self._tap_id = None
        self._logging_level = None
        self._log_to_file = False
        self._log_file_directory = None
        self._storage_host = None
        self._task_types = []
        self._success_log_file_name = None
        # the fully qualified name for the file
        self.success_fqn = None
        self._failure_log_file_name = None
        # the fully qualified name for the file
        self.failure_fqn = None
        self._cleanup_files_when_storing = False
        self._report_fqn = None
        self._retry_file_name = None
        # the fully qualified name for the file
        self.retry_fqn = None
        self._retry_failures = False
        self._retry_count = 1
        self._retry_decay = 1
        self._proxy_file_name = None
        # the fully qualified name for the file
        self.proxy_fqn = None
        self._state_file_name = None
        # the fully qualified name for the file
        self.state_fqn = None
        self._rejected_file_name = None
        self._rejected_directory = None
        # the fully qualified name for the file
        self.rejected_fqn = None
        self.slack_channel = None
        self.slack_token = None
        self._store_modified_files_only = False
        self._progress_file_name = None
        self.progress_fqn = None
        self._interval = None
        self._observe_execution = False
        self._observable_directory = None
        self._source_host = None
        self._cache_file_name = None
        # the fully qualified name for the file
        self.cache_fqn = None
        self._data_sources = []
        self._data_source_extensions = ['.fits']
        self._recurse_data_sources = True
        self._features = Features()
        self._cleanup_failure_destination = None
        self._cleanup_success_destination = None
        self._preview_scheme = 'cadc'
        self._scheme = 'cadc'
        self._storage_inventory_resource_id = None

    @property
    def is_connected(self):
        return TaskType.SCRAPE not in self._task_types

    @property
    def working_directory(self):
        """the root directory for all executor operations"""
        return self._working_directory

    @working_directory.setter
    def working_directory(self, value):
        self._working_directory = value

    @property
    def work_file(self):
        """the file that contains the list of work to be passed through the
        pipeline"""
        return self._work_file

    @work_file.setter
    def work_file(self, value):
        self._work_file = value
        if self._working_directory is not None:
            self.work_fqn = os.path.join(
                self._working_directory, self._work_file
            )

    @property
    def data_sources(self):
        """Root URI for data retrieval"""
        return self._data_sources

    @data_sources.setter
    def data_sources(self, value):
        self._data_sources = value

    @property
    def data_source_extensions(self):
        """Root URI for data retrieval"""
        return self._data_source_extensions

    @data_source_extensions.setter
    def data_source_extensions(self, value):
        self._data_source_extensions = value

    @property
    def collection(self):
        """which collection is addressed by the pipeline"""
        return self._collection

    @collection.setter
    def collection(self, value):
        self._collection = value

    @property
    def use_local_files(self):
        """changes expectations of the executors for handling files on disk"""
        return self._use_local_files

    @use_local_files.setter
    def use_local_files(self, value):
        self._use_local_files = value

    @property
    def resource_id(self):
        """which service instance to use"""
        return self._resource_id

    @resource_id.setter
    def resource_id(self, value):
        self._resource_id = value

    @property
    def tap_id(self):
        """which tap service instance to use"""
        return self._tap_id

    @tap_id.setter
    def tap_id(self, value):
        self._tap_id = value

    @property
    def log_to_file(self):
        """boolean - write the log to a file?"""
        return self._log_to_file

    @log_to_file.setter
    def log_to_file(self, value):
        self._log_to_file = value

    @property
    def log_file_directory(self):
        """where log files are written to - defaults to working_directory"""
        return self._log_file_directory

    @log_file_directory.setter
    def log_file_directory(self, value):
        self._log_file_directory = value

    @property
    def logging_level(self):
        """the logging level - enforced throughout the pipeline"""
        return self._logging_level

    @logging_level.setter
    def logging_level(self, value):
        lookup = {
            'DEBUG': logging.DEBUG,
            'INFO': logging.INFO,
            'WARNING': logging.WARNING,
            'ERROR': logging.ERROR,
        }
        if value in lookup:
            self._logging_level = lookup[value]

    @property
    def cleanup_files_when_storing(self):
        """boolean - clean up files when finished with a possibly unsuccessful
        attempt to STORE."""
        return self._cleanup_files_when_storing

    @cleanup_files_when_storing.setter
    def cleanup_files_when_storing(self, value):
        self._cleanup_files_when_storing = value

    @property
    def cleanup_success_destination(self):
        """
        If cleanup_files_when_storing is set to True, after a successful
        STORE to CADC, the file will be 'mv'd to this destination. Probably
        a fully-qualified directory name, but HTTP is always a possibility.
        """
        return self._cleanup_success_destination

    @cleanup_success_destination.setter
    def cleanup_success_destination(self, value):
        self._cleanup_success_destination = value

    @property
    def cleanup_failure_destination(self):
        """
        If cleanup_files_when_storing is set to True, after a failed
        STORE to CADC, the file will be 'mv'd to this destination. Probably
        a fully-qualified directory name, but HTTP is always a possibility.
        """
        return self._cleanup_failure_destination

    @cleanup_failure_destination.setter
    def cleanup_failure_destination(self, value):
        self._cleanup_failure_destination = value

    @property
    def recurse_data_sources(self):
        """If true, will do a recursive search through `data_sources`."""
        return self._recurse_data_sources

    @recurse_data_sources.setter
    def recurse_data_sources(self, value):
        self._recurse_data_sources = value

    @property
    def storage_host(self):
        """the ad 'host' to store files to - used for testing cadc-data put
        commands only, should usually be None"""
        return self._storage_host

    @storage_host.setter
    def storage_host(self, value):
        self._storage_host = value

    @property
    def storage_inventory_resource_id(self):
        return self._storage_inventory_resource_id

    @storage_inventory_resource_id.setter
    def storage_inventory_resource_id(self, value):
        self._storage_inventory_resource_id = value

    @property
    def task_types(self):
        """the way to control which steps get executed"""
        return self._task_types

    @task_types.setter
    def task_types(self, value):
        self._task_types = value

    @property
    def success_log_file_name(self):
        """the filename where success logs are written, this will be created
        in log_file_directory"""
        return self._success_log_file_name

    @success_log_file_name.setter
    def success_log_file_name(self, value):
        self._success_log_file_name = value
        if self._log_file_directory is not None:
            self.success_fqn = os.path.join(
                self._log_file_directory, self._success_log_file_name
            )

    @property
    def failure_log_file_name(self):
        """the filename where failure logs are written this will be created
        in log_file_directory"""
        return self._failure_log_file_name

    @failure_log_file_name.setter
    def failure_log_file_name(self, value):
        self._failure_log_file_name = value
        if self._log_file_directory is not None:
            self.failure_fqn = os.path.join(
                self._log_file_directory, self._failure_log_file_name
            )

    @property
    def report_fqn(self):
        return self._report_fqn

    @property
    def retry_file_name(self):
        """the filename where retry entries are written this will be created
        in log_file_directory"""
        return self._retry_file_name

    @retry_file_name.setter
    def retry_file_name(self, value):
        self._retry_file_name = value
        if self._log_file_directory is not None:
            self.retry_fqn = os.path.join(
                self._log_file_directory, self._retry_file_name
            )

    @property
    def retry_failures(self):
        """Will the application retry the entries in the
        retries.txt file? If True, the application will attempt to re-run
        the work to do for each entry in the retries.txt file. If False,
        it will do nothing."""
        return self._retry_failures

    @retry_failures.setter
    def retry_failures(self, value):
        self._retry_failures = value

    @property
    def retry_count(self):
        """how many times the application will retry the entries in the
        retries.txt file."""
        return self._retry_count

    @retry_count.setter
    def retry_count(self, value):
        self._retry_count = value

    @property
    def retry_decay(self):
        """factor applied to how long the application will wait before
        retrying the entries in the retries.txt file.

        Default is 1 minute, a value of 0.25 will result in a 15 second delay,
        a value of 10 will result in a 10 minute delay.
        """
        return self._retry_decay

    @retry_decay.setter
    def retry_decay(self, value):
        self._retry_decay = value

    @property
    def rejected_directory(self):
        """the directory where rejected entry files are written, by default
        will be the log file directory"""
        return self._rejected_directory

    @rejected_directory.setter
    def rejected_directory(self, value):
        self._rejected_directory = value
        if self._rejected_file_name is not None:
            if self._rejected_directory is not None:
                self.rejected_fqn = os.path.join(
                    self._rejected_directory, self._rejected_file_name
                )
            elif self._log_file_directory is not None:
                self.rejected_fqn = os.path.join(
                    self._log_file_directory, self._rejected_file_name
                )

    @property
    def rejected_file_name(self):
        """the filename where rejected entries are written, this will be created
        in log_file_directory"""
        return self._rejected_file_name

    @rejected_file_name.setter
    def rejected_file_name(self, value):
        self._rejected_file_name = value
        if self._rejected_directory is not None:
            self.rejected_fqn = os.path.join(
                self._rejected_directory, self._rejected_file_name
            )
        elif self._log_file_directory is not None:
            self.rejected_fqn = os.path.join(
                self._log_file_directory, self._rejected_file_name
            )

    @property
    def slack_channel(self):
        return self._slack_channel

    @slack_channel.setter
    def slack_channel(self, value):
        self._slack_channel = value

    @property
    def slack_token(self):
        return self._slack_token

    @slack_token.setter
    def slack_token(self, value):
        self._slack_token = value

    @property
    def store_modified_files_only(self):
        return self._store_modified_files_only

    @store_modified_files_only.setter
    def store_modified_files_only(self, value):
        self._store_modified_files_only = value

    @property
    def progress_file_name(self):
        """the filename where pipeline progress is written, this will be created
        in log_file_directory. Useful when using timestamp windows for
        execution."""
        return self._progress_file_name

    @progress_file_name.setter
    def progress_file_name(self, value):
        self._progress_file_name = value
        if self._log_file_directory is not None:
            self.progress_fqn = os.path.join(
                self._log_file_directory, self._progress_file_name
            )

    @property
    def proxy_file_name(self):
        """If using a proxy certificate for authentication, identify the
        fully-qualified pathname here."""
        return self._proxy_file_name

    @proxy_file_name.setter
    def proxy_file_name(self, value):
        self._proxy_file_name = value
        if (
            self._working_directory is not None
            and self._proxy_file_name is not None
        ):
            self.proxy_fqn = os.path.join(
                self._working_directory, self._proxy_file_name
            )

    @property
    def state_file_name(self):
        """If using a state file to communicate persistent information between
        invocations, identify the fully-qualified pathname here."""
        return self._state_file_name

    @state_file_name.setter
    def state_file_name(self, value):
        self._state_file_name = value
        if (
            self._working_directory is not None
            and self._state_file_name is not None
        ):
            self.state_fqn = os.path.join(
                self._working_directory, self._state_file_name
            )

    @property
    def cache_file_name(self):
        """If using a cache file to communicate persistent information between
        invocations, identify the fully-qualified pathname here."""
        return self._cache_file_name

    @cache_file_name.setter
    def cache_file_name(self, value):
        self._cache_file_name = value
        if (
            self._working_directory is not None
            and self._cache_file_name is not None
        ):
            self.cache_fqn = os.path.join(
                self._working_directory, self._cache_file_name
            )

    @property
    def features(self):
        """Feature flag setting access."""
        return self._features

    @features.setter
    def features(self, value):
        self._features = value

    @property
    def interval(self):
        """Interval - used for setting timestamp chunks, for now."""
        return self._interval

    @interval.setter
    def interval(self, value):
        self._interval = value

    @property
    def observe_execution(self):
        """If true, time and track the CADC service invocations."""
        return self._observe_execution

    @observe_execution.setter
    def observe_execution(self, value):
        self._observe_execution = value

    @property
    def observable_directory(self):
        """Directory where to track CADC service invocation information."""
        return self._observable_directory

    @observable_directory.setter
    def observable_directory(self, value):
        self._observable_directory = value

    @property
    def preview_scheme(self):
        """Preview scheme for Artifact URIs, which may be different based on who creates the file."""
        return self._preview_scheme

    @preview_scheme.setter
    def preview_scheme(self, value):
        self._preview_scheme = value

    @property
    def scheme(self):
        """Scheme for Artifact URIs"""
        return self._scheme

    @scheme.setter
    def scheme(self, value):
        self._scheme = value

    @property
    def source_host(self):
        """Host that is the source of something. Initial use case as ftp
        host name."""
        return self._source_host

    @source_host.setter
    def source_host(self, value):
        self._source_host = value

    @property
    def use_vos(self):
        """"""
        result = False
        for entry in self._data_sources:
            if entry.startswith('vos:'):
                result = True
                break
        return result

    def __str__(self):
        return (
            f'\nFrom {os.getcwd()}/config.yml:\n'
            f'  cache_fqn:: {self.cache_fqn}\n'
            f'  cleanup_failure_destination:: '
            f'{self.cleanup_failure_destination}\n'
            f'  cleanup_files_when_storing:: '
            f'{self.cleanup_files_when_storing}\n'
            f'  cleanup_success_destination:: '
            f'{self.cleanup_success_destination}\n'
            f'  collection:: {self.collection}\n'
            f'  data_sources:: {self.data_sources}\n'
            f'  data_source_extensions:: {self.data_source_extensions}\n'
            f'  failure_fqn:: {self.failure_fqn}\n'
            f'  failure_log_file_name:: {self.failure_log_file_name}\n'
            f'  features:: {self.features}\n'
            f'  interval:: {self.interval}\n'
            f'  log_file_directory:: {self.log_file_directory}\n'
            f'  log_to_file:: {self.log_to_file}\n'
            f'  logging_level:: {self.logging_level}\n'
            f'  observable_directory:: {self.observable_directory}\n'
            f'  observe_execution:: {self.observe_execution}\n'
            f'  preview_scheme:: {self.preview_scheme}\n'
            f'  progress_file_name:: {self.progress_file_name}\n'
            f'  progress_fqn:: {self.progress_fqn}\n'
            f'  proxy_file_name:: {self.proxy_file_name}\n'
            f'  proxy_fqn:: {self.proxy_fqn}\n'
            f'  recurse_data_sources:: {self.recurse_data_sources}\n'
            f'  rejected_directory:: {self.rejected_directory}\n'
            f'  rejected_file_name:: {self.rejected_file_name}\n'
            f'  rejected_fqn:: {self.rejected_fqn}\n'
            f'  report_fqn:: {self.report_fqn}\n'
            f'  resource_id:: {self.resource_id}\n'
            f'  retry_count:: {self.retry_count}\n'
            f'  retry_decay:: {self.retry_decay}\n'
            f'  retry_failures:: {self.retry_failures}\n'
            f'  retry_file_name:: {self.retry_file_name}\n'
            f'  retry_fqn:: {self.retry_fqn}\n'
            f'  scheme:: {self.scheme}\n'
            f'  slack_channel:: {self.slack_channel}\n'
            f'  slack_token:: secret\n'
            f'  source_host:: {self.source_host}\n'
            f'  state_file_name:: {self.state_file_name}\n'
            f'  state_fqn:: {self.state_fqn}\n'
            f'  storage_inventory_resource_id:: '
            f'{self.storage_inventory_resource_id}\n'
            f'  store_modified_files_only:: {self.store_modified_files_only}\n'
            f'  success_fqn:: {self.success_fqn}\n'
            f'  success_log_file_name:: {self.success_log_file_name}\n'
            f'  tap_id:: {self.tap_id}\n'
            f'  task_types:: {self.task_types}\n'
            f'  use_local_files:: {self.use_local_files}\n'
            f'  work_fqn:: {self.work_fqn}\n'
            f'  working_directory:: {self.working_directory}'
        )

    @staticmethod
    def _obtain_list(key, config, default=[]):
        """Make the configuration file entries into the Enum."""
        result = []
        if key in config:
            for ii in config[key]:
                result.append(ii)
        else:
            result = default
        return list(set(result))

    @staticmethod
    def _obtain_task_types(config, default=None):
        """Make the configuration file entries into the Enum."""
        task_types = []
        if 'task_types' in config:
            for ii in config['task_types']:
                task_types.append(TaskType(ii))
            return task_types
        else:
            return default

    @staticmethod
    def _obtain_features(config):
        """Make the configuration file entries into the class members."""
        feature_flags = Features()
        if 'features' in config:
            for ii in config['features']:
                feature = f'_{ii}'
                if hasattr(feature_flags, feature):
                    setattr(feature_flags, feature, config['features'][ii])
                else:
                    logging.warning(f'Unexpected features item:{ii}.')
        return feature_flags

    def change_working_directory(self, new_directory):
        """Mostly for test support."""
        def _set_value(existing, new_name):
            return existing if existing is not None else new_name

        self.working_directory = new_directory
        self.work_file = _set_value(self._work_file, 'todo.txt')
        self.state_file_name = _set_value(self._state_file_name, 'state.yml')

        self._log_file_directory = f'{new_directory}/logs'
        self.failure_log_file_name = _set_value(self._failure_log_file_name, 'failure_log.txt')
        self.progress_file_name = _set_value(self._progress_file_name, 'progress.txt')
        self.retry_file_name = _set_value(self._retry_file_name, 'retries.txt')
        self.success_log_file_name = _set_value(self._success_log_file_name, 'success_log.txt')

        self._report_fqn = os.path.join(
            self.log_file_directory, f'{os.path.basename(self.working_directory)}_report.txt'
        )

        self.rejected_directory = f'{new_directory}/rejected'
        self.rejected_file_name = _set_value(self._rejected_file_name, 'rejected.yml')
        self.observable_directory = f'{new_directory}/metrics'

    def get(self):
        """Look up the configuration values in the data structure extracted
        from the configuration file."""
        return self.get_executors()

    def get_executors(self):
        """Look up the configuration values in the data structure extracted
        from the configuration file.

        Consider this deprecated - use get instead, because the name is
        non-representative of the work being done.
        """
        try:
            config = self.get_config()
            self.working_directory = config.get(
                'working_directory', os.getcwd()
            )
            self.work_file = config.get('todo_file_name', 'todo.txt')
            self.data_sources = Config._obtain_list(
                'data_sources', config, []
            )
            self.data_source_extensions = Config._obtain_list(
                'data_source_extensions', config, ['.fits']
            )
            self.resource_id = config.get(
                'resource_id', 'ivo://cadc.nrc.ca/sc2repo'
            )
            self.tap_id = config.get('tap_id', 'ivo://cadc.nrc.ca/sc2tap')
            self.use_local_files = bool(config.get('use_local_files', False))
            self.cleanup_failure_destination = config.get(
                'cleanup_failure_destination', None
            )
            self.cleanup_files_when_storing = bool(
                config.get('cleanup_files_when_storing', False)
            )
            self.cleanup_success_destination = config.get(
                'cleanup_success_destination', None
            )
            self.logging_level = config.get('logging_level', 'DEBUG')
            self.log_to_file = config.get('log_to_file', False)
            self.log_file_directory = config.get(
                'log_file_directory', self.working_directory
            )
            self.task_types = Config._obtain_task_types(config, [])
            self.collection = config.get('collection', 'TEST')
            self.success_log_file_name = config.get(
                'success_log_file_name', 'success_log.txt'
            )
            self.failure_log_file_name = config.get(
                'failure_log_file_name', 'failure_log.txt'
            )
            self.retry_file_name = config.get(
                'retry_file_name', 'retries.txt'
            )
            self.retry_failures = config.get('retry_failures', False)
            self.retry_count = config.get('retry_count', 1)
            self.retry_decay = config.get('retry_decay', 1)
            self.rejected_file_name = config.get(
                'rejected_file_name', 'rejected.yml'
            )
            self.rejected_directory = config.get(
                'rejected_directory', os.getcwd()
            )
            self.progress_file_name = config.get(
                'progress_file_name', 'progress.txt'
            )
            self.interval = config.get('interval', 10)
            self.features = self._obtain_features(config)
            self.proxy_file_name = config.get('proxy_file_name', None)
            self.state_file_name = config.get('state_file_name', None)
            self.cache_file_name = config.get('cache_file_name', None)
            self.observe_execution = config.get('observe_execution', False)
            self.observable_directory = config.get(
                'observable_directory', None
            )
            self.recurse_data_sources = config.get(
                'recurse_data_sources', False
            )
            self.slack_channel = config.get('slack_channel', None)
            self.slack_token = config.get('slack_token', None)
            self.source_host = config.get('source_host', None)
            self.storage_inventory_resource_id = config.get(
                'storage_inventory_resource_id',
                'ivo://cadc.nrc.ca/global/raven',
            )
            self.store_modified_files_only = config.get(
                'store_modified_files_only', False
            )
            self.preview_scheme = config.get('preview_scheme', 'cadc')
            self._report_fqn = os.path.join(
                self.log_file_directory,
                f'{os.path.basename(self.working_directory)}_report.txt',
            )
            self.scheme = config.get('scheme', 'cadc')
        except KeyError as e:
            raise CadcException(f'Error in config file {e}')

        logger = logging.getLogger()
        logger.setLevel(self.logging_level)
        logging.debug(self)

    def get_config(self):
        """Return a configuration dictionary. Assumes a file named config.yml
        in the current working directory."""
        config_fqn = os.path.join(os.getcwd(), 'config.yml')
        config = self.load_config(config_fqn)
        if config is None:
            raise CadcException(f'Could not find the file {config_fqn}')
        return config

    def need_to_retry(self):
        """Evaluate the need to have the pipeline try to re-execute for any
         files/observations that have been logged as failures.

        If log_to_file is not set to True, there is no retry file content
        to retry on.

         :return True if the configuration and logging information indicate a
            need to attempt to retry the pipeline execution for any entries.
        """
        result = True
        if self.retry_failures:
            meta = get_file_meta(self.retry_fqn)
            if meta['size'] == 0:
                logging.info(
                    f'Checked the retry file {self.retry_fqn}. There are no '
                    f'logged failures.'
                )
                result = False
        else:
            result = False
        return result

    def update_for_retry(self, count):
        """
        When retrying, the application will:

        - use the retries.txt file as the todo list
        - retry as many times as the 'retry count' in the config.yml file.
        - make a new log directory, in the working directory, with the name
            logs_{retry_count}. Any failures for the retry execution that
            need to be logged will be logged here.
        - in the new log directory, make a new .xml file for the
            output, with the name {obs_id}.xml

        :param count the current retry iteration
        """
        self.work_file = self.retry_file_name
        self.work_fqn = self.retry_fqn
        if '_' in os.path.basename(self.log_file_directory):
            temp = self.log_file_directory.rsplit('_', 1)[0]
            self.log_file_directory = f'{temp}_{count}'
        else:
            self.log_file_directory = f'{self.log_file_directory}_{count}'
        # reset the location of the log file names
        self.success_log_file_name = self.success_log_file_name
        self.failure_log_file_name = self.failure_log_file_name
        self.retry_file_name = self.retry_file_name

        logging.info(f'Retry work file is {self.work_fqn}')
        logging.debug(
            f'Retry logging files are:\n  '
            f'success: {self.success_fqn}\n  '
            f'failure: {self.failure_fqn}\n  '
            f'retry:   {self.retry_fqn}'
        )

    @staticmethod
    def load_config(config_fqn):
        """Read a configuration as a YAML file.
        :param config_fqn the fully qualified name for the configuration
            file.
        """
        try:
            logging.debug(f'Begin load_config from {config_fqn}.')
            with open(config_fqn) as f:
                data_map = yaml.safe_load(f)
                logging.debug('End load_config.')
                return data_map
        except (yaml.scanner.ScannerError, FileNotFoundError) as e:
            logging.error(e)
            return None

    @staticmethod
    def write_to_file(config):
        """Avoid specifying types when writing a config.yml file."""
        config_fqn = os.path.join(os.getcwd(), 'config.yml')
        with open(config_fqn, 'w') as f:
            for entry in dir(config):
                try:
                    attribute = getattr(config, entry)
                except TypeError:
                    pass
                if entry.startswith('_') or callable(attribute):
                    continue
                elif entry == 'features':
                    if len(dir(attribute)) == 0:
                        f.write('features: []\n')
                    else:
                        f.write('features:\n')
                        for feature in dir(attribute):
                            try:
                                feature_attribute = getattr(attribute, feature)
                            except TypeError:
                                pass
                            if feature.startswith('_') or callable(
                                feature_attribute
                            ):
                                continue
                            f.write(f'  {feature}: {feature_attribute}\n')
                elif entry == 'task_types':
                    if len(attribute) > 0:
                        f.write('task_types:\n')
                        for task in attribute:
                            f.write(f'  - {task.name.lower()}\n')
                elif entry == 'logging_level':
                    lookup = {
                        logging.DEBUG: 'DEBUG',
                        logging.INFO: 'INFO',
                        logging.WARNING: 'WARNING',
                        logging.ERROR: 'ERROR',
                    }
                    temp = lookup.get(attribute)
                    f.write(f'{entry}: {temp}\n')
                elif attribute is not None:
                    f.write(f'{entry}: {attribute}\n')


@dataclass
class PreviewMeta:
    f_name: str
    product_type: ProductType
    release_type: ReleaseType
    mime_type: str = 'image/jpeg'


class PreviewVisitor:
    """
    Common code for creating thumbnails and previews. Must be extended with
    the code that does the actual generation of thumbnail and preview
    images.

    This code takes care of adding artifacts to the Observation, placing the
    files in CADC storage, and cleaning up things left behind on disk.
    """

    def __init__(self, release_type=None, mime_type='image/jpeg', **kwargs):
        self._release_type = release_type
        self._mime_type = mime_type
        self._logger = logging.getLogger(self.__class__.__name__)
        self._working_dir = kwargs.get('working_directory', './')
        self._clients = kwargs.get('clients')
        if self._clients is None or self._clients.data_client is None:
            self._logger.warning(
                'Visitor needs a clients.data_client parameter to store previews.'
            )
<<<<<<< HEAD
        self._observable = kwargs.get('observable')
        if self._observable is None:
            raise CadcException('Visitor needs a observable parameter.')
=======
>>>>>>> 20f6fad4
        self._storage_name = kwargs.get('storage_name')
        if self._storage_name is None:
            raise CadcException('Visitor needs a storage_name parameter.')
        self._metadata_reader = kwargs.get('metadata_reader')
        self._science_file = self._storage_name.file_name
        self._science_fqn = self._storage_name.get_file_fqn(self._working_dir)
        self._preview_fqn = os.path.join(
            self._working_dir, self._storage_name.prev
        )
        self._thumb_fqn = os.path.join(
            self._working_dir, self._storage_name.thumb
        )
        self._delete_list = []
        # keys are uris, values are lists, where the 0th entry is a file name,
        # and the 1th entry is the artifact type
        self._previews = {}
        self._report = None
        self._logger.debug(self)

    @property
    def report(self):
        return self._report

    def __str__(self):
        return (
            f'working directory: {self._working_dir}\n'
            f'science file: {self._storage_name.file_name}\n'
        )

    def visit(self, observation):
        check_param(observation, Observation)
        count = 0
        if self._storage_name.product_id in observation.planes.keys():
            plane = observation.planes[self._storage_name.product_id]
            if self._storage_name.file_uri in plane.artifacts.keys():
                self._logger.debug(
                    f'Preview generation for observation '
                    f'{observation.observation_id}, plane {plane.product_id}.'
                )
                count += self._do_prev(plane, observation.observation_id)
            self._augment_artifacts(plane)
            self._delete_list_of_files()
        self._logger.info(
            f'Completed preview augmentation for {observation.observation_id}. Changed {count} artifacts.'
        )
        self._report = {'artifacts': count}
        return observation

    def add_preview(
        self,
        uri,
        f_name,
        product_type,
        release_type=None,
        mime_type='image/jpeg',
    ):
        preview_meta = PreviewMeta(
            f_name, product_type, release_type, mime_type
        )
        self._previews[uri] = preview_meta

    def add_to_delete(self, fqn):
        self._delete_list.append(fqn)

    def _augment_artifacts(self, plane):
        """Add/update the artifact metadata in the plane."""
        for uri, entry in self._previews.items():
            temp = None
            if uri in plane.artifacts:
                temp = plane.artifacts[uri]
            f_name = entry.f_name
            product_type = entry.product_type
            release_type = self._release_type
            if self._release_type is None:
                release_type = entry.release_type
            fqn = os.path.join(self._working_dir, f_name)
            plane.artifacts[uri] = get_artifact_metadata(
                fqn, product_type, release_type, uri, temp
            )

    def _delete_list_of_files(self):
        """Clean up files on disk after."""
        # cadc_client will be None if executing a ScrapeModify task, so
        # leave the files behind so the user can see them on disk.
        if (
            self._clients is not None
            and self._clients.data_client is not None
        ):
            for entry in self._delete_list:
                if os.path.exists(entry):
                    self._logger.warning(f'Deleting {entry}')
                    os.unlink(entry)

    def _do_prev(self, plane, obs_id):
        self.generate_plots(obs_id)
        self._store_smalls()
        return len(self._previews)

    def generate_plots(self, obs_id):
        raise NotImplementedError

    @property
    def storage_name(self):
        return self._storage_name

    def _store_smalls(self):
        if (
            self._clients is not None
            and self._clients.data_client is not None
        ):
            for uri, entry in self._previews.items():
                self._clients.data_client.put(self._working_dir, uri)

    def _gen_thumbnail(self):
        self._logger.debug(
            f'Generating thumbnail for file {self._science_fqn}.'
        )
        count = 0
        if os.path.exists(self._preview_fqn):
            # keep import local
            import matplotlib.image as image

            thumb = image.thumbnail(
                self._preview_fqn, self._thumb_fqn, scale=0.25
            )
            if thumb is not None:
                count = 1
        else:
            self._logger.warning(
                f'Could not find {self._preview_fqn} for thumbnail '
                f'generation.'
            )
        return count

    def _save_figure(self):
        self.add_to_delete(self._preview_fqn)
        count = 1
        self.add_preview(
            self._storage_name.prev_uri,
            self._storage_name.prev,
            ProductType.PREVIEW,
            ReleaseType.DATA,
        )
        count += self._gen_thumbnail()
        if count == 2:
            self.add_preview(
                self._storage_name.thumb_uri,
                self._storage_name.thumb,
                ProductType.THUMBNAIL,
                ReleaseType.META,
            )
            self.add_to_delete(self._thumb_fqn)
        return count


class StorageName:
    """
    This class encapsulates:
    - naming rules for a collection, for example:
        - file name case in storage,
        - naming pattern enforcement
    - cardinality rules for a collection. Specialize for creation support of:
        - observation_id
        - product_id
        - artifact URI
        - preview URI
        - thumbnail URI
    - source_names: fully-qualified name of a file at it's source, if required.
      This may be a Linux directory+file name, and HTTP URL, or an IVOA Virtual
      Storage URI.
    """

    # string value for Observation.collection
    collection = None
    # regular expression that can be used to determine if a file name or
    # observation id meets particular patterns.
    collection_pattern = '.*'
    # string value for the scheme of the file URI. Defaults to the fall-back
    # scheme for Storage Inventory
    scheme = 'cadc'
    preview_scheme = 'cadc'

    def __init__(
        self,
        obs_id=None,
        product_id=None,
        file_name=None,
        source_names=[],
    ):
        """
        :param obs_id: string value for Observation.observationID
        :param product_id: string value for Plane.productID
        :param file_name: string value of file name
        :param source_names: list of str - the fully-qualified representation
            of files, as represented at the source. Sufficient for retrieval,
            probably includes a scheme.
        """
        self._obs_id = obs_id
        self._product_id = product_id
        self._file_name = file_name
        self._source_names = source_names
        # list of str - the Artifact URIs as represented at CADC. Sufficient
        # for storing/retrieving to/from CADC.
        self._destination_uris = []
        # str - the file name with all file type and compression extensions
        # removed
        self._file_id = None
        self._logger = logging.getLogger(self.__class__.__name__)
        self.set_destination_uris()
        self.set_file_id()
        self.set_obs_id()
        self.set_product_id()
        self._logger.debug(self)

    def __str__(self):
        return (
            f'\n'
            f'          obs_id: {self.obs_id}\n'
            f'       file_name: {self.file_name}\n'
            f'        file_uri: {self.file_uri}\n'
            f'      product_id: {self.product_id}\n'
            f'    source_names: {self.source_names}\n'
            f'destination_uris: {self.destination_uris}'
        )

    def _get_uri(self, file_name, scheme):
        return build_uri(scheme=scheme, archive=StorageName.collection, file_name=file_name)

    @property
    def file_id(self):
        """The file name with all file type and compression extensions removed"""
        return self._file_id

    @property
    def file_uri(self):
        """The CADC Storage URI for the file."""
        return self._get_uri(self._file_name.replace('.gz', '').replace('.bz2', ''), StorageName.scheme)

    @property
    def file_name(self):
        """The file name."""
        return self._file_name

    @property
    def destination_uris(self):
        return self._destination_uris

    @property
    def hdf5(self):
        return StorageName.is_hdf5(self._file_name)

    @property
    def model_file_name(self):
        """The file name used on local disk that holds the CAOM2 Observation
        XML."""
        return f'{self._obs_id}.xml'

    @property
    def prev(self):
        """The preview file name for the file."""
        return f'{self._obs_id}_prev.jpg'

    @property
    def thumb(self):
        """The thumbnail file name for the file."""
        return f'{self._obs_id}_prev_256.jpg'

    @property
    def prev_uri(self):
        """The preview URI."""
        return self._get_uri(self.prev, StorageName.preview_scheme)

    @property
    def thumb_uri(self):
        """The thumbnail URI."""
        return self._get_uri(self.thumb, StorageName.preview_scheme)

    @property
    def obs_id(self):
        """The observation ID associated with the file name."""
        return self._obs_id

    @obs_id.setter
    def obs_id(self, value):
        self._obs_id = value

    @property
    def log_file(self):
        """The log file name used when running any of the 'execute' steps."""
        return f'{self._obs_id}.log'

    @property
    def product_id(self):
        """The relationship between the observation ID of an observation, and
        the product ID of a plane."""
        return self._product_id

    @property
    def source_names(self):
        return self._source_names

    @source_names.setter
    def source_names(self, value):
        self._source_names = value
        self.set_destination_uris()

    @property
    def is_feasible(self):
        """
        To support the exclusion of CFHT HDF5 files in the pipeline.
        :return:
        """
        return True

    def is_valid(self):
        """:return True if the observation ID conforms to naming rules."""
        pattern = re.compile(StorageName.collection_pattern)
        return pattern.match(self._file_name)

    def get_file_fqn(self, working_directory):
        # the file name without the compression extension
        temp = os.path.basename(self.file_uri)
        if (
            self._source_names is not None
            and len(self._source_names) > 0
            and os.path.exists(self._source_names[0])
            # is there an interim, uncompressed file name?
            and self._source_names[0].endswith(temp)
        ):
            fqn = self._source_names[0]
        else:
            fqn = os.path.join(working_directory, temp)
        return fqn

    def set_destination_uris(self):
        for entry in self._source_names:
            temp = parse.urlparse(entry)
            if '.fits' in entry:
                self._destination_uris.append(
                    self._get_uri(
                        os.path.basename(temp.path).replace('.gz', '').replace('.bz2', '').replace('.header', ''),
                        StorageName.scheme,
                    )
                )
            else:
                self._destination_uris.append(self._get_uri(os.path.basename(temp.path), StorageName.scheme))

    def set_file_id(self):
        if self._file_id is None:
            if self._file_name is not None:
                self._file_id = StorageName.remove_extensions(self._file_name)
            elif self._obs_id is not None:
                self._file_id = self._obs_id

    def set_obs_id(self, **kwargs):
        if self._obs_id is None:
            self._obs_id = self._file_id

    def set_product_id(self, **kwargs):
        if self._product_id is None:
            self._product_id = self._file_id

    @staticmethod
    def remove_extensions(name):
        """How to get the file_id from a file_name."""
        return (
            name.replace('.fits', '')
            .replace('.gz', '')
            .replace('.header', '')
        )

    @staticmethod
    def is_hdf5(entry):
        return '.hdf5' in entry or '.h5' in entry

    @staticmethod
    def is_preview(entry):
        return '.jpg' in entry


class Validator:
    """
    Compares the state of CAOM entries at CADC with the state of the source
    of the data. Identifies files that are in CAOM entries that do not exist
    at the source, and files at the source that are not represented in CAOM.
    Checks that the timestamp associated with the file at the source is less
    than the ad timestamp.

    CADC is the destination, where the data and metadata originate from
    is the source.

    The method 'read_from_source' must be implemented for validate to
    run to completion.
    """

    def __init__(
        self,
        source_name,
        scheme='cadc',
        preview_suffix='jpg',
        source_tz=timezone.utc,
    ):
        """

        :param source_name: String value used for logging
        :param scheme: string which encapsulates scheme as used in CAOM
            Artifact URIs. The default of 'ad' means the canonical version
            of the file is stored at CADC.
        :param preview_suffix String value that is excluded from queries,
            because it's produced at CADC, so something like '256.jpg' should
            work for Gemini.
        :param source_tz String representation of timezone name, as understood
            by pytz.
        """
        self._config = Config()
        self._config.get_executors()
        self._source = []
        self._destination_data = []
        self._destination_meta = []
        self._source_name = source_name
        self._scheme = scheme
        self._preview_suffix = preview_suffix
        self._source_tz = source_tz
        self._logger = logging.getLogger(self.__class__.__name__)

    def _filter_result(self):
        """The default implementation does nothing, but this allows
        implementations that extend this class to remove entries from
        the comparison results for whatever reason might come up."""
        pass

    def _find_unaligned_dates(self, source, meta, data):
        result = set()
        if len(data) > 0:
            # AD - 2019-11-18 - 'ad' timezone is US/Pacific
            dest_tz = tz.gettz('US/Pacific')
            for f_name in meta:
                if f_name in source and f_name in data['fileName']:
                    source_dt = datetime.fromtimestamp(source[f_name])
                    source_in_tz = source_dt.replace(tzinfo=self._source_tz)
                    source_utc = source_in_tz.astimezone(timezone.utc)
                    mask = data['fileName'] == f_name
                    # 0 - only one row in the mask
                    # 1 - timestamps are the second column
                    dest_dt_orig = data[mask][0][1]
                    dest_dt = datetime.strptime(dest_dt_orig, ISO_8601_FORMAT)
                    dest_pac = dest_dt.replace(tzinfo=dest_tz)
                    dest_utc = dest_pac.astimezone(timezone.utc)
                    if dest_utc < source_utc:
                        result.add(f_name)
        return result

    def _read_list_from_destination_data(self):
        """Code to execute a query for files and the arrival time, that are in
        CADC storage.
        """
        ad_resource_id = 'ivo://cadc.nrc.ca/ad'
        query = (
            f"SELECT A.uri, A.contentLastModified "
            f"FROM inventory.Artifact AS A "
            f"WHERE A.uri LIKE '%:{self._config.collection}/%' "
            f"AND A.uri NOT LIKE '%{self._preview_suffix}'"
        )
        self._logger.debug(f'Query is {query}')
        return query_tap(query, self._config.proxy_fqn, ad_resource_id)

    def _read_list_from_destination_meta(self):
        query = (
            f"SELECT A.uri FROM caom2.Observation AS O "
            f"JOIN caom2.Plane AS P ON O.obsID = P.obsID "
            f"JOIN caom2.Artifact AS A ON P.planeID = A.planeID "
            f"WHERE O.collection='{self._config.collection}' "
            f"AND A.uri not like '%{self._preview_suffix}'"
        )
        self._logger.debug(f'Query is {query}')
        temp = query_tap(query, self._config.proxy_fqn, self._config.tap_id)
        return Validator.filter_meta(temp)

    def read_from_source(self):
        """Read the entire source site listing. This function is expected to
        return a dict of all the file names available from the source, where
        the keys are the file names, and the values are the timestamps at the
        source."""
        raise NotImplementedError()

    def validate(self):
        self._logger.info('Query destination metadata.')
        dest_meta_temp = self._read_list_from_destination_meta()

        self._logger.info('Query source metadata.')
        source_temp = self.read_from_source()

        self._logger.info('Find files that do not appear at CADC.')
        self._destination_meta = find_missing(
            dest_meta_temp, source_temp.keys()
        )

        self._logger.info(
            f'Find files that do not appear at {self._source_name}.'
        )
        self._source = find_missing(source_temp.keys(), dest_meta_temp)

        self._logger.info('Query destination data.')
        dest_data_temp = self._read_list_from_destination_data()

        self._logger.info(
            f'Find files that are newer at {self._source_name} '
            f'than at CADC.'
        )
        self._destination_data = self._find_unaligned_dates(
            source_temp, dest_meta_temp, dest_data_temp
        )

        self._logger.info(f'Filter the results.')
        self._filter_result()

        self._logger.info('Log the results.')
        result = {
            f'{self._source_name}': self._source,
            'cadc': self._destination_meta,
            'timestamps': self._destination_data,
        }
        result_fqn = os.path.join(
            self._config.working_directory, VALIDATE_OUTPUT
        )
        write_as_yaml(result, result_fqn)

        self._logger.info(
            f'Results:\n'
            f'  - {len(self._source)} files at {self._source_name} that are '
            f'not referenced by CADC CAOM entries\n'
            f'  - {len(self._destination_meta)} CAOM entries at CADC that do '
            f'not reference {self._source_name} files\n'
            f'  - {len(self._destination_data)} files that are newer at '
            f'{self._source_name} than in CADC storage'
        )
        return self._source, self._destination_meta, self._destination_data

    def write_todo(self):
        """Write a todo.txt file, given the list of entries available from
        the source, that are not currently at the destination (CADC)."""
        raise NotImplementedError()

    @staticmethod
    def filter_meta(meta):
        return [CaomName(ii.strip()).file_name for ii in meta['uri']]


def compare_observations(actual_fqn, expected_fqn):
    """Compare the observation captured in actual_fqn with the observation
    captured in the expected_fqn. Returns the differences as a pretty
    string for logging.
    """
    actual = read_obs_from_file(actual_fqn)
    expected = read_obs_from_file(expected_fqn)
    result = get_differences(expected, actual, 'Observation')
    msg = None
    if result:
        compare_text = '\n'.join([r for r in result])
        msg = (
            f'Differences found in observation {expected.observation_id}\n'
            f'{compare_text}'
        )
    return msg


def to_float(value):
    """Cast to float, without throwing an exception."""
    result = None
    if value is not None:
        if isinstance(value, float):  #  or isinstance(value, int):
            result = value
        elif (isinstance(value, str) and len(value.strip()) > 0) or (
            isinstance(value, int)
        ):
            result = float(value)
    return result


def to_int(value):
    """Cast to int, without throwing an exception."""
    return int(value) if value is not None else None


def to_str(value):
    """Cast to str, without throwing an exception."""
    return str(value) if value is not None else None


def extract_file_name_from_uri(uri_str):
    return parse.urlparse(uri_str).path.split('/')[-1]


def exec_cmd(cmd, log_level_as=logging.debug, timeout=None):
    """
    This does command execution as a subprocess call.

    :param cmd the text version of the command being executed
    :param log_level_as control the logging level from the exec call
    :param timeout value in seconds, after which the process is terminated
        raising the TimeoutExpired exception.
    :return None
    """
    logging.debug(cmd)
    cmd_array = cmd.split()
    exec_cmd_array(cmd_array, log_level_as, timeout)


def exec_cmd_array(cmd_array, log_level_as=logging.debug, timeout=None):
    """
    This does command execution as a subprocess call.

    :param cmd_array array of the command being executed, usually because
        it's of the form ['/bin/bash', '-c', 'what you really want to do']
    :param log_level_as control the logging level from the exec call
    :param timeout value in seconds, after which the process is terminated
        raising the TimeoutExpired exception.
    :return None
    """
    cmd_text = ' '.join(ii for ii in cmd_array)
    try:
        child = subprocess.Popen(
            cmd_array, stdout=subprocess.PIPE, stderr=subprocess.PIPE
        )
        try:
            output, outerr = child.communicate(timeout=timeout)
        except subprocess.TimeoutExpired:
            logging.warning(f'Command {cmd_array} timed out.')
            # child process is not killed if the timeout expires, so kill the
            # process and finish communication
            child.kill()
            child.stdout.close()
            child.stderr.close()
            output, outerr = child.communicate()
        if len(output) > 0:
            log_level_as(f'stdout {output.decode("utf-8")}')
        if len(outerr) > 0:
            logging.error(f'stderr {outerr.decode("utf-8")}')
        if child.returncode != 0 and child.returncode != -9:
            # not killed due to a timeout
            logging.warning(
                f'Command {cmd_text} failed with {child.returncode}.'
            )
            raise CadcException(
                f'Command {cmd_text} ::\nreturncode {child.returncode}, '
                f'\nstdout {output.decode("utf-8")}\' \nstderr '
                f'{outerr.decode("utf-8")}\''
            )
    except Exception as e:
        if isinstance(e, CadcException):
            raise e
        logging.warning(f'Error with command {cmd_text}:: {e}')
        logging.debug(traceback.format_exc())
        raise CadcException(
            f'Could not execute cmd {cmd_text}. Exception {e}'
        )


def exec_cmd_info(cmd):
    """
    This does command execution as a subprocess call.

    :param cmd the text version of the command being executed
    :return The text from stdout.
    """
    logging.debug(cmd)
    cmd_array = cmd.split()
    try:
        output, outerr = subprocess.Popen(
            cmd_array, stdout=subprocess.PIPE, stderr=subprocess.PIPE
        ).communicate()
        if outerr is not None and len(outerr) > 0 and outerr[0] is not None:
            raise CadcException(
                f'Command {cmd} had stderr {outerr.decode("utf-8")}'
            )
        if output is not None and len(output) > 0:
            return output.decode('utf-8')
    except Exception as e:
        logging.debug(f'Error with command {cmd}:: {e}')
        logging.debug(traceback.format_exc())
        raise CadcException(f'Could not execute cmd {cmd}. Exception {e}')


def exec_cmd_redirect(cmd, fqn):
    """
    This does command execution as a subprocess call. It redirects stdout
    to fqn, and assumes binary output for the re-direct.

    :param cmd the text version of the command being executed
    :param fqn the fully-qualified name of the file to which stdout is
        re-directed
    :return None
    """
    logging.debug(cmd)
    cmd_array = cmd.split()
    try:
        with open(fqn, 'wb') as outfile:
            outerr = subprocess.Popen(
                cmd_array, stdout=outfile, stderr=subprocess.PIPE
            ).communicate()
            if (
                outerr is not None
                and len(outerr) > 0
                and outerr[0] is not None
            ):
                logging.debug(
                    f'Command {cmd} had stderr {outerr.decode("utf-8")}'
                )
                raise CadcException(
                    f'Command {cmd} had outerr {outerr.decode("utf-8")}'
                )
    except Exception as e:
        logging.debug(f'Error with command {cmd}:: {e}')
        logging.debug(traceback.format_exc())
        raise CadcException(f'Could not execute cmd {cmd}.Exception {e}')


def ftp_get(ftp_host_name, source_fqn, dest_fqn):
    """
    :param ftp_host_name name from which to originate the FTP transfer. Assume
        anonymous login.
    :param source_fqn fully-qualified name on the FTP host, of the file to be
        transferred.
    :param dest_fqn fully-qualified name, locally valid, for where to transfer
        the file to.

    Uses ftputil, which always transfers files in binary mode.
    """
    # remove the need to have ftputil libraries on EVERY *2caom2 pipeline
    from ftputil import FTPHost

    try:
        with FTPHost(ftp_host_name, 'anonymous', '@anonymous') as ftp_host:
            ftp_host.download(source_fqn, dest_fqn)
            source_stats = ftp_host.stat(source_fqn)
            ftp_host.close()
            dest_meta = get_file_meta(dest_fqn)
            if source_stats.st_size == dest_meta.get('size'):
                logging.info(f'Downloaded {source_fqn} from {ftp_host_name}')
            else:
                os.unlink(dest_fqn)
                raise CadcException(
                    f'File size error when transferring {source_fqn} from '
                    f'{ftp_host_name}'
                )
    except Exception as e:
        logging.error(e)
        logging.debug(traceback.format_exc())
        raise CadcException(
            f'Could not transfer {source_fqn} from {ftp_host_name}'
        )


def ftp_get_timeout(ftp_host_name, source_fqn, dest_fqn, timeout=20):
    """
    :param ftp_host_name name from which to originate the FTP transfer. Assume
        anonymous login.
    :param source_fqn fully-qualified name on the FTP host, of the file to be
        transferred.
    :param dest_fqn fully-qualified name, locally valid, for where to transfer
        the file to.
    :param timeout in seconds for blocking operations

    Uses ftplib, which supports specifying timeouts in the connection.
    """
    # remove the need to have ftputil libraries on EVERY *2caom2 pipeline
    from ftplib import FTP

    try:
        with FTP(ftp_host_name, timeout=timeout) as ftp_host:
            ftp_host.login()
            with open(dest_fqn, 'wb') as fp:
                ftp_host.retrbinary(f'RETR {source_fqn}', fp.write)
            ftp_host.voidcmd('TYPE I')
            source_size = ftp_host.size(source_fqn)
            ftp_host.quit()
            dest_meta = get_file_meta(dest_fqn)
            if source_size == dest_meta.get('size'):
                logging.info(f'Downloaded {source_fqn} from {ftp_host_name}')
            else:
                os.unlink(dest_fqn)
                raise CadcException(
                    f'File size error when transferring {source_fqn} from '
                    f'{ftp_host_name}'
                )
    except Exception as e:
        logging.error(e)
        logging.debug(traceback.format_exc())
        raise CadcException(
            f'Could not transfer {source_fqn} from {ftp_host_name}'
        )


def get_cadc_headers(uri):
    """
    Creates the FITS headers object by fetching the FITS headers of a CADC
    file. The function takes advantage of the fhead feature of the CADC
    storage service and retrieves just the headers and no data, minimizing
    the transfer time.

    The file must be public, because the header retrieval is done as an
    anonymous user.

    :param uri: CADC URI
    :return: a string of keyword/value pairs.
    """
    file_url = parse.urlparse(uri)
    # create possible types of subjects
    subject = net.Subject()
    client = CadcDataClient(subject)
    # do a fhead on the file
    archive, file_id = file_url.path.split('/')
    return get_cadc_headers_client(archive, file_id, client)


def get_cadc_headers_client(archive, file_name, client):
    """
    Creates the FITS headers object by fetching the FITS headers of a CADC
    file. The function takes advantage of the fhead feature of the CADC
    storage service and retrieves just the headers and no data, minimizing
    the transfer time.

    The file may be public or proprietary, depending on the capabilities of
    the supplied client parameter.

    :param archive: CADC Archive reference, as a string
    :param file_name: CADC Archive file name, as a string. Includes compression
        and file type extensions.
    :param client: CadcDataClient instance.
    :return: a string of keyword/value pairs.
    """
    b = BytesIO()
    b.name = file_name
    client.get_file(archive, file_name, b, fhead=True)
    fits_header = b.getvalue().decode('ascii')
    b.close()
    return fits_header


def get_cadc_meta_client(client, archive, fname):
    """
    Gets contentType, contentLength and contentChecksum of a CADC artifact
    :param client: CadcDataClient instance
    :param archive: archive file has been stored to
    :param fname: name of file in the archive
    :return:
    """
    return client.get_file_info(archive, fname)


def get_file_meta(fqn):
    """
    Gets contentType, contentLength and contentChecksum of an artifact on disk.

    At the time of writing, libmagic gets confused with gzip'd FITS files,
    and identifies them as application/octet-stream, so, just have a bunch
    of hard-coding instead.

    :param fqn: Fully-qualified name of the file for which to get the metadata.
    :return:
    """
    if fqn is None or not os.path.exists(fqn):
        raise CadcException(f'Could not find {fqn} in get_file_meta')
    meta = {
        'size': get_file_size(fqn),
        'md5sum': md5(open(fqn, 'rb').read()).hexdigest(),
    }
    if (
        fqn.endswith('.header')
        or fqn.endswith('.txt')
        or fqn.endswith('.cat')
    ):
        meta['type'] = 'text/plain'
    elif fqn.endswith('.csv'):
        meta['type'] = 'text/csv'
    elif fqn.endswith('.gif'):
        meta['type'] = 'image/gif'
    elif fqn.endswith('.png'):
        meta['type'] = 'image/png'
    elif fqn.endswith('.jpg'):
        meta['type'] = 'image/jpeg'
    elif fqn.endswith('tar.gz'):
        meta['type'] = 'application/x-tar'
    elif fqn.endswith('h5') or fqn.endswith('hdf5'):
        meta['type'] = 'application/x-hdf5'
    else:
        meta['type'] = 'application/fits'
    logging.debug(meta)
    return meta


def get_file_size(fqn):
    """Get a file size on disk.

    :param fqn: Fully-qualified name of the file for which to get the size
    """
    s = os.stat(fqn)
    return s.st_size


def get_version(entry):
    """A common implementation to retrieve a pipeline version."""
    return f'{entry}/{version(entry)}'


def create_dir(dir_name):
    """Create the working area if it does not already exist."""
    if os.path.exists(dir_name):
        if not os.path.isdir(dir_name):
            raise CadcException(f'{dir_name} is not a directory.')
        if not os.access(dir_name, os.W_OK | os.X_OK):
            os.chmod(dir_name, stat.S_IRWXU)
            if not os.access(dir_name, os.W_OK | os.X_OK):
                raise CadcException(f'{dir_name} is not writeable.')
    else:
        os.makedirs(dir_name, mode=0o775)


def decompose_uri(uri):
    """
    Returns a scheme, path (maybe an archive), and a file name from the
    command line.
    """
    try:
        temp = uri.split(':', 1)
        scheme = temp[0]
        temp1 = temp[1].rsplit('/', 1)
        path = temp1[0]
        file_name = temp1[1]
        return scheme, path, file_name
    except Exception as e:
        logging.debug(
            f'URI {uri} caused error {e}. Expected scheme:path/FILE_NAME'
        )
        logging.debug(traceback.format_exc())
        raise CadcException(f'Expected scheme:path/FILE_NAME. Got {uri}.')


def check_param(param, param_type):
    """Generic code to check if a parameter is not None, and is of the
    expected type.
    """
    if param is None or not isinstance(param, param_type):
        raise CadcException(
            f'Parameter {param} failed check for {param_type}'
        )


def read_csv_file(fqn):
    """Read a csv file.

    :returns a list of lists.
    """
    results = []
    try:
        with open(fqn) as csv_file:
            reader = csv.reader(csv_file)
            for row in reader:
                if row[0].startswith('#'):
                    continue
                results.append(row)
    except Exception as e:
        logging.error(f'Could not read from csv file {fqn}')
        logging.debug(traceback.format_exc())
        raise CadcException(e)
    return results


def write_obs_to_file(obs, fqn):
    """Common code to write a CAOM Observation to a file."""
    ow = ObservationWriter()
    ow.write(obs, fqn)


def read_obs_from_file(fqn):
    """Common code to read a CAOM Observation from a file."""
    if not os.path.exists(fqn):
        raise CadcException(f'Could not find {fqn}')
    reader = ObservationReader(False)
    return reader.read(fqn)


def read_from_file(fqn):
    """Common code to read from a text file. Mostly to make it easy to
    mock.
    """
    if not os.path.exists(fqn):
        raise CadcException(f'Could not find {fqn}')
    with open(fqn) as f:
        return f.readlines()


def write_to_file(fqn, content):
    """Common code to write to a fully-qualified file name. Mostly to make
    it easy to mock.
    """
    try:
        with open(fqn, 'w') as f:
            f.write(content)
    except Exception:
        logging.error(f'Could not write file {fqn}')
        raise CadcException(f'Could not write file {fqn}')


def update_typed_set(typed_set, new_set):
    """Common code to remove all the entries from an existing set, and
    then replace those entries with a new set.
    """
    # remove the previous values
    while len(typed_set) > 0:
        typed_set.pop()
    typed_set.update(new_set)


def format_time_for_query(from_time):
    length = len(datetime.now().strftime('%Y-%m-%dT%H:%M:%S'))
    return datetime.strptime(from_time[:length], '%Y-%m-%dT%H:%M:%S')


<<<<<<< HEAD
def read_file_list_from_archive(config, app_name, prev_exec_date, exec_date):
    """Code to execute a time-boxed query for files that have arrived in ad.

    :param config Config instance
    :param app_name Information used in the http connection for tracing
        queries.
    :param prev_exec_date Timestamp that indicates the beginning of the
        chunk of time. Results will be > than this time.
    :param exec_date Timestamp. that indicates the end of the chunk of time.
        Results will be <= this time.
    """
    start_time = format_time_for_query(prev_exec_date)
    end_time = format_time_for_query(exec_date)
    ad_resource_id = 'ivo://cadc.nrc.ca/ad'
    query = (
        f"SELECT A.uri, min(A.contentLastModified) "
        f"FROM inventory.Artifact AS A "
        f"WHERE A.uri LIKE '%:{config.collection}/%' "
        f"AND A.contentLastModified > '{start_time}' and A.contentLastModified <= '{end_time}' "
        f"ORDER BY A.contentLastModified "
        f"GROUP BY A.contentLastModified"
    )
    logging.debug(f'Query is {query}')
    temp = query_tap(query, config.proxy_fqn, config.resource_id)
    return [ii for ii in temp['fileName']]


=======
>>>>>>> 20f6fad4
def get_keyword(headers, keyword):
    result = headers[0].get(keyword)
    if result is None and len(headers) > 1:
        result = headers[1].get(keyword)
    return result


def get_artifact_metadata(
    fqn, product_type, release_type, uri=None, artifact=None
):
    """
    Build or update artifact content metadata using the CAOM2 objects, and
    with access to a file on disk.

    :param fqn: The fully-qualified name of the file on disk, for which an
        Artifact is being created or updated.
    :param product_type: which ProductType enumeration value
    :param release_type: which ReleaseType enumeration value
    :param uri: mandatory if creating an Artifact, a URI of the form
        scheme:ARCHIVE/file_name
    :param artifact: use when updating an existing Artifact instance

    :return: the created or updated Artifact instance, with the
        content_* elements filled in.
    """
    local_meta = get_file_meta(fqn)
    md5uri = ChecksumURI(f'md5:{local_meta["md5sum"]}')
    if artifact is None:
        if uri is None:
            raise CadcException('Cannot build an Artifact without a URI.')
        return Artifact(
            uri,
            product_type,
            release_type,
            local_meta['type'],
            local_meta['size'],
            md5uri,
        )
    else:
        artifact.product_type = product_type
        artifact.content_type = local_meta['type']
        artifact.content_length = local_meta['size']
        artifact.content_checksum = md5uri
        artifact.release_type = release_type
        return artifact


def get_artifact_metadata_client(
    client,
    file_name,
    product_type,
    release_type,
    archive,
    uri=None,
    artifact=None,
):
    """
    Build or update artifact content metadata using the CAOM2 objects, and
    with access to a file at CADC.

    :param client: CadcDataClient instance
    :param file_name: The name of the file in CADC storage, for which an
        Artifact is being created or updated.
    :param product_type: which ProductType enumeration value
    :param release_type: which ReleaseType enumeration value
    :param archive: str narrows down CADC storage location
    :param uri: mandatory if creating an Artifact, a URI of the form
        scheme:ARCHIVE/file_name
    :param artifact: use when updating an existing Artifact instance

    :return: the created or updated Artifact instance, with the
        content_* elements filled in.
    """
    meta = get_cadc_meta_client(client, archive, file_name)
    md5uri = ChecksumURI(f'md5:{meta.get("md5sum")}')
    if artifact is None:
        if uri is None:
            raise CadcException('Cannot build an Artifact without a URI.')
        return Artifact(
            uri,
            product_type,
            release_type,
            meta.get('type'),
            to_int(meta.get('size')),
            md5uri,
        )
    else:
        artifact.product_type = product_type
        artifact.content_type = meta.get('type')
        artifact.content_length = to_int(meta.get('size'))
        artifact.content_checksum = md5uri
        return artifact


def convert_to_days(exposure_time):
    """
    Converts from seconds to days.

    :param exposure_time:
    :return:
    """
    return exposure_time / (24.0 * 3600.0)


def convert_to_ts(value):
    """
    Converts to seconds since the epoch. Tries to be lenient about the
    type of the incoming value.
    :param value:
    :return: float that represents seconds since the epoch.
    """
    if isinstance(value, datetime):
        result = value.timestamp()
    elif isinstance(value, float):
        result = value
    else:
        result = make_seconds(value)
    return result


def sizeof(x):
    """Encapsulate returning the memory size in bytes."""
    return sys.getsizeof(x)


def build_uri(archive, file_name, scheme='ad'):
    """One location to keep the syntax for an Artifact URI."""
    return f'{scheme}:{archive}/{file_name}'


def query_endpoint(url, timeout=20):
    """Return a response for an endpoint. Caller needs to call 'close'
    on the response.
    """

    # Open the URL and fetch the JSON document for the observation
    session = requests.Session()
    retries = 10
    retry = Retry(
        total=retries, read=retries, connect=retries, backoff_factor=0.5
    )
    adapter = HTTPAdapter(max_retries=retry)
    session.mount('http://', adapter)
    session.mount('https://', adapter)
    try:
        response = session.get(url, timeout=timeout)
        response.raise_for_status()
        return response
    except Exception as e:
        logging.debug(traceback.format_exc())
        raise CadcException(f'Endpoint {url} failure {str(e)}')


def get_endpoint_session(retries=10, backoff_factor=0.5):
    session = requests.Session()
    retry = Retry(
        total=retries,
        read=retries,
        connect=retries,
        backoff_factor=backoff_factor,
    )
    adapter = HTTPAdapter(max_retries=retry)
    session.mount('http://', adapter)
    session.mount('https://', adapter)
    return session


def query_endpoint_session(url, session, timeout=20):
    """Return a response for an endpoint. Caller needs to call 'close'
    on the response.
    """

    try:
        response = session.get(url, timeout=timeout)
        response.raise_for_status()
        return response
    except Exception as e:
        logging.debug(traceback.format_exc())
        raise CadcException(f'Endpoint {url} failure {str(e)}')


def read_as_yaml(fqn):
    """Read and return YAML content of 'fqn'."""
    try:
        logging.debug(f'Begin read_as_yaml for {fqn}.')
        with open(fqn) as f:
            data_map = yaml.safe_load(f)
            logging.debug('End read_as_yaml.')
            return data_map
    except (yaml.scanner.ScannerError, FileNotFoundError) as e:
        logging.error(e)
        return None


def write_as_yaml(content, fqn):
    """Write 'content' to 'fqn' as YAML."""
    try:
        logging.debug(f'Begin write_as_yaml for {fqn}.')
        with open(fqn, 'w') as f:
            yaml.dump(content, f, default_flow_style=False)
            logging.debug('End write_as_yaml.')
    except Exception as e:
        logging.debug(traceback.format_exc())
        logging.error(e)


def load_module(module, command_name):
    """
    Add code to the execution environment of the interpreter.

    :param module the fully-qualified path name to the source code.
    :param command_name what will be executed within the module.
    """
    mname = os.path.basename(module)
    if '.' in mname:
        # remove extension from the provided name
        mname = mname.split('.')[0]
    pname = os.path.dirname(module)
    sys.path.append(pname)
    try:
        logging.debug(f'Looking for {command_name} in {module}.')
        result = importlib.import_module(mname)
        if not hasattr(result, command_name):
            raise CadcException(
                f'Could not find command {command_name} in module {module}.'
            )
    except ImportError as e:
        logging.debug(f'Looking for {mname} in {pname}')
        raise e
    return result


def make_seconds(from_time):
    """Deal with different time formats to get the number of
    seconds since the epoch.

    Timezone information may be present as +00, strip that for returned
    results.
    :param from_time a string representing some time
    :return the time as a timestamp, so seconds.microseconds
    """
    try:
        index = from_time.index('+00')
    except ValueError:
        index = len(from_time)

    # OMM 2019/07/16 03:15:46
    # CADC Data Client Thu, 14 May 2020 20:29:02 GMT
    # NGVS Wed Mar 24 2010 16:10:36
    for fmt in [
        ISO_8601_FORMAT,
        '%Y-%m-%dT%H:%M:%S',
        '%Y-%m-%d %H:%M:%S.%f',
        '%d-%b-%Y %H:%M',
        '%b %d %Y',
        '%b %d %H:%M',
        '%Y%m%d-%H%M%S',
        '%Y-%m-%d',
        '%Y-%m-%dHST%H:%M:%S',
        '%a %b %d %H:%M:%S HST %Y',
        '%Y/%m/%d %H:%M:%S',
        '%a, %d %b %Y %H:%M:%S GMT',
        '%Y-%m-%dT%H:%M',
        '%a %b %d %Y %H:%M:%S',
        '%Y%m%d %H:%M',
    ]:
        try:
            seconds_since_epoch = datetime.strptime(
                from_time[:index], fmt
            ).timestamp()
            if fmt == '%b %d %H:%M':
                # the format '%b %d %H:%M' results in a timestamp based on
                # 1900, so need to set it to 'this' year
                year = datetime.utcnow().year
                dt = f'{from_time[:index]} {year}'
                dt_format = f'{fmt} %Y'
                seconds_since_epoch = datetime.strptime(
                    dt, dt_format
                ).timestamp()
            if (
                fmt == '%Y-%m-%dHST%H:%M:%S'
                or fmt == '%a %b %d %H:%M:%S HST %Y'
            ):
                # change timezone from HST to UTC - add 10 hours -
                # accurate enough implementation for the CFHT
                # provenance.lastExecuted value
                seconds_since_epoch += 10 * 3600
            break
        except ValueError:
            seconds_since_epoch = None
    if seconds_since_epoch is None:
        raise CadcException(f'Could not make seconds from {from_time}')
    return seconds_since_epoch


def make_time(from_str):
    """Make a string into a datetime value.

    :param from_str a string representing some time.
    :return the time as a datetime
    """
    temp = make_seconds(from_str)
    result = None
    if temp is not None:
        result = datetime.utcfromtimestamp(temp)
    return result


def make_time_tz(from_value):
    """
    Make an offset-aware datetime value. Input parameters should be in
    datetime format, but a modest attempt is made to check for otherwise.

    Why is UTC ok?
    - OS times are all UTC, because they're all running in a Docker container
      with no timezone configured
    - make_seconds checks for time zones and adjusts there

    :param from_value a representation of time.
    :return the time as an offset-aware datetime

    from_value accepted types:
    - datetime, ensures timezone.utc is set
    - str, attempts to use datetime.strptime with all the formats so far
      encountered to convert it to a datetime, and then sets timezone.utc
    - float, uses as if the parameter were the result of a datetime.timestamp()
      operation, as well as setting timezone.utc
    - datetime.date or datetime.time, sets timezone.utc
    """
    if isinstance(from_value, datetime):
        result = from_value
        if from_value.tzinfo is None:
            result = from_value.replace(tzinfo=timezone.utc)
    elif isinstance(from_value, str):
        temp = make_seconds(from_value)
        result = None
        if temp is not None:
            result = datetime.fromtimestamp(temp, tz=timezone.utc)
    elif isinstance(from_value, float):
        result = datetime.fromtimestamp(from_value, tz=timezone.utc)
    else:
        result = from_value.fromtimestamp(from_value, tz=timezone.utc)
    return result


def increment_time(this_ts, by_interval, unit='%M'):
    """
    Increment time by an interval. Times should be in datetime format, but
    a modest attempt is made to check for otherwise.

    :param this_ts: datetime
    :param by_interval: integer - e.g. 10, for a 10 minute increment
    :param unit: the formatting string, default is minutes
    :return: this_ts incremented by interval amount
    """
    if isinstance(this_ts, datetime):
        time_s = this_ts.timestamp()
    elif isinstance(this_ts, str):
        time_s = make_seconds(this_ts)
    else:
        time_s = this_ts
    if unit == '%M':
        factor = 60
    else:
        raise NotImplementedError(f'Unexpected unit {unit}')
    interval = by_interval * factor
    temp = time_s + interval
    return datetime.fromtimestamp(temp)


def increment_time_tz(this_ts, by_interval, unit='%M'):
    """
    Increment time by an interval. Times should be in datetime format, but
    a modest attempt is made to check for otherwise.

    :param this_ts: datetime
    :param by_interval: integer - e.g. 10, for a 10 minute increment
    :param unit: the formatting string, default is minutes
    :return: this_ts incremented by interval amount. Offset-aware.
    """
    if isinstance(this_ts, datetime):
        time_dt = this_ts
    elif isinstance(this_ts, str):
        time_dt = make_time(this_ts)
    else:
        time_dt = datetime.fromtimestamp(this_ts, tz=timezone.utc)
    if unit == '%M':
        temp = time_dt + timedelta(minutes=by_interval)
    else:
        raise NotImplementedError(f'Unexpected unit {unit}')
    return temp


def http_get(url, local_fqn):
    """Retrieve a file via http.

    :param url where the file can be found.
    :param local_fqn fully qualified name for where to file the file
        locally.
    """
    try:
        with requests.get(url, stream=True, timeout=10) as r:
            r.raise_for_status()
            with open(local_fqn, 'wb') as f:
                for chunk in r.iter_content(chunk_size=READ_BLOCK_SIZE):
                    f.write(chunk)
            length = to_int(r.headers.get('Content-Length'))
            if length is not None:
                file_meta = get_file_meta(local_fqn)
                if file_meta['size'] != length:
                    raise CadcException(
                        f'Could not retrieve {local_fqn} from {url}. File '
                        f'size error.'
                    )
            checksum = r.headers.get('Content-Checksum')
            if checksum is not None:
                file_meta = get_file_meta(local_fqn)
                if file_meta['md5sum'] != checksum:
                    raise CadcException(
                        f'Could not retrieve {local_fqn} from {url}. File '
                        f'checksum error.'
                    )
        if not os.path.exists(local_fqn):
            raise CadcException(
                f'Retrieve failed. {local_fqn} does not exist.'
            )
    except requests.exceptions.HTTPError as e:
        logging.debug(traceback.format_exc())
        raise CadcException(
            f'Could not retrieve {local_fqn} from {url}. Failed with {e}'
        )


@dataclass
class FileMeta:
    """The bits of information about a file that are used to decide whether
    or not to transfer, and whether or not a transfer was successful."""

    f_size: int
    md5sum: str


def _get_file_info(storage_name, cadc_client):
    """
    Retrieve metadata for a single file. This implementation uses a
    vos.Client.

    This is a very bad implementation, but there is no information on what
    might be a better one.

    :param storage_name: Artifact URI
    :param cadc_client:
    :return:
    """
    node = cadc_client.get_node(storage_name, limit=None, force=False)
    f_size = node.props.get('length')
    f_md5sum = node.props.get('MD5')
    return FileMeta(f_size, f_md5sum)


def query_tap(query_string, proxy_fqn, resource_id, timeout=10):
    """
    :param query_string ADQL
    :param proxy_fqn proxy file location, credentials for the query
    :param resource_id which tap service to query
    :param timeout time in minutes, tap_client gives up after that
    :returns an astropy votable instance."""

    logging.debug(
        f'query_tap: execute query {query_string} against {resource_id}'
    )
    subject = net.Subject(certificate=proxy_fqn)
    tap_client = CadcTapClient(subject, resource_id=resource_id)
    buffer = io.StringIO()
    tap_client.query(query_string, output_file=buffer, data_only=True, response_format='tsv', timeout=timeout)
    return Table.read(buffer.getvalue().split('\n'), format='ascii.tab')


def query_tap_pandas(query_string, client, timeout=10):
    """
    Return TAP query results as a Pandas Dataframe.

    :param query_string: query to execute
    :param client: CadcTapClient instance, pointed to a service that understands the query
    :param timeout: in minutes

    :return: Dataframe with query results
    """
    buffer = io.StringIO()
    client.query(query_string, output_file=buffer, data_only=True, response_format='tsv', timeout=timeout)
    return Table.read(buffer.getvalue().split('\n'), format='ascii.tab').to_pandas()


def reverse_lookup(value_to_find, in_dict):
    """
    Use a generator expression to do a reverse-lookup in a dictionary.
    :param value_to_find value
    :param in_dict dictionary that might have a key for the value
    """
    exp = (key for key, value in in_dict.items() if value == value_to_find)
    result = None
    for entry in exp:
        result = entry
        break
    return result


def find_missing(compare_this, to_this):
    """
    :param compare_this: list
    :param to_this: list
    :return: list of elements from to_this not in compare_this
    """
    return list(set(compare_this).difference(to_this))


class ValueRepairCache(Cache):
    """Use a cache file to repair metadata values.

    The cache file is identified in the config.yml file.

    The cache file contents should look like:
    value_repair:  # must have this value
      observation.type:  # a fully-qualified caom2 entity.attribute value
        dark: DARK       # a key: value pair

    There can be multiple entries per attribute:
      e.g. observation.type:
             dark: DARK
             Dark: DARK
             object: OBJECT

    The key and the value are treated as regular expressions, with the
    following exceptions:

    Use the string value 'none' to set an attribute to None:
      e.g. observation.type:
             dark: none

    Use the string value 'none' to set un-set attributes to a value:
      e.g. observation.type:
             none: DARK

    Use the string value 'any' to set all values of an attribute to a single
    value:
      e.g. observation.type:
             any: DARK

    Caveats:

    Some CAOM2 attributes are not assignable. These attributes cannot be
    repaired using this class.

    List content cannot be repaired using this class.

    Values that are originally None are un-changed, unless 'none' is provided
    as the key.

    """

    VALUE_REPAIR = 'value_repair'

    def __init__(self):
        super().__init__()
        self._value_repair = self.get_from(ValueRepairCache.VALUE_REPAIR)
        self._key = None
        self._values = None
        self._logger = logging.getLogger(self.__class__.__name__)

    def repair(self, observation):
        try:
            for key, values in self._value_repair.items():
                self._logger.debug(f'Checking for {key}')
                self._key = key
                self._values = values
                bits = key.split('.')[1:]
                if key.startswith('observation'):
                    self._recurse(observation, 'observation', bits)
                elif key.startswith('plane'):
                    for plane in observation.planes.values():
                        self._recurse(plane, 'plane', bits)
                elif key.startswith('artifact'):
                    for plane in observation.planes.values():
                        for artifact in plane.artifacts.values():
                            self._recurse(artifact, 'artifact', bits)
                elif key.startswith('part'):
                    for plane in observation.planes.values():
                        for artifact in plane.artifacts.values():
                            for part in artifact.parts.values():
                                self._recurse(part, 'part', bits)
                elif key.startswith('chunk'):
                    for plane in observation.planes.values():
                        for artifact in plane.artifacts.values():
                            for part in artifact.parts.values():
                                for chunk in part.chunks:
                                    self._recurse(chunk, 'chunk', bits)
                else:
                    raise CadcException(f'Unexpected repair key {key}.')
        except Exception as e:
            self._logger.debug(traceback.format_exc())
            raise CadcException(e)

    def _recurse(self, entity, entity_name, bits):
        attribute_name = bits[0]
        if hasattr(entity, attribute_name):
            if len(bits) == 1:
                self._repair_attribute(entity, attribute_name)
            else:
                new_entity = getattr(entity, attribute_name)
                self._recurse(new_entity, attribute_name, bits[1:])
        else:
            logging.warning(
                f'No attribute {entity_name}.{attribute_name} found to repair.'
            )

    def _repair_attribute(self, entity, attribute_name):
        try:
            attribute_value = getattr(entity, attribute_name)
            attribute_repr = (
                attribute_value.value
                if isinstance(attribute_value, Enum)
                else attribute_value
            )
            if (
                'any' in self._values.keys()
                or 'none' in self._values.keys()
                or attribute_repr in self._values.keys()
            ):
                for original, fix in self._values.items():
                    if attribute_value is None and original != 'none':
                        self._logger.info(
                            f'{attribute_name} value is None. This class only '
                            f'repairs values.'
                        )
                    else:
                        fixed = self._fix(
                            entity,
                            attribute_name,
                            attribute_value,
                            original,
                            fix,
                        )
                        if (
                            fixed is None
                            or fixed == fix
                            or fixed != attribute_value
                        ):
                            break
        except Exception as e:
            self._logger.debug(traceback.format_exc())
            raise CadcException(e)

    def _fix(self, entity, attribute_name, attribute_value, original, fix):
        if fix == 'none':
            setattr(entity, attribute_name, None)
            self._logger.info(f'Repair {self._key} from {original} to None')
            fixed = None
        elif original == 'any':
            setattr(entity, attribute_name, fix)
            self._logger.info(
                f'Repair {self._key} from {attribute_value} to {fix}'
            )
            fixed = fix
        else:
            if attribute_value is None:
                setattr(entity, attribute_name, fix)
                fixed = fix
            else:
                attribute_value_type = type(attribute_value)
                fixed = re.sub(str(original), str(fix), str(attribute_value))
                setattr(entity, attribute_name, attribute_value_type(fixed))
        new_value = getattr(entity, attribute_name)
        if attribute_value != new_value:
            self._logger.info(
                f'Repair {self._key} from {attribute_value} to {fixed}'
            )
        return fixed<|MERGE_RESOLUTION|>--- conflicted
+++ resolved
@@ -1740,12 +1740,6 @@
             self._logger.warning(
                 'Visitor needs a clients.data_client parameter to store previews.'
             )
-<<<<<<< HEAD
-        self._observable = kwargs.get('observable')
-        if self._observable is None:
-            raise CadcException('Visitor needs a observable parameter.')
-=======
->>>>>>> 20f6fad4
         self._storage_name = kwargs.get('storage_name')
         if self._storage_name is None:
             raise CadcException('Visitor needs a storage_name parameter.')
@@ -2765,36 +2759,6 @@
     return datetime.strptime(from_time[:length], '%Y-%m-%dT%H:%M:%S')
 
 
-<<<<<<< HEAD
-def read_file_list_from_archive(config, app_name, prev_exec_date, exec_date):
-    """Code to execute a time-boxed query for files that have arrived in ad.
-
-    :param config Config instance
-    :param app_name Information used in the http connection for tracing
-        queries.
-    :param prev_exec_date Timestamp that indicates the beginning of the
-        chunk of time. Results will be > than this time.
-    :param exec_date Timestamp. that indicates the end of the chunk of time.
-        Results will be <= this time.
-    """
-    start_time = format_time_for_query(prev_exec_date)
-    end_time = format_time_for_query(exec_date)
-    ad_resource_id = 'ivo://cadc.nrc.ca/ad'
-    query = (
-        f"SELECT A.uri, min(A.contentLastModified) "
-        f"FROM inventory.Artifact AS A "
-        f"WHERE A.uri LIKE '%:{config.collection}/%' "
-        f"AND A.contentLastModified > '{start_time}' and A.contentLastModified <= '{end_time}' "
-        f"ORDER BY A.contentLastModified "
-        f"GROUP BY A.contentLastModified"
-    )
-    logging.debug(f'Query is {query}')
-    temp = query_tap(query, config.proxy_fqn, config.resource_id)
-    return [ii for ii in temp['fileName']]
-
-
-=======
->>>>>>> 20f6fad4
 def get_keyword(headers, keyword):
     result = headers[0].get(keyword)
     if result is None and len(headers) > 1:
