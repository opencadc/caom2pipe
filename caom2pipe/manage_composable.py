# -*- coding: utf-8 -*-
# ***********************************************************************
# ******************  CANADIAN ASTRONOMY DATA CENTRE  *******************
# *************  CENTRE CANADIEN DE DONNÉES ASTRONOMIQUES  **************
#
#  (c) 2018.                            (c) 2018.
#  Government of Canada                 Gouvernement du Canada
#  National Research Council            Conseil national de recherches
#  Ottawa, Canada, K1A 0R6              Ottawa, Canada, K1A 0R6
#  All rights reserved                  Tous droits réservés
#
#  NRC disclaims any warranties,        Le CNRC dénie toute garantie
#  expressed, implied, or               énoncée, implicite ou légale,
#  statutory, of any kind with          de quelque nature que ce
#  respect to the software,             soit, concernant le logiciel,
#  including without limitation         y compris sans restriction
#  any warranty of merchantability      toute garantie de valeur
#  or fitness for a particular          marchande ou de pertinence
#  purpose. NRC shall not be            pour un usage particulier.
#  liable in any event for any          Le CNRC ne pourra en aucun cas
#  damages, whether direct or           être tenu responsable de tout
#  indirect, special or general,        dommage, direct ou indirect,
#  consequential or incidental,         particulier ou général,
#  arising from the use of the          accessoire ou fortuit, résultant
#  software.  Neither the name          de l'utilisation du logiciel. Ni
#  of the National Research             le nom du Conseil National de
#  Council of Canada nor the            Recherches du Canada ni les noms
#  names of its contributors may        de ses  participants ne peuvent
#  be used to endorse or promote        être utilisés pour approuver ou
#  products derived from this           promouvoir les produits dérivés
#  software without specific prior      de ce logiciel sans autorisation
#  written permission.                  préalable et particulière
#                                       par écrit.
#
#  This file is part of the             Ce fichier fait partie du projet
#  OpenCADC project.                    OpenCADC.
#
#  OpenCADC is free software:           OpenCADC est un logiciel libre ;
#  you can redistribute it and/or       vous pouvez le redistribuer ou le
#  modify it under the terms of         modifier suivant les termes de
#  the GNU Affero General Public        la “GNU Affero General Public
#  License as published by the          License” telle que publiée
#  Free Software Foundation,            par la Free Software Foundation
#  either version 3 of the              : soit la version 3 de cette
#  License, or (at your option)         licence, soit (à votre gré)
#  any later version.                   toute version ultérieure.
#
#  OpenCADC is distributed in the       OpenCADC est distribué
#  hope that it will be useful,         dans l’espoir qu’il vous
#  but WITHOUT ANY WARRANTY;            sera utile, mais SANS AUCUNE
#  without even the implied             GARANTIE : sans même la garantie
#  warranty of MERCHANTABILITY          implicite de COMMERCIALISABILITÉ
#  or FITNESS FOR A PARTICULAR          ni d’ADÉQUATION À UN OBJECTIF
#  PURPOSE.  See the GNU Affero         PARTICULIER. Consultez la Licence
#  General Public License for           Générale Publique GNU Affero
#  more details.                        pour plus de détails.
#
#  You should have received             Vous devriez avoir reçu une
#  a copy of the GNU Affero             copie de la Licence Générale
#  General Public License along         Publique GNU Affero avec
#  with OpenCADC.  If not, see          OpenCADC ; si ce n’est
#  <http://www.gnu.org/licenses/>.      pas le cas, consultez :
#                                       <http://www.gnu.org/licenses/>.
#
#  $Revision: 4 $
#
# ***********************************************************************
#

import csv
import io
import logging
import os
import re
import requests
import subprocess
import sys
import yaml

from datetime import datetime
from enum import Enum
from ftplib import FTP
from ftputil import FTPHost
from hashlib import md5
from io import BytesIO
from pytz import timezone
from requests.adapters import HTTPAdapter
from urllib import parse as parse
from urllib3 import Retry

from astropy.io.votable import parse_single_table
from astropy.table import Table

from cadcutils import net, exceptions
from cadcdata import CadcDataClient
from cadctap import CadcTapClient
from caom2 import ObservationWriter, ObservationReader, Artifact
from caom2 import ChecksumURI


__all__ = ['CadcException', 'Config', 'State', 'to_float', 'TaskType',
           'exec_cmd', 'exec_cmd_redirect', 'exec_cmd_info',
           'get_cadc_meta', 'get_file_meta',
           'decompose_lineage', 'check_param', 'read_csv_file',
           'write_obs_to_file', 'read_obs_from_file',
           'Features', 'write_to_file',
           'read_from_file', 'read_file_list_from_archive', 'update_typed_set',
           'get_cadc_headers', 'get_lineage', 'get_artifact_metadata',
           'data_put', 'data_get', 'build_uri', 'make_seconds',
           'increment_time', 'ISO_8601_FORMAT', 'http_get', 'Rejected',
           'record_progress', 'Builder', 'Work', 'look_pull_and_put',
           'Observable', 'Metrics', 'repo_create', 'repo_delete', 'repo_get',
           'repo_update', 'ftp_get', 'ftp_get_timeout', 'VALIDATE_OUTPUT',
<<<<<<< HEAD
           'Validator', 'CaomName', 'StorageName']
=======
           'Validator']
>>>>>>> 463da471

ISO_8601_FORMAT = '%Y-%m-%dT%H:%M:%S.%f'
READ_BLOCK_SIZE = 8 * 1024
VALIDATE_OUTPUT = 'validated.yml'


class CadcException(Exception):
    """Generic exception raised by failure cases within the caom2pipe
    module."""
    pass


class Features(object):
    """Boolean feature flag implementation."""

    def __init__(self):
        self._use_file_names = True
        self._use_urls = True
        self._run_in_airflow = True
        self._supports_composite = True
        self._supports_catalog = True
        self._expects_retry = True

    @property
    def use_file_names(self):
        """If true, the lists of work to be done are expected to
        identify file names. If false, they are expected to identify
        observation IDs."""
        return self._use_file_names

    @use_file_names.setter
    def use_file_names(self, value):
        self._use_file_names = value

    @property
    def use_urls(self):
        """If true, the lists of work to be done are expected to
        identify URLs. If false, they are expected to identify
        observation IDs. This and use_file_names cannot both be True."""
        return self._use_urls

    @use_urls.setter
    def use_urls(self, value):
        self._use_urls = value

    @property
    def run_in_airflow(self):
        """If true, will treat command-line arguments as if the application
        is running in airflow."""
        return self._run_in_airflow

    @run_in_airflow.setter
    def run_in_airflow(self, value):
        self._run_in_airflow = value

    @property
    def supports_composite(self):
        """If true, will execute any specific code for composite observation
        definition."""
        return self._supports_composite

    @supports_composite.setter
    def supports_composite(self, value):
        self._supports_composite = value

    @property
    def supports_catalog(self):
        """If true, will execute any specific code for catalog handling
        when creating a CAOM instance."""
        return self._supports_catalog

    @supports_catalog.setter
    def supports_catalog(self, value):
        self._supports_catalog = value

    @property
    def expects_retry(self):
        """If true, will execute any specific code for running retries
        based on retries_log.txt content."""
        return self._expects_retry

    @expects_retry.setter
    def expects_retry(self, value):
        self._expects_retry = value

    def __str__(self):
        return ' '.join(
            '{} {}'.format(ii, getattr(self, ii)) for ii in vars(self))


class TaskType(Enum):
    """The possible steps in a Collection pipeline. A short-hand, user-facing
    way to identify the work to be done by a pipeline."""
    STORE = 'store'  # store a local file to ad
    SCRAPE = 'scrape'  # local CAOM instance creation, no network required
    INGEST = 'ingest'  # create a CAOM instance from metadata only
    MODIFY = 'modify'  # modify a CAOM instance from data
    VISIT = 'visit'    # visit an observation
    # remote file storage, create CAOM instance via local metadata
    REMOTE = 'remote'
    # retrieve file via HTTP to local temp storage, store to ad
    PULL = 'pull'


class State(object):
    """Persist information between pipeline invocations.

    Currently the State class persists the concept of a bookmark, which is the
    place in the flow of data that was last processed. This 'place' may be a
    timestamp, or an id. That value is up to clients of this class.
    """

    def __init__(self, fqn):
        self.fqn = fqn
        self.bookmarks = {}
        self.logger = logging.getLogger('State')
        result = read_as_yaml(self.fqn)
        if result is None:
            raise CadcException(f'Could not load state from {fqn}')
        else:
            self.bookmarks = result.get('bookmarks')
            self.context = result.get('context', {})
            self.content = result

    def get_bookmark(self, key):
        """Lookup for last_record key."""
        result = None
<<<<<<< HEAD
        if self.bookmarks.get(key) is None:
            self.logger.warning(f'No record found for {key}')
        else:
            result = self.bookmarks.get(key).get('last_record')
        return result

    def get_context(self, key):
        result = None
        if self.context.get(key) is None:
            self.logger.warning(f'No context found for {key}')
        else:
            result = self.context.get(key)
=======
        if key in self.bookmarks:
            result = self.bookmarks.get(key).get('last_record')
        else:
            self.logger.warning(f'No record found for {key}')
        return result

    def get_context(self, key):
        result = None
        if key in self.context:
            result = self.context.get(key)
        else:
            self.logger.warning(f'No context found for {key}')
>>>>>>> 463da471
        return result

    def save_state(self, key, value):
        """Write the current state as a YAML file.
        :param key which record is being updated
        :param value the value to update the record with
        """
<<<<<<< HEAD
        if self.bookmarks.get(key) is None:
            if self.context.get(key) is None:
                self.logger.warning(f'No context found for {key}')
=======
        bookmarks = self.get_bookmark(key)
        if bookmarks is None:
            context = self.get_context(key)
            if context is None:
                self.logger.warning(f'No content found for {key}')
>>>>>>> 463da471
            else:
                self.context[key] = value
                logging.debug(f'Saving context {value} {self.fqn}')
                write_as_yaml(self.content, self.fqn)
        else:
<<<<<<< HEAD
            if self.bookmarks.get(key).get('last_record') is None:
                self.logger.warning(f'No bookmark found for {key}')
            else:
                self.bookmarks[key]['last_record'] = value
                logging.debug(f'Saving timestamp {value} {self.fqn}')
                write_as_yaml(self.content, self.fqn)
=======
            self.bookmarks[key]['last_record'] = value
            logging.debug(f'Saving bookmarked last record {value} {self.fqn}')
            write_as_yaml(self.content, self.fqn)
>>>>>>> 463da471


class Builder(object):
    """"Abstract-like class that defines the operations used to build
    StorageName instances"""

    def __init__(self, config):
        """
        Ctor
        :param config: the source of all knowledge.
        """
        self._config = config
        self._todo_list = None

    @property
    def todo_list(self):
        return self._todo_list

    @todo_list.setter
    def todo_list(self, to_list):
        """Set the list of work to be done. It probably contains useful
        information like timestamps, and relationships between obs ids
        and file names, hence make it possible to set it independently."""
        raise NotImplementedError

    def build(self, entry):
        """Returns an instance of StorageName, based on all the configuration
         information, and the knowledge about the relationship between
         file names and CAOM2 Observations that is specific to a Collection."""
        raise NotImplementedError


class Work(object):
    """"Abstract-like class that defines the operations used to chunk work when
    controlling execution by State."""

    def __init__(self, max_ts_s):
        """
        Ctor
        :param max_ts_s: the maximum timestamp in seconds, for work that
        is chunked by time-boxes.
        """
        self._max_ts_s = max_ts_s

    @property
    def max_ts_s(self):
        # State execution is currently chunked only by time-boxing, so
        # set the maximum time-box ending for the work to be done.
        return self._max_ts_s

    def initialize(self):
        """Anything necessary to make todo work."""
        raise NotImplementedError

    def todo(self, prev_exec_date, exec_date):
        """Returns a list of entries for processing by Execute.
        :param prev_exec_date when chunking by time-boxes, the start time
        :param exec_date when chunking by time-boxes, the end time"""
        raise NotImplementedError


class Rejected(object):
    """Persist information between pipeline invocations about the observation
    IDs that will fail a particular TaskType.
    """
    NO_REASON = ''
    BAD_DATA = 'bad_data'
    BAD_METADATA = 'bad_metadata'
    NO_PREVIEW = 'no_preview'

    # A map to the logging message string representing acknowledged rejections
    reasons = {BAD_DATA: 'Header missing END card',
               BAD_METADATA: 'Cannot build an observation',
               NO_PREVIEW: '404 Client Error: Not Found for url'}

    def __init__(self, fqn):
        """
        Ctor
        :param fqn: fully-qualified name for reading/writing rejected
        information records. If the file exists, initialize the in-memory
        records with the content of the file. Otherwise initialize the
        in-memory records to be empty.
        """
        self.fqn = fqn
        if os.path.exists(fqn):
            try:
                self.content = read_as_yaml(fqn)
            except yaml.constructor.ConstructorError:
                logging.error('ConstructorError reading {}'.format(self.fqn))
                self.content = {}
        else:
            dir_name = os.path.dirname(fqn)
            create_dir(dir_name)
            self.content = {}
        for reason in Rejected.reasons.keys():
            if reason not in self.content:
                self.content[reason] = []

    def __str__(self):
        return self.content.__str__()

    def check_and_record(self, message, obs_id):
        """Keep track of an additional entry.
        :returns boolean True if the failure is known and tracked."""
        for reason, reason_str in Rejected.reasons.items():
            if reason_str in message:
                self.record(reason, obs_id)
                return True
        return False

    def record(self, reason, entry):
        """Keep track of an additional entry."""
        self.content[reason].append(entry)

    def persist_state(self):
        """Write the current state as a YAML file."""
        for key, value in self.content.items():
            # ensure unique entries
            self.content[key] = list(set(value))
        write_as_yaml(self.content, self.fqn)

<<<<<<< HEAD
    def get_bad_data(self):
        return self.content[Rejected.BAD_DATA]

    def get_bad_metadata(self):
        return self.content[Rejected.BAD_METADATA]

    def get_no_preview(self):
        return self.content[Rejected.NO_PREVIEW]

=======
>>>>>>> 463da471
    def is_bad_data(self, obs_id):
        return obs_id in self.content[Rejected.BAD_DATA]

    def is_bad_metadata(self, obs_id):
        return obs_id in self.content[Rejected.BAD_METADATA]

    def is_no_preview(self, file_name):
        return file_name in self.content[Rejected.NO_PREVIEW]

    @staticmethod
    def known_failure(message):
        """Returns the REASON for the failure, or an empty string if
        the failure is of an unexpected type.
        """
        result = Rejected.NO_REASON
        for reason, text in Rejected.reasons.items():
            if text in message:
                result = reason
        return result


class Metrics(object):
    """
    A class to capture execution metrics.
    """

    def __init__(self, config):
        self.enabled = config.observe_execution
        if self.enabled:
            self.history = {}
            self.failures = {}
            self.observable_dir = config.observable_directory

    def observe(self, start, stop, size, action, service, label):
        if self.enabled:
            elapsed = round(stop - start, 3)
            rate = round(size / (stop - start), 3)
            if service not in self.history:
                self.history[service] = {}
            if action not in self.history[service]:
                self.history[service][action] = {}
            self.history[service][action][label] = [elapsed, rate, start]

    def observe_failure(self, action, service, label):
        if self.enabled:
            if service not in self.failures:
                self.failures[service] = {}
            if action not in self.failures[service]:
                self.failures[service][action] = {}
            if label not in self.failures[service][action]:
                self.failures[service][action][label] = 1
            else:
                self.failures[service][action][label] += 1

    def capture(self):
        if self.enabled:
            create_dir(self.observable_dir)
            now = datetime.utcnow().timestamp()
            for service in self.history.keys():
                fqn = '{}/{}.{}.yml'.format(self.observable_dir, now, service)
                write_as_yaml(self.history[service], fqn)

            fqn = '{}/{}.fail.yml'.format(self.observable_dir, now)
            # if os.path.exists(fqn):
            #     temp = read_as_yaml(fqn)
            write_as_yaml(self.failures, fqn)


class Observable(object):
    """
    A class to contain all the classes that maintain information between
    pipeline execution instances.
    """

    def __init__(self, rejected, metrics):
        self._rejected = rejected
        self._metrics = metrics

    @property
    def rejected(self):
        return self._rejected

    @property
    def metrics(self):
        return self._metrics


class CaomName(object):
    """The naming rules for making and decomposing CAOM URIs (i.e. Observation
    URIs, Plane URIs, and archive URIs, all isolated in one class. There are
    probably OMM assumptions built in, but those will slowly go away :). """

    def __init__(self, uri):
        self.uri = uri

    @property
    def file_id(self):
        """

        :return: Extracted from an Artifact URI, the file_id is the file
        name portion of the URI with all file type and compression type
        extensions removed.
        """
        return StorageName.remove_extensions(self.uri.split('/')[1])

    @property
    def file_name(self):
        """:return The file name extracted from an Artifact URI."""
        return self.uri.split('/')[1]

    @property
    def uncomp_file_name(self):
        """:return The file name extracted from an Artifact URI, without
        the compression extension."""
        return self.file_name.replace('.gz', '')

    @staticmethod
    def make_obs_uri_from_obs_id(collection, obs_id):
        """:return A string that conforms to the Observation URI
        specification from CAOM."""
        return 'caom:{}/{}'.format(collection, obs_id)


class Config(object):
    """Configuration information that remains the same for all steps and all
     work in a pipeline execution."""

    def __init__(self):
        self._working_directory = None
        self._work_file = None
        # the fully qualified name for the work file
        self.work_fqn = None
        self._netrc_file = None
        self._archive = None
        self._collection = None
        self._use_local_files = False
        self._resource_id = None
        self._tap_id = None
        self._logging_level = None
        self._log_to_file = False
        self._log_file_directory = None
        self._stream = None
        self._storage_host = None
        self._task_types = None
        self._success_log_file_name = None
        # the fully qualified name for the file
        self.success_fqn = None
        self._failure_log_file_name = None
        # the fully qualified name for the file
        self.failure_fqn = None
        self._retry_file_name = None
        # the fully qualified name for the file
        self.retry_fqn = None
        self._retry_failures = False
        self._retry_count = 1
        self._proxy_file_name = None
        # the fully qualified name for the file
        self.proxy_fqn = None
        self._state_file_name = None
        # the fully qualified name for the file
        self.state_fqn = None
        self._rejected_file_name = None
        self._rejected_directory = None
        # the fully qualified name for the file
        self.rejected_fqn = None
        self._progress_file_name = None
        self.progress_fqn = None
        self._interval = None
        self._observe_execution = False
        self._observable_directory = None
        self._source_host = None
        self._features = Features()

    @property
    def working_directory(self):
        """the root directory for all executor operations"""
        return self._working_directory

    @working_directory.setter
    def working_directory(self, value):
        self._working_directory = value

    @property
    def work_file(self):
        """ the file that contains the list of work to be passed through the
        pipeline"""
        return self._work_file

    @work_file.setter
    def work_file(self, value):
        self._work_file = value
        if self._working_directory is not None:
            self.work_fqn = os.path.join(
                self._working_directory, self._work_file)

    @property
    def netrc_file(self):
        """credentials for any service calls"""
        return self._netrc_file

    @netrc_file.setter
    def netrc_file(self, value):
        self._netrc_file = value

    @property
    def collection(self):
        """which collection is addressed by the pipeline"""
        return self._collection

    @collection.setter
    def collection(self, value):
        self._collection = value

    @property
    def archive(self):
        """which archive is addressed by the pipeline"""
        return self._archive

    @archive.setter
    def archive(self, value):
        self._archive = value

    @property
    def use_local_files(self):
        """changes expectations of the executors for handling files on disk"""
        return self._use_local_files

    @use_local_files.setter
    def use_local_files(self, value):
        self._use_local_files = value

    @property
    def resource_id(self):
        """which service instance to use"""
        return self._resource_id

    @resource_id.setter
    def resource_id(self, value):
        self._resource_id = value

    @property
    def tap_id(self):
        """which tap service instance to use"""
        return self._tap_id

    @tap_id.setter
    def tap_id(self, value):
        self._tap_id = value

    @property
    def log_to_file(self):
        """boolean - write the log to a file?"""
        return self._log_to_file

    @log_to_file.setter
    def log_to_file(self, value):
        self._log_to_file = value

    @property
    def log_file_directory(self):
        """where log files are written to - defaults to working_directory"""
        return self._log_file_directory

    @log_file_directory.setter
    def log_file_directory(self, value):
        self._log_file_directory = value

    @property
    def logging_level(self):
        """the logging level - enforced throughout the pipeline"""
        return self._logging_level

    @logging_level.setter
    def logging_level(self, value):
        lookup = {'DEBUG': logging.DEBUG,
                  'INFO': logging.INFO,
                  'WARNING': logging.WARNING,
                  'ERROR': logging.ERROR}
        if value in lookup:
            self._logging_level = lookup[value]

    @property
    def stream(self):
        """the ad 'stream' that goes with the archive - use when storing
        files"""
        return self._stream

    @stream.setter
    def stream(self, value):
        self._stream = value

    @property
    def storage_host(self):
        """the ad 'host' to store files to - used for testing cadc-data put
        commands only, should usually be None"""
        return self._storage_host

    @storage_host.setter
    def storage_host(self, value):
        self._storage_host = value

    @property
    def task_types(self):
        """the way to control which steps get executed"""
        return self._task_types

    @task_types.setter
    def task_types(self, value):
        self._task_types = value

    @property
    def success_log_file_name(self):
        """the filename where success logs are written, this will be created
        in log_file_directory"""
        return self._success_log_file_name

    @success_log_file_name.setter
    def success_log_file_name(self, value):
        self._success_log_file_name = value
        if self._log_file_directory is not None:
            self.success_fqn = os.path.join(
                self._log_file_directory, self._success_log_file_name)

    @property
    def failure_log_file_name(self):
        """the filename where failure logs are written this will be created
        in log_file_directory"""
        return self._failure_log_file_name

    @failure_log_file_name.setter
    def failure_log_file_name(self, value):
        self._failure_log_file_name = value
        if self._log_file_directory is not None:
            self.failure_fqn = os.path.join(
                self._log_file_directory, self._failure_log_file_name)

    @property
    def retry_file_name(self):
        """the filename where retry entries are written this will be created
        in log_file_directory"""
        return self._retry_file_name

    @retry_file_name.setter
    def retry_file_name(self, value):
        self._retry_file_name = value
        if self._log_file_directory is not None:
            self.retry_fqn = os.path.join(
                self._log_file_directory, self._retry_file_name)

    @property
    def retry_failures(self):
        """Will the application retry the entries in the
        retries.txt file? If True, the application will attempt to re-run
        the work to do for each entry in the retries.txt file. If False,
        it will do nothing."""
        return self._retry_failures

    @retry_failures.setter
    def retry_failures(self, value):
        self._retry_failures = value

    @property
    def retry_count(self):
        """how many times the application will retry the entries in the
        retries.txt file."""
        return self._retry_count

    @retry_count.setter
    def retry_count(self, value):
        self._retry_count = value

    @property
    def rejected_directory(self):
        """the directory where rejected entry files are written, by default
        will be the log file directory"""
        return self._rejected_directory

    @rejected_directory.setter
    def rejected_directory(self, value):
        self._rejected_directory = value
        if self._rejected_directory is not None:
            self.rejected_fqn = os.path.join(
                self._rejected_directory, self._rejected_file_name)
        elif self._log_file_directory is not None:
            self.rejected_fqn = os.path.join(
                self._log_file_directory, self._rejected_file_name)

    @property
    def rejected_file_name(self):
        """the filename where rejected entries are written, this will be created
        in log_file_directory"""
        return self._rejected_file_name

    @rejected_file_name.setter
    def rejected_file_name(self, value):
        self._rejected_file_name = value
        if self._log_file_directory is not None:
            self.rejected_fqn = os.path.join(
                self._log_file_directory, self._rejected_file_name)

    @property
    def progress_file_name(self):
        """the filename where pipeline progress is written, this will be created
        in log_file_directory. Useful when using timestamp windows for
        execution. """
        return self._progress_file_name

    @progress_file_name.setter
    def progress_file_name(self, value):
        self._progress_file_name = value
        if self._log_file_directory is not None:
            self.progress_fqn = os.path.join(
                self._log_file_directory, self._progress_file_name)

    @property
    def proxy_file_name(self):
        """If using a proxy certificate for authentication, identify the
        fully-qualified pathname here."""
        return self._proxy_file_name

    @proxy_file_name.setter
    def proxy_file_name(self, value):
        self._proxy_file_name = value
        if (self._working_directory is not None and
                self._proxy_file_name is not None):
            self.proxy_fqn = os.path.join(
                self._working_directory, self._proxy_file_name)

    @property
    def state_file_name(self):
        """If using a state file to communicate persistent information between
        invocations, identify the fully-qualified pathname here."""
        return self._state_file_name

    @state_file_name.setter
    def state_file_name(self, value):
        self._state_file_name = value
        if (self._working_directory is not None and
                self._state_file_name is not None):
            self.state_fqn = os.path.join(
                self._working_directory, self._state_file_name)

    @property
    def features(self):
        """Feature flag setting access."""
        return self._features

    @features.setter
    def features(self, value):
        self._features = value

    @property
    def interval(self):
        """Interval - used for setting timestamp chunks, for now."""
        return self._interval

    @interval.setter
    def interval(self, value):
        self._interval = value

    @property
    def observe_execution(self):
        """If true, time and track the CADC service invocations."""
        return self._observe_execution

    @observe_execution.setter
    def observe_execution(self, value):
        self._observe_execution = value

    @property
    def observable_directory(self):
        """Directory where to track CADC service invocation information."""
        return self._observable_directory

    @observable_directory.setter
    def observable_directory(self, value):
        self._observable_directory = value

    @property
    def source_host(self):
        """Host that is the source of something. Initial use case as ftp
        host name."""
        return self._source_host

    @source_host.setter
    def source_host(self, value):
        self._source_host = value

    def __str__(self):
        return 'working_directory:: \'{}\' ' \
               'work_fqn:: \'{}\' ' \
               'netrc_file:: \'{}\' ' \
               'archive:: \'{}\' ' \
               'collection:: \'{}\' ' \
               'task_types:: \'{}\' ' \
               'stream:: \'{}\' ' \
               'resource_id:: \'{}\' ' \
               'tap_id:: \'{}\' ' \
               'use_local_files:: \'{}\' ' \
               'log_to_file:: \'{}\' ' \
               'log_file_directory:: \'{}\' ' \
               'success_log_file_name:: \'{}\' ' \
               'success_fqn:: \'{}\' ' \
               'failure_log_file_name:: \'{}\' ' \
               'failure_fqn:: \'{}\' ' \
               'retry_file_name:: \'{}\' ' \
               'retry_fqn:: \'{}\' ' \
               'retry_failures:: \'{}\' ' \
               'retry_count:: \'{}\' ' \
               'rejected_directory:: \'{}\' ' \
               'rejected_file_name:: \'{}\' ' \
               'rejected_fqn:: \'{}\' ' \
               'progress_file_name:: \'{}\' ' \
               'progress_fqn:: \'{}\' ' \
               'proxy_file:: \'{}\' ' \
               'state_fqn:: \'{}\' ' \
               'features:: \'{}\' ' \
               'interval:: \'{}\' ' \
               'observe_execution:: \'{}\' ' \
               'observable_directory:: \'{}\' ' \
               'source_host:: \'{}\' ' \
               'logging_level:: \'{}\''.format(
                self.working_directory, self.work_fqn, self.netrc_file,
                self.archive, self.collection, self.task_types, self.stream,
                self.resource_id,
                self.tap_id, self.use_local_files, self.log_to_file,
                self.log_file_directory, self.success_log_file_name,
                self.success_fqn, self.failure_log_file_name,
                self.failure_fqn, self.retry_file_name, self.retry_fqn,
                self.retry_failures, self.retry_count, self.rejected_file_name,
                self.rejected_directory, self.rejected_fqn,
                self.progress_file_name,
                self.progress_fqn, self.proxy_fqn, self.state_fqn,
                self.features, self.interval, self.observe_execution,
                self.observable_directory, self.source_host,
                self.logging_level)

    @staticmethod
    def _obtain_task_types(config, default=None):
        """Make the configuration file entries into the Enum."""
        task_types = []
        if 'task_types' in config:
            for ii in config['task_types']:
                task_types.append(TaskType(ii))
            return task_types
        else:
            return default

    @staticmethod
    def _obtain_features(config):
        """Make the configuration file entries into the class members."""
        feature_flags = Features()
        if 'features' in config:
            for ii in config['features']:
                if not config['features'][ii]:
                    getattr(feature_flags, ii)
                    setattr(feature_flags, ii, False)
        return feature_flags

    def get(self):
        """Look up the configuration values in the data structure extracted
        from the configuration file."""
        return self.get_executors()

    def get_executors(self):
        """Look up the configuration values in the data structure extracted
        from the configuration file.

        Consider this deprecated - use get instead, because the name is
        non-representative of the work being done.
        """
        try:
            config = self.get_config()
            self.working_directory = config.get('working_directory',
                                                os.getcwd())
            self.work_file = config.get('todo_file_name', 'todo.txt')
            self.netrc_file = config.get('netrc_filename', 'test_netrc')
            self.resource_id = config.get('resource_id',
                                          'ivo://cadc.nrc.ca/sc2repo')
            self.tap_id = config.get('tap_id', 'ivo://cadc.nrc.ca/sc2tap')
            self.use_local_files = bool(config.get('use_local_files', False))
            self.logging_level = config.get('logging_level', 'DEBUG')
            self.log_to_file = config.get('log_to_file', False)
            self.log_file_directory = config.get('log_file_directory',
                                                 self.working_directory)
            self.stream = config.get('stream', 'raw')
            self.task_types = self._obtain_task_types(
                config, [TaskType.SCRAPE])
            self.collection = config.get('collection', 'TEST')
            self.archive = config.get('archive', self.collection)
            self.success_log_file_name = config.get('success_log_file_name',
                                                    'success_log.txt')
            self.failure_log_file_name = config.get('failure_log_file_name',
                                                    'failure_log.txt')
            self.retry_file_name = config.get('retry_file_name',
                                              'retries.txt')
            self.retry_failures = config.get('retry_failures', False)
            self.retry_count = config.get('retry_count', 1)
            self.rejected_file_name = config.get('rejected_file_name',
                                                 'rejected.yml')
            self.rejected_directory = config.get('rejected_directory',
                                                 os.getcwd())
            self.progress_file_name = config.get('progress_file_name',
                                                 'progress.txt')
            self.interval = config.get('interval', 10)
            self.features = self._obtain_features(config)
            self.proxy_file_name = config.get('proxy_file_name', None)
            self.state_file_name = config.get('state_file_name', None)
            self.observe_execution = config.get('observe_execution', False)
            self.observable_directory = config.get(
                'observable_directory', None)
            self.source_host = config.get('source_host', None)
        except KeyError as e:
            raise CadcException(
                'Error in config file {}'.format(e))

    def get_config(self):
        """Return a configuration dictionary. Assumes a file named config.yml
        in the current working directory."""
        config_fqn = os.path.join(os.getcwd(), 'config.yml')
        config = self.load_config(config_fqn)
        if config is None:
            raise CadcException(
                'Could not find the file {}'.format(config_fqn))
        return config

    def need_to_retry(self):
        """Evaluate the need to have the pipeline try to re-execute for any
         files/observations that have been logged as failures.

        If log_to_file is not set to True, there is no retry file content
        to retry on.

         :param config does the configuration identify retry information?
         :return True if the configuration and logging information indicate a
            need to attempt to retry the pipeline execution for any entries.
         """
        result = True
        if (self.features is not None and self.features.expects_retry and
                self.retry_failures and self.log_to_file):
            meta = get_file_meta(self.retry_fqn)
            if meta['size'] == 0:
                logging.info('Checked the retry file {}. There are no logged '
                             'failures.'.format(self.retry_fqn))
                result = False
        else:
            result = False
        return result

    def update_for_retry(self, count):
        """
        When retrying, the application will:

        - use the retries.txt file as the todo list
        - retry as many times as the 'retry count' in the config.yml file.
        - make a new log directory, in the working directory, with the name
            logs_{retry_count}. Any failures for the retry execution that
            need to be logged will be logged here.
        - in the new log directory, make a new .xml file for the
            output, with the name {obs_id}.xml

        :param count the current retry iteration
        """
        self.work_file = '{}'.format(self.retry_file_name)
        self.work_fqn = self.retry_fqn
        if '_' in self.log_file_directory:
            temp = self.log_file_directory.split('_')[0]
            self.log_file_directory = '{}_{}'.format(temp, count)
        else:
            self.log_file_directory = '{}_{}'.format(
                self.log_file_directory, count)
        # reset the location of the log file names
        self.success_log_file_name = self.success_log_file_name
        self.failure_log_file_name = self.failure_log_file_name
        self.retry_file_name = self.retry_file_name

        logging.info('Retry work file is {}'.format(self.work_fqn))

    @staticmethod
    def load_config(config_fqn):
        """Read a configuration as a YAML file.
        :param config_fqn the fully qualified name for the configuration
            file.
        """
        try:
            logging.debug('Begin load_config from {}.'.format(config_fqn))
            with open(config_fqn) as f:
                data_map = yaml.safe_load(f)
                logging.debug('End load_config.')
                return data_map
        except (yaml.scanner.ScannerError, FileNotFoundError) as e:
            logging.error(e)
            return None


class StorageName(object):
    """Naming rules for a collection:
    - support mixed-case file name storage
    - support gzipped and not zipped file names

    This class assumes the obs_id is part of the file name. This assumption
    may be broken in the future, in which case lots of CaomExecute
    implementations will need to be re-addressed somehow.

    This class assumes the file name in storage, and the file name on disk
    are not necessarily the same thing.
    """

    def __init__(self, obs_id=None, collection=None, collection_pattern=None,
                 fname_on_disk=None, scheme='ad', archive=None, url=None,
                 mime_encoding=None, mime_type='application/fits'):
        """

        :param obs_id: string value for Observation.observationID
        :param collection: string value for Observation.collection
        :param collection_pattern: regular expression that can be used to
            determine if a file name or observation id meets particular
            patterns.
        :param fname_on_disk: string value for the name of a file on disk,
            which is not necessarily the same thing as the name of the file
            in storage (i.e. extensions may exist in one location that do
            not exist in another.
        :param scheme: string value for the scheme of the file URI.
        :param archive: ad storage unit, defaults to value of
            'collection'
        :param url: if the metadata/data is externally available via http,
            the url for retrieval
        """
        self.obs_id = obs_id
        self.collection = collection
        self.collection_pattern = collection_pattern
        self.scheme = scheme
        self.fname_on_disk = fname_on_disk
        if archive is not None:
            self.archive = archive
        else:
            self.archive = collection
        self._url = url
        self._mime_encoding = mime_encoding
        self._mime_type = mime_type

    @property
    def file_uri(self):
        """The ad URI for the file. Assumes compression."""
        return '{}:{}/{}.gz'.format(
            self.scheme, self.archive, self.file_name)

    @property
    def file_name(self):
        """The file name."""
        return '{}.fits'.format(self.obs_id)

    @property
    def compressed_file_name(self):
        """The compressed file name - adds the .gz extension."""
        return '{}.fits.gz'.format(self.obs_id)

    @property
    def model_file_name(self):
        """The file name used on local disk that holds the CAOM2 Observation
        XML."""
        return '{}.fits.xml'.format(self.obs_id)

    @property
    def prev(self):
        """The preview file name for the file."""
        return '{}_prev.jpg'.format(self.obs_id)

    @property
    def thumb(self):
        """The thumbnail file name for the file."""
        return '{}_prev_256.jpg'.format(self.obs_id)

    @property
    def prev_uri(self):
        """The preview URI."""
        return self._get_uri(self.prev)

    @property
    def thumb_uri(self):
        """The thumbnail URI."""
        return self._get_uri(self.thumb)

    @property
    def obs_id(self):
        """The observation ID associated with the file name."""
        return self._obs_id

    @obs_id.setter
    def obs_id(self, value):
        self._obs_id = value

    @property
    def log_file(self):
        """The log file name used when running any of the 'execute' steps."""
        return '{}.log'.format(self.obs_id)

    @property
    def product_id(self):
        """The relationship between the observation ID of an observation, and
        the product ID of a plane."""
        return self.obs_id

    @property
    def fname_on_disk(self):
        """The file name on disk, which is not necessarily the same as the
        file name in ad."""
        return self._fname_on_disk

    @property
    def url(self):
        """A URL from where a file can be retrieved."""
        return self._url

    @url.setter
    def url(self, value):
        self._url = value

    @property
    def mime_encoding(self):
        """The mime encoding for the file, defaults to None."""
        return self._mime_encoding

    @mime_encoding.setter
    def mime_encoding(self, value):
        self._mime_encoding = value

    @property
    def mime_type(self):
        """The mime type for the file, defaults to application/fits."""
        return self._mime_type

    @mime_type.setter
    def mime_type(self, value):
        self._mime_type = value

    @property
    def lineage(self):
        """The value provided to the --lineage parameter for
        fits2caom2 extensions."""
        return '{}/{}'.format(self.product_id, self.file_uri)

    @property
    def external_urls(self):
        return None

    @fname_on_disk.setter
    def fname_on_disk(self, value):
        self._fname_on_disk = value

    def is_valid(self):
        """:return True if the observation ID conforms to naming rules."""
        pattern = re.compile(self.collection_pattern)
        return pattern.match(self.obs_id)

    def _get_uri(self, fname):
        """The ad URI for a file, without consideration for compression."""
        return '{}:{}/{}'.format(self.scheme, self.archive, fname)

    @staticmethod
    def remove_extensions(name):
        """How to get the file_id from a file_name."""
        return name.replace('.fits', '').replace('.gz', '').replace('.header',
                                                                    '')

    @staticmethod
    def is_preview(entry):
        return '.jpg' in entry


class Validator(object):
    """
    Compares the state of CAOM entries at CADC with the state of the source
    of the data. Identifies files that are in CAOM entries that do not exist
    at the source, and files at the source that are not represented in CAOM.
    Checks that the timestamp associated with the file at the source is less
    than the ad timestamp.

    CADC is the destination, where the data and metadata originate from
    is the source.

    The method 'read_from_source' must be implemented for validate to
    run to completion.
    """
    def __init__(self, source_name, scheme='ad', preview_suffix='jpg',
                 source_tz='UTC'):
        """

        :param source_name: String value used for logging
        :param scheme: string which encapsulates scheme as used in CAOM
            Artifact URIs. The default of 'ad' means the canonical version
            of the file is stored at CADC.
        :param preview_suffix String value that is excluded from queries,
            because it's produced at CADC, so something like '256.jpg' should
            work for Gemini.
        :param source_tz String representation of timezone name, as understood
            by pytz.
        """
        self._config = Config()
        self._config.get_executors()
<<<<<<< HEAD
        logger = logging.getLogger()
        logger.setLevel(self._config.logging_level)
        logging.debug(self._config)
=======
>>>>>>> 463da471
        self._source = []
        self._destination_data = []
        self._destination_meta = []
        self._source_name = source_name
        self._scheme = scheme
        self._preview_suffix = preview_suffix
        self._source_tz = timezone(source_tz)
        self._logger = logging.getLogger()
        self._logger.setLevel(self._config.logging_level)
        self._logger.debug(self._config)

    def _filter_result(self):
        """The default implementation does nothing, but this allows
        implementations that extend this class to remove entries from
        the comparison results for whatever reason might come up."""
        pass

    def _find_unaligned_dates(self, source, meta, data):
<<<<<<< HEAD
        result = []
=======
        result = set()
>>>>>>> 463da471
        if len(data) > 0:
            for f_name in meta:
                if f_name in source and f_name in data['fileName']:
                    source_dt = datetime.utcfromtimestamp(source[f_name])
                    source_utc = source_dt.astimezone(self._source_tz)
                    mask = data['fileName'] == f_name
                    # 0 - only one row in the mask
                    # 1 - timestamps are the second column
                    dest_dt_orig = data[mask][0][1]
                    dest_dt = datetime.strptime(dest_dt_orig, ISO_8601_FORMAT)
                    # AD - 2019-11-18 - 'ad' timezone is US/Pacific
                    dest_utc = dest_dt.astimezone(timezone('US/Pacific'))
                    if dest_utc < source_utc:
<<<<<<< HEAD
                        result.append(f_name)
        return list(set(result))
=======
                        result.add(f_name)
        return result
>>>>>>> 463da471

    def _read_list_from_destination_data(self):
        """Code to execute a query for files and the arrival time, that are in
        CADC storage.
        """
        ad_resource_id = 'ivo://cadc.nrc.ca/ad'
<<<<<<< HEAD
        agent = '{}/{}'.format(self._source_name, '1.0')
        subject = define_subject(self._config)
        client = net.BaseWsClient(resource_id=ad_resource_id,
                                  subject=subject, agent=agent, retry=True)
        query_meta = f"SELECT fileName, ingestDate FROM archive_files WHERE " \
                     f"archiveName = '{self._config.archive}' " \
                     f"AND fileName not like '%{self._preview_suffix}' " \
                     f"ORDER BY fileName"
        data = {'QUERY': query_meta, 'LANG': 'ADQL', 'FORMAT': 'csv'}
        logging.debug('Query is {}'.format(query_meta))
        try:
            response = client.get(
                f'https://{client.host}/ad/sync?{parse.urlencode(data)}')
            if response.status_code == 200:
                table = Table.read(response.text, format='csv')
                return table
            else:
                logging.warning('No work to do. Query failure {!r}'.format(
                    response))
                return Table()
        except Exception as e:
            raise CadcException('Failed ad content query: {}'.format(e))
=======
        query = f"SELECT fileName, min(ingestDate) FROM archive_files WHERE " \
                f"archiveName = '{self._config.archive}' " \
                f"AND fileName not like '%{self._preview_suffix}' " \
                f"GROUP BY fileName " \
                f"ORDER BY fileName"
        self._logger.debug(f'Query is {query}')
        subject = net.Subject(certificate=self._config.proxy_fqn)
        tap_client = CadcTapClient(subject, resource_id=ad_resource_id)
        buffer = io.BytesIO()
        tap_client.query(query, output_file=buffer, data_only=True)
        return parse_single_table(buffer).to_table()
>>>>>>> 463da471

    def _read_list_from_destination_meta(self):
        query = f"SELECT A.uri FROM caom2.Observation AS O " \
                f"JOIN caom2.Plane AS P ON O.obsID = P.obsID " \
                f"JOIN caom2.Artifact AS A ON P.planeID = A.planeID " \
                f"WHERE O.collection='{self._config.collection}' " \
                f"AND A.uri not like '%{self._preview_suffix}'"
<<<<<<< HEAD
        logging.debug(f'Query is {query}')
=======
        self._logger.debug(f'Query is {query}')
>>>>>>> 463da471
        subject = net.Subject(certificate=self._config.proxy_fqn)
        tap_client = CadcTapClient(subject, resource_id=self._config.tap_id)
        buffer = io.BytesIO()
        tap_client.query(query, output_file=buffer, data_only=True)
        temp = parse_single_table(buffer).to_table()
        return self.filter_meta(temp)

    def filter_meta(self, meta):
        return [CaomName(ii.decode().strip()).file_name for ii in meta['uri']]

    def read_from_source(self):
        """Read the entire source site listing. This function is expected to
        return a dict of all the file names available from the source, where
        the keys are the file names, and the values are the timestamps at the
        source."""
        raise NotImplementedError()

    def validate(self):
        self._logger.info('Query destination metadata.')
        dest_meta_temp = self._read_list_from_destination_meta()

        self._logger.info('Query source metadata.')
        source_temp = self.read_from_source()

<<<<<<< HEAD
        logging.info('Find files that do not appear at CADC.')
=======
        self._logger.info('Find files that do not appear at CADC.')
>>>>>>> 463da471
        self._destination_meta = find_missing(
            dest_meta_temp, source_temp.keys())

        self._logger.info(
            f'Find files that do not appear at {self._source_name}.')
        self._source = find_missing(source_temp.keys(), dest_meta_temp)

        self._logger.info('Query destination data.')
        dest_data_temp = self._read_list_from_destination_data()

        self._logger.info(f'Find files that are newer at {self._source_name} '
                          f'than at CADC.')
        self._destination_data = self._find_unaligned_dates(
            source_temp, dest_meta_temp, dest_data_temp)

<<<<<<< HEAD
        logging.info('Filter the results.')
        self._filter_result()

        logging.info('Log the results.')
=======
        self._logger.info('Log the results.')
>>>>>>> 463da471
        result = {f'{self._source_name}': self._source,
                  'cadc': self._destination_meta,
                  'timestamps': self._destination_data}
        result_fqn = os.path.join(
            self._config.working_directory, VALIDATE_OUTPUT)
        write_as_yaml(result, result_fqn)

<<<<<<< HEAD
        logging.info(f'Results:\n'
                     f'  - {len(self._source)} files at '
                     f'{self._source_name} that are not referenced by CADC '
                     f'CAOM entries\n'
                     f'  - {len(self._destination_meta)} CAOM entries at '
                     f'CADC that do not reference {self._source_name} files\n'
                     f'  - {len(self._destination_data)} files that are '
                     f'newer at {self._source_name} than in CADC storage')
=======
        self._logger.info(f'Results:\n'
                          f'  - {len(self._source)} files at '
                          f'{self._source_name} that are not referenced by '
                          f'CADC CAOM entries\n'
                          f'  - {len(self._destination_meta)} CAOM entries at '
                          f'CADC that do not reference {self._source_name} '
                          f'files\n'
                          f'  - {len(self._destination_data)} files that are '
                          f'newer at {self._source_name} than in CADC storage')
>>>>>>> 463da471
        return self._source, self._destination_meta, self._destination_data

    def write_todo(self):
        """Write a todo.txt file, given the list of entries available from
        the source, that are not currently at the destination (CADC)."""
        raise NotImplementedError()


def to_float(value):
    """Cast to float, without throwing an exception."""
    return float(value) if value is not None else None


def to_int(value):
    """Cast to int, without throwing an exception."""
    return int(value) if value is not None else None


def define_subject(config):
    """Common code to figure out which credentials to use based on the
    content of a Config instance."""
    subject = None
    if config.proxy_fqn is not None and os.path.exists(config.proxy_fqn):
        logging.debug(
            f'Using proxy certificate {config.proxy_fqn} for credentials.')
        subject = net.Subject(username=None,
                              certificate=config.proxy_fqn)
    elif config.netrc_file is not None:
        netrc_fqn = os.path.join(config.working_directory, config.netrc_file)
        if os.path.exists(netrc_fqn):
            logging.error(
                f'Using netrc file {netrc_fqn} for credentials.')
            subject = net.Subject(username=None, certificate=None,
                                  netrc=netrc_fqn)
        else:
            logging.warning(f'Cannot find netrc file {netrc_fqn}')
    else:
        logging.warning(
            'Proxy certificate is {}, netrc file is {}.'.format(
                config.proxy_fqn, config.netrc_file))
        raise CadcException(
            'No credentials provided (proxy certificate or netrc file). '
            'Cannot create an anonymous subject.')
    return subject


def exec_cmd(cmd, log_leval_as=logging.debug):
    """
    This does command execution as a subprocess call.

    :param cmd the text version of the command being executed
    :param log_leval_as control the logging level from the exec call
    :return None
    """
    logging.debug(cmd)
    cmd_array = cmd.split()
    try:
        child = subprocess.Popen(cmd_array, stdout=subprocess.PIPE,
                                 stderr=subprocess.PIPE)
        output, outerr = child.communicate()
        if len(output) > 0:
            log_leval_as('stdout {}'.format(output.decode('utf-8')))
        if len(outerr) > 0:
            logging.error('stderr {}'.format(outerr.decode('utf-8')))
        if child.returncode != 0:
            logging.debug('Command {} failed.'.format(cmd))
            raise CadcException(
                'Command {} had stdout{} stderr {}'.format(
                    cmd, output.decode('utf-8'), outerr.decode('utf-8')))
    except Exception as e:
        logging.debug('Error with command {}:: {}'.format(cmd, e))
        raise CadcException('Could not execute cmd {}. '
                            'Exception {}'.format(cmd, e))


def exec_cmd_info(cmd):
    """
    This does command execution as a subprocess call.

    :param cmd the text version of the command being executed
    :return The text from stdout.
    """
    logging.debug(cmd)
    cmd_array = cmd.split()
    try:
        output, outerr = subprocess.Popen(cmd_array, stdout=subprocess.PIPE,
                                          stderr=subprocess.PIPE).communicate()
        if outerr is not None and len(outerr) > 0 and outerr[0] is not None:
            raise CadcException('Command {} had stderr {}'.format(
                cmd, outerr.decode('utf-8')))
        if output is not None and len(output) > 0:
            return output.decode('utf-8')
    except Exception as e:
        logging.debug('Error with command {}:: {}'.format(cmd, e))
        raise CadcException('Could not execute cmd {}.'
                            'Exception {}'.format(cmd, e))


def exec_cmd_redirect(cmd, fqn):
    """
    This does command execution as a subprocess call. It redirects stdout
    to fqn, and assumes binary output for the re-direct.

    :param cmd the text version of the command being executed
    :param fqn the fully-qualified name of the file to which stdout is
        re-directed
    :return None
    """
    logging.debug(cmd)
    cmd_array = cmd.split()
    try:
        with open(fqn, 'wb') as outfile:
            outerr = subprocess.Popen(
                cmd_array, stdout=outfile,
                stderr=subprocess.PIPE).communicate()
            if (outerr is not None and len(outerr) > 0 and
                    outerr[0] is not None):
                logging.debug('Command {} had stderr {}'.format(
                    cmd, outerr.decode('utf-8')))
                raise CadcException(
                    'Command {} had outerr {}'.format(
                        cmd, outerr.decode('utf-8')))
    except Exception as e:
        logging.debug('Error with command {}:: {}'.format(cmd, e))
        raise CadcException('Could not execute cmd {}.'
                            'Exception {}'.format(cmd, e))


def ftp_get(ftp_host_name, source_fqn, dest_fqn):
    """
    :param ftp_host_name name from which to originate the FTP transfer. Assume
        anonymous login.
    :param source_fqn fully-qualified name on the FTP host, of the file to be
        transferred.
    :param dest_fqn fully-qualified name, locally valid, for where to transfer
        the file to.

    Uses ftputil, which always transfers files in binary mode.
    """
    try:
        with FTPHost(ftp_host_name, 'anonymous', '@anonymous') as ftp_host:
            ftp_host.download(source_fqn, dest_fqn)
            source_stats = ftp_host.stat(source_fqn)
            ftp_host.close()
            dest_meta = get_file_meta(dest_fqn)
            if source_stats.st_size == dest_meta.get('size'):
                logging.info('Downloaded {} from {}'.format(
                    source_fqn, ftp_host_name))
            else:
                os.unlink(dest_fqn)
                raise CadcException(
                    'File size error when transferring {} from {}'.format(
                        source_fqn, ftp_host_name))
    except Exception as e:
        logging.error(e)
        raise CadcException('Could not transfer {} from {}'.format(
            source_fqn, ftp_host_name))


def ftp_get_timeout(ftp_host_name, source_fqn, dest_fqn, timeout=20):
    """
    :param ftp_host_name name from which to originate the FTP transfer. Assume
        anonymous login.
    :param source_fqn fully-qualified name on the FTP host, of the file to be
        transferred.
    :param dest_fqn fully-qualified name, locally valid, for where to transfer
        the file to.
    :param timeout in seconds for blocking operations

    Uses ftplib, which supports specifying timeouts in the connection.
    """
    try:
        with FTP(ftp_host_name, timeout=timeout) as ftp_host:
            ftp_host.login()
            with open(dest_fqn, 'wb') as fp:
                ftp_host.retrbinary(f'RETR {source_fqn}', fp.write)
            ftp_host.voidcmd('TYPE I')
            source_size = ftp_host.size(source_fqn)
            ftp_host.quit()
            dest_meta = get_file_meta(dest_fqn)
            if source_size == dest_meta.get('size'):
                logging.info('Downloaded {} from {}'.format(
                    source_fqn, ftp_host_name))
            else:
                os.unlink(dest_fqn)
                raise CadcException(
                    'File size error when transferring {} from {}'.format(
                        source_fqn, ftp_host_name))
    except Exception as e:
        logging.error(e)
        raise CadcException('Could not transfer {} from {}'.format(
            source_fqn, ftp_host_name))


def get_cadc_headers(uri):
    """
    Creates the FITS headers object by fetching the FITS headers of a CADC
    file. The function takes advantage of the fhead feature of the CADC
    storage service and retrieves just the headers and no data, minimizing
    the transfer time.

    The file must be public, because the header retrieval is done as an
    anonymous user.

    :param uri: CADC URI
    :return: a string of keyword/value pairs.
    """
    file_url = parse.urlparse(uri)
    # create possible types of subjects
    subject = net.Subject()
    client = CadcDataClient(subject)
    # do a fhead on the file
    archive, file_id = file_url.path.split('/')
    b = BytesIO()
    b.name = uri
    client.get_file(archive, file_id, b, fhead=True)
    fits_header = b.getvalue().decode('ascii')
    b.close()
    return fits_header


def get_cadc_meta(netrc_fqn, archive, fname):
    """
    Gets contentType, contentLength and contentChecksum of a CADC artifact
    :param netrc_fqn: user credentials
    :param archive: archive file has been stored to
    :param fname: name of file in the archive
    :return:
    """
    subject = net.Subject(username=None, certificate=None, netrc=netrc_fqn)
    client = CadcDataClient(subject)
    return client.get_file_info(archive, fname)


def get_file_meta(fqn):
    """
    Gets contentType, contentLength and contentChecksum of an artifact on disk.

    :param fqn: Fully-qualified name of the file for which to get the metadata.
    :return:
    """
    if fqn is None or not os.path.exists(fqn):
        raise CadcException('Could not find {} in get_file_meta'.format(fqn))
    meta = {}
    s = os.stat(fqn)
    meta['size'] = s.st_size
    meta['md5sum'] = md5(open(fqn, 'rb').read()).hexdigest()
    if fqn.endswith('.header') or fqn.endswith('.txt'):
        meta['type'] = 'text/plain'
    elif fqn.endswith('.csv'):
        meta['type'] = 'text/csv'
    elif fqn.endswith('.gif'):
        meta['type'] = 'image/gif'
    elif fqn.endswith('.png'):
        meta['type'] = 'image/png'
    elif fqn.endswith('.jpg'):
        meta['type'] = 'image/jpeg'
    elif fqn.endswith('tar.gz'):
        meta['type'] = 'application/tar+gzip'
    elif fqn.endswith('h5'):
        meta['type'] = 'application/x-hdf5'
    else:
        meta['type'] = 'application/fits'
    logging.debug(meta)
    return meta


def create_dir(dir_name):
    """Create the working area if it does not already exist."""
    try:
        os.makedirs(dir_name, exist_ok=True)
        if not os.path.exists(dir_name):
            raise CadcException(
                'Could not mkdir {}'.format(dir_name))
        if not os.access(dir_name, os.W_OK | os.X_OK):
            raise CadcException(
                '{} is not writeable.'.format(dir_name))
    except FileExistsError as e:
        raise CadcException(f'{dir_name} already exists as a file.')


def decompose_lineage(lineage):
    """Returns a product id and an artifact uri from the command line."""
    try:
        result = lineage.split('/', 1)
        return result[0], result[1]
    except Exception as e:
        logging.debug('Lineage {} caused error {}. Expected '
                      'product_id/ad:ARCHIVE/FILE_NAME'.format(
                        lineage, e))
        raise CadcException('Expected product_id/ad:ARCHIVE/FILE_NAME')


def check_param(param, param_type):
    """Generic code to check if a parameter is not None, and is of the
    expected type.
    """
    if param is None or not isinstance(param, param_type):
        raise CadcException(
            'Parameter {} failed check for {}'.format(param, param_type))


def read_csv_file(fqn):
    """Read a csv file.

    :returns a list of lists.
    """
    results = []
    try:
        with open(fqn) as csv_file:
            reader = csv.reader(csv_file)
            for row in reader:
                if row[0].startswith('#'):
                    continue
                results.append(row)
    except Exception as e:
        logging.error('Could not read from csv file {}'.format(fqn))
        raise CadcException(e)
    return results


def record_progress(config, application, count, cumulative, start_time):
    """Common code to write the number of entries processed to a file."""
    with open(config.progress_fqn, 'a') as progress:
        progress.write(
            '{} {} current:: {} since {}:: {}\n'.format(
                datetime.now(), application, count, start_time, cumulative))


def write_obs_to_file(obs, fqn):
    """Common code to write a CAOM Observation to a file."""
    ow = ObservationWriter()
    ow.write(obs, fqn)


def read_obs_from_file(fqn):
    """Common code to read a CAOM Observation from a file."""
    if not os.path.exists(fqn):
        raise CadcException('Could not find {}'.format(fqn))
    reader = ObservationReader(False)
    return reader.read(fqn)


def read_from_file(fqn):
    """Common code to read from a text file. Mostly to make it easy to
    mock.
    """
    if not os.path.exists(fqn):
        raise CadcException('Could not find {}'.format(fqn))
    with open(fqn, 'r') as f:
        return f.readlines()


def write_to_file(fqn, content):
    """Common code to write to a fully-qualified file name. Mostly to make
    it easy to mock.
    """
    try:
        with open(fqn, 'w') as f:
            f.write(content)
    except Exception:
        logging.error('Could not write file {}'.format(fqn))
        raise CadcException('Could not write file {}'.format(fqn))


def update_typed_set(typed_set, new_set):
    """Common code to remove all the entries from an existing set, and
    then replace those entries with a new set.
    """
    # remove the previous values
    while len(typed_set) > 0:
        typed_set.pop()
    typed_set.update(new_set)


def format_time_for_query(from_time):
    length = len(datetime.now().strftime('%Y-%m-%dT%H:%M:%S'))
    return datetime.strptime(from_time[:length], '%Y-%m-%dT%H:%M:%S')


def read_file_list_from_archive(config, app_name, prev_exec_date, exec_date):
    """Code to execute a time-boxed query for files that have arrived in ad.

    :param config Config instance
    :param app_name Information used in the http connection for tracing
        queries.
    :param prev_exec_date Timestamp that indicates the beginning of the
        chunk of time. Results will be > than this time.
    :param exec_date Timestamp. that indicates the end of the chunk of time.
        Results will be <= this time.
    """
    start_time = format_time_for_query(prev_exec_date)
    end_time = format_time_for_query(exec_date)
    ad_resource_id = 'ivo://cadc.nrc.ca/ad'
    query = f"SELECT fileName, min(ingestDate) FROM archive_files WHERE " \
            f"archiveName = '{config.archive}' AND ingestDate > " \
            f"'{start_time}' and " \
            f"ingestDate <= '{end_time}' ORDER BY ingestDate " \
            f"GROUP BY ingestDate"
    logging.debug(f'Query is {query}')
    subject = net.Subject(certificate=config.proxy_fqn)
    tap_client = CadcTapClient(subject, resource_id=ad_resource_id)
    buffer = io.BytesIO()
    tap_client.query(query, output_file=buffer, data_only=True)
    temp = parse_single_table(buffer).to_table()
    return [ii.decode() for ii in temp['fileName']]


def get_lineage(archive, product_id, file_name, scheme='ad'):
    """Construct an instance of the caom2gen lineage parameter.
    :param archive archive name at CADC.
    :param product_id CAOM2 Plane unique identifier.
    :param file_name String representation of the file name.
    :param scheme Usually 'ad', otherwise an indication of external storage.
    :return str understood by the caom2gen application, lineage parameter
        value
    """
    return '{}/{}:{}/{}'.format(product_id, scheme, archive, file_name)


def get_artifact_metadata(fqn, product_type, release_type, uri=None,
                          artifact=None):
    """
    Build or update artifact content metadata using the CAOM2 objects, and
    with access to a file on disk.

    :param fqn: The fully-qualified name of the file on disk, for which an
        Artifact is being created or updated.
    :param product_type: which ProductType enumeration value
    :param release_type: which ReleaseType enumeration value
    :param uri: mandatory if creating an Artifact, a URI of the form
        scheme:ARCHIVE/file_name
    :param artifact: use when updating an existing Artifact instance

    :return: the created or updated Artifact instance, with the
        content_* elements filled in.
    """
    local_meta = get_file_meta(fqn)
    md5uri = ChecksumURI('md5:{}'.format(local_meta['md5sum']))
    if artifact is None:
        if uri is None:
            raise CadcException('Cannot build an Artifact without a URI.')
        return Artifact(uri, product_type, release_type, local_meta['type'],
                        local_meta['size'], md5uri)
    else:
        artifact.product_type = product_type
        artifact.content_type = local_meta['type']
        artifact.content_length = local_meta['size']
        artifact.content_checksum = md5uri
        return artifact


def current():
    """Encapsulate returning UTC now in microsecond resolution."""
    return datetime.utcnow().timestamp()


def sizeof(x):
    """Encapsulate returning the memory size in bytes."""
    return sys.getsizeof(x)


def data_put(client, working_directory, file_name, archive, stream='raw',
             mime_type=None, mime_encoding=None, metrics=None):
    """
    Make a copy of a locally available file by writing it to CADC. Assumes
    file and directory locations are correct. Requires a checksum comparison
    by the client.

    :param client: The CadcDataClient for write access to CADC storage.
    :param working_directory: Where 'file_name' exists locally.
    :param file_name: What to copy to CADC storage.
    :param archive: Which archive to associate the file with.
    :param stream: Defaults to raw - use is deprecated, however necessary it
        may be at the current moment to the 'put_file' call.
    :param mime_type: Because libmagic can't see inside a zipped fits file.
    :param mime_encoding: Also because libmagic can't see inside a zipped
        fits file.
    :param metrics: Tracking success execution times, and failure counts.
    """
    start = current()
    cwd = os.getcwd()
    try:
        os.chdir(working_directory)
        client.put_file(archive, file_name, archive_stream=stream,
                        mime_type=mime_type, mime_encoding=mime_encoding,
                        md5_check=True)
        file_size = os.stat(file_name).st_size
    except Exception as e:
        metrics.observe_failure('get', 'data', file_name)
        raise CadcException('Failed to store data with {}'.format(e))
    finally:
        os.chdir(cwd)
    end = current()
    metrics.observe(start, end, file_size, 'put', 'data', file_name)


def data_get(client, working_directory, file_name, archive, metrics):
    """
    Retrieve a local copy of a file available from CADC. Assumes the working
    directory location exists and is writeable.

    :param client: The CadcDataClient for read access to CADC storage.
    :param working_directory: Where 'file_name' will be written.
    :param file_name: What to copy from CADC storage.
    :param archive: Which archive to retrieve the file from.
    """
    start = current()
    fqn = os.path.join(working_directory, file_name)
    try:
        client.get_file(archive, file_name, destination=fqn)
        if not os.path.exists(fqn):
            raise CadcException(
                'ad retrieve failed. {} does not exist.'.format(fqn))
    except Exception as e:
        metrics.observe_failure('get', 'data', file_name)
        raise CadcException('Did not retrieve {} because {}'.format(
            fqn, e))
    end = current()
    file_size = os.stat(fqn).st_size
    metrics.observe(start, end, file_size, 'get', 'data', file_name)


def build_uri(archive, file_name, scheme='ad'):
    """One location to keep the syntax for an Artifact URI."""
    return '{}:{}/{}'.format(scheme, archive, file_name)


def query_endpoint(url, timeout=20):
    """Return a response for an endpoint. Caller needs to call 'close'
    on the response.
    """

    # Open the URL and fetch the JSON document for the observation
    session = requests.Session()
    retries = 10
    retry = Retry(total=retries, read=retries, connect=retries,
                  backoff_factor=0.5)
    adapter = HTTPAdapter(max_retries=retry)
    session.mount('http://', adapter)
    session.mount('https://', adapter)
    try:
        response = session.get(url, timeout=timeout)
        response.raise_for_status()
        return response
    except Exception as e:
        raise CadcException('Endpoint {} failure {}'.format(url, str(e)))


def read_as_yaml(fqn):
    """Read and return YAML content of 'fqn'."""
    try:
        logging.debug('Begin read_as_yaml for {}.'.format(fqn))
        with open(fqn) as f:
            data_map = yaml.safe_load(f)
            logging.debug('End read_as_yaml.')
            return data_map
    except (yaml.scanner.ScannerError, FileNotFoundError) as e:
        logging.error(e)
        return None


def write_as_yaml(content, fqn):
    """Write 'content' to 'fqn' as YAML."""
    try:
        logging.debug('Begin write_as_yaml for {}.'.format(fqn))
        with open(fqn, 'w') as f:
            yaml.dump(content, f, default_flow_style=False)
            logging.debug('End write_as_yaml.')
    except Exception as e:
        logging.error(e)


def make_seconds(from_time):
    """Deal with different time formats to get the number of
    seconds since the epoch.

    Timezone information may be present as +00, strip that for returned
    results.
    :param from_time a string representing some time
    :return the time as a timestamp, so seconds.microseconds
    """
    try:
        index = from_time.index('+00')
    except ValueError:
        index = len(from_time)

    for fmt in [ISO_8601_FORMAT, '%Y-%m-%dT%H:%M:%S', '%d-%b-%Y %H:%M',
                '%b %d %Y', '%b %d %H:%M', '%Y%m%d-%H%M%S']:
        try:
            seconds_since_epoch = datetime.strptime(
                from_time[:index], fmt).timestamp()
            if fmt == '%b %d %H:%M':
                # the format '%b %d %H:%M' results in a timestamp based on
                # 1900, so need to set it to 'this' year
                year = datetime.utcnow().year
                dt = '{} {}'.format(from_time[:index], year)
                dt_format = '{} %Y'.format(fmt)
                seconds_since_epoch = datetime.strptime(
                    dt, dt_format).timestamp()
            break
        except ValueError:
            seconds_since_epoch = None
    if seconds_since_epoch is None:
        raise CadcException('Could not make seconds from {}'.format(from_time))
    return seconds_since_epoch


def increment_time(this_ts, by_interval, unit='%M'):
    """
    Increment time by an interval. Times should be in datetime format, but
    a modest attempt is made to check for otherwise.

    :param this_ts: datetime
    :param by_interval: integer - e.g. 10, for a 10 minute increment
    :param unit: the formatting string, default is minutes
    :return: this_ts incremented by interval amount
    """
    if isinstance(this_ts, datetime):
        time_s = this_ts.timestamp()
    elif isinstance(this_ts, str):
        time_s = make_seconds(this_ts)
    else:
        time_s = this_ts
    if unit == '%M':
        factor = 60
    else:
        raise NotImplementedError('Unexpected unit {}'.format(unit))
    interval = by_interval * factor
    temp = time_s + interval
    return datetime.fromtimestamp(temp)


def http_get(url, local_fqn):
    """Retrieve a file via http.

    :param url where the file can be found.
    :param local_fqn fully qualified name for where to file the file
        locally.
    """
    try:
        with requests.get(url, stream=True, timeout=10) as r:
            r.raise_for_status()
            with open(local_fqn, 'wb') as f:
                for chunk in r.iter_content(chunk_size=READ_BLOCK_SIZE):
                    f.write(chunk)
            length = to_int(r.headers.get('Content-Length'))
            if length is not None:
                file_meta = get_file_meta(local_fqn)
                if file_meta['size'] != length:
                    raise CadcException(
                        'Could not retrieve {} from {}. File size '
                        'error.'.format(local_fqn, url))
            checksum = r.headers.get('Content-Checksum')
            if checksum is not None:
                file_meta = get_file_meta(local_fqn)
                if file_meta['md5sum'] != checksum:
                    raise CadcException(
                        'Could not retrieve {} from {}. File checksum '
                        'error.'.format(local_fqn, url))
        if not os.path.exists(local_fqn):
            raise CadcException(
                'Retrieve failed. {} does not exist.'.format(local_fqn))
    except exceptions.HttpException as e:
        raise CadcException(
            'Could not retrieve {} from {}. Failed with {}'.format(
                local_fqn, url, e))


def look_pull_and_put(f_name, working_dir, url, archive, stream, mime_type,
                      cadc_client, checksum, metrics):
    """Checks to see if a file exists in ad. If yes, stop. If no,
    pull via https to local storage, then put to ad.

    TODO - stream

    :param f_name file name on disk for caching between the
        pull and the put
    :param working_dir together with f_name, location for caching
    :param url for retrieving the file externally, if it does not exist
    :param archive for storing in ad
    :param stream for storing in ad
    :param mime_type because libmagic is not always available
    :param cadc_client access to the data web service
    :param checksum what the CAOM observation says the checksum should be -
        just the checksum part of ChecksumURI please, or the comparison will
        always fail.
    :param metrics track how long operations take
    """
    retrieve = False
    try:
        meta = cadc_client.get_file_info(archive, f_name)
        if checksum is not None and meta['md5sum'] != checksum:
            logging.debug('Different checksums: CADC {} Source {}'.format(
                meta['md5sum'], checksum))
            retrieve = True
        else:
            logging.info('{} already exists at CADC/{}'.format(
                f_name, archive))
    except exceptions.NotFoundException:
        retrieve = True

    if retrieve:
        logging.info('Retrieving {} for {}'.format(f_name, archive))
        fqn = os.path.join(working_dir, f_name)
        http_get(url, fqn)
        data_put(cadc_client, working_dir, f_name, archive, stream,
                 mime_type, mime_encoding=None, metrics=metrics)


def repo_create(client, observation, metrics):
    start = current()
    try:
        client.create(observation)
    except Exception as e:
        metrics.observe_failure('create', 'caom2', observation.observation_id)
        raise CadcException(
            'Could not create an observation record for {}. '
            '{}'.format(observation.observation_id, e))
    end = current()
    metrics.observe(start, end, sizeof(observation), 'create', 'caom2',
                    observation.observation_id)


def repo_delete(client, collection, obs_id, metrics):
    start = current()
    try:
        client.delete(collection, obs_id)
    except Exception as e:
        metrics.observe_failure('delete', 'caom2', obs_id)
        raise CadcException(
            'Could not delete the observation record for {}. '
            '{}'.format(obs_id, e))
    end = current()
    metrics.observe(start, end, 0, 'delete', 'caom2', obs_id)


def repo_get(client, collection, obs_id, metrics):
    start = current()
    try:
        observation = client.read(collection, obs_id)
    except exceptions.NotFoundException:
        observation = None
    except Exception:
        metrics.observe_failure('read', 'caom2', obs_id)
        raise CadcException(
            'Could not retrieve an observation record for {}.'.format(obs_id))
    end = current()
    metrics.observe(
        start, end, sizeof(observation), 'read', 'caom2', obs_id)
    return observation


def repo_update(client, observation, metrics):
    start = current()
    try:
        client.update(observation)
    except Exception as e:
        metrics.observe_failure('update', 'caom2', observation.observation_id)
        raise CadcException(
            'Could not update an observation record for {}. '
            '{}'.format(observation.observation_id, e))
    end = current()
    metrics.observe(start, end, sizeof(observation), 'update', 'caom2',
                    observation.observation_id)


def find_missing(compare_this, to_this):
    """
    :param compare_this: list
    :param to_this: list
    :return: list of elements from to_this not in compare_this
    """
    return list(set(compare_this).difference(to_this))<|MERGE_RESOLUTION|>--- conflicted
+++ resolved
@@ -111,11 +111,7 @@
            'record_progress', 'Builder', 'Work', 'look_pull_and_put',
            'Observable', 'Metrics', 'repo_create', 'repo_delete', 'repo_get',
            'repo_update', 'ftp_get', 'ftp_get_timeout', 'VALIDATE_OUTPUT',
-<<<<<<< HEAD
            'Validator', 'CaomName', 'StorageName']
-=======
-           'Validator']
->>>>>>> 463da471
 
 ISO_8601_FORMAT = '%Y-%m-%dT%H:%M:%S.%f'
 READ_BLOCK_SIZE = 8 * 1024
@@ -243,20 +239,6 @@
     def get_bookmark(self, key):
         """Lookup for last_record key."""
         result = None
-<<<<<<< HEAD
-        if self.bookmarks.get(key) is None:
-            self.logger.warning(f'No record found for {key}')
-        else:
-            result = self.bookmarks.get(key).get('last_record')
-        return result
-
-    def get_context(self, key):
-        result = None
-        if self.context.get(key) is None:
-            self.logger.warning(f'No context found for {key}')
-        else:
-            result = self.context.get(key)
-=======
         if key in self.bookmarks:
             result = self.bookmarks.get(key).get('last_record')
         else:
@@ -269,7 +251,6 @@
             result = self.context.get(key)
         else:
             self.logger.warning(f'No context found for {key}')
->>>>>>> 463da471
         return result
 
     def save_state(self, key, value):
@@ -277,34 +258,19 @@
         :param key which record is being updated
         :param value the value to update the record with
         """
-<<<<<<< HEAD
-        if self.bookmarks.get(key) is None:
-            if self.context.get(key) is None:
-                self.logger.warning(f'No context found for {key}')
-=======
         bookmarks = self.get_bookmark(key)
         if bookmarks is None:
             context = self.get_context(key)
             if context is None:
                 self.logger.warning(f'No content found for {key}')
->>>>>>> 463da471
             else:
                 self.context[key] = value
                 logging.debug(f'Saving context {value} {self.fqn}')
                 write_as_yaml(self.content, self.fqn)
         else:
-<<<<<<< HEAD
-            if self.bookmarks.get(key).get('last_record') is None:
-                self.logger.warning(f'No bookmark found for {key}')
-            else:
-                self.bookmarks[key]['last_record'] = value
-                logging.debug(f'Saving timestamp {value} {self.fqn}')
-                write_as_yaml(self.content, self.fqn)
-=======
             self.bookmarks[key]['last_record'] = value
             logging.debug(f'Saving bookmarked last record {value} {self.fqn}')
             write_as_yaml(self.content, self.fqn)
->>>>>>> 463da471
 
 
 class Builder(object):
@@ -426,7 +392,6 @@
             self.content[key] = list(set(value))
         write_as_yaml(self.content, self.fqn)
 
-<<<<<<< HEAD
     def get_bad_data(self):
         return self.content[Rejected.BAD_DATA]
 
@@ -436,8 +401,6 @@
     def get_no_preview(self):
         return self.content[Rejected.NO_PREVIEW]
 
-=======
->>>>>>> 463da471
     def is_bad_data(self, obs_id):
         return obs_id in self.content[Rejected.BAD_DATA]
 
@@ -1338,12 +1301,6 @@
         """
         self._config = Config()
         self._config.get_executors()
-<<<<<<< HEAD
-        logger = logging.getLogger()
-        logger.setLevel(self._config.logging_level)
-        logging.debug(self._config)
-=======
->>>>>>> 463da471
         self._source = []
         self._destination_data = []
         self._destination_meta = []
@@ -1362,11 +1319,7 @@
         pass
 
     def _find_unaligned_dates(self, source, meta, data):
-<<<<<<< HEAD
-        result = []
-=======
         result = set()
->>>>>>> 463da471
         if len(data) > 0:
             for f_name in meta:
                 if f_name in source and f_name in data['fileName']:
@@ -1380,43 +1333,14 @@
                     # AD - 2019-11-18 - 'ad' timezone is US/Pacific
                     dest_utc = dest_dt.astimezone(timezone('US/Pacific'))
                     if dest_utc < source_utc:
-<<<<<<< HEAD
-                        result.append(f_name)
-        return list(set(result))
-=======
                         result.add(f_name)
         return result
->>>>>>> 463da471
 
     def _read_list_from_destination_data(self):
         """Code to execute a query for files and the arrival time, that are in
         CADC storage.
         """
         ad_resource_id = 'ivo://cadc.nrc.ca/ad'
-<<<<<<< HEAD
-        agent = '{}/{}'.format(self._source_name, '1.0')
-        subject = define_subject(self._config)
-        client = net.BaseWsClient(resource_id=ad_resource_id,
-                                  subject=subject, agent=agent, retry=True)
-        query_meta = f"SELECT fileName, ingestDate FROM archive_files WHERE " \
-                     f"archiveName = '{self._config.archive}' " \
-                     f"AND fileName not like '%{self._preview_suffix}' " \
-                     f"ORDER BY fileName"
-        data = {'QUERY': query_meta, 'LANG': 'ADQL', 'FORMAT': 'csv'}
-        logging.debug('Query is {}'.format(query_meta))
-        try:
-            response = client.get(
-                f'https://{client.host}/ad/sync?{parse.urlencode(data)}')
-            if response.status_code == 200:
-                table = Table.read(response.text, format='csv')
-                return table
-            else:
-                logging.warning('No work to do. Query failure {!r}'.format(
-                    response))
-                return Table()
-        except Exception as e:
-            raise CadcException('Failed ad content query: {}'.format(e))
-=======
         query = f"SELECT fileName, min(ingestDate) FROM archive_files WHERE " \
                 f"archiveName = '{self._config.archive}' " \
                 f"AND fileName not like '%{self._preview_suffix}' " \
@@ -1428,7 +1352,6 @@
         buffer = io.BytesIO()
         tap_client.query(query, output_file=buffer, data_only=True)
         return parse_single_table(buffer).to_table()
->>>>>>> 463da471
 
     def _read_list_from_destination_meta(self):
         query = f"SELECT A.uri FROM caom2.Observation AS O " \
@@ -1436,11 +1359,7 @@
                 f"JOIN caom2.Artifact AS A ON P.planeID = A.planeID " \
                 f"WHERE O.collection='{self._config.collection}' " \
                 f"AND A.uri not like '%{self._preview_suffix}'"
-<<<<<<< HEAD
-        logging.debug(f'Query is {query}')
-=======
         self._logger.debug(f'Query is {query}')
->>>>>>> 463da471
         subject = net.Subject(certificate=self._config.proxy_fqn)
         tap_client = CadcTapClient(subject, resource_id=self._config.tap_id)
         buffer = io.BytesIO()
@@ -1465,11 +1384,7 @@
         self._logger.info('Query source metadata.')
         source_temp = self.read_from_source()
 
-<<<<<<< HEAD
-        logging.info('Find files that do not appear at CADC.')
-=======
         self._logger.info('Find files that do not appear at CADC.')
->>>>>>> 463da471
         self._destination_meta = find_missing(
             dest_meta_temp, source_temp.keys())
 
@@ -1485,14 +1400,10 @@
         self._destination_data = self._find_unaligned_dates(
             source_temp, dest_meta_temp, dest_data_temp)
 
-<<<<<<< HEAD
-        logging.info('Filter the results.')
+        self._logger.info(f'Filter the results.')
         self._filter_result()
 
-        logging.info('Log the results.')
-=======
         self._logger.info('Log the results.')
->>>>>>> 463da471
         result = {f'{self._source_name}': self._source,
                   'cadc': self._destination_meta,
                   'timestamps': self._destination_data}
@@ -1500,16 +1411,6 @@
             self._config.working_directory, VALIDATE_OUTPUT)
         write_as_yaml(result, result_fqn)
 
-<<<<<<< HEAD
-        logging.info(f'Results:\n'
-                     f'  - {len(self._source)} files at '
-                     f'{self._source_name} that are not referenced by CADC '
-                     f'CAOM entries\n'
-                     f'  - {len(self._destination_meta)} CAOM entries at '
-                     f'CADC that do not reference {self._source_name} files\n'
-                     f'  - {len(self._destination_data)} files that are '
-                     f'newer at {self._source_name} than in CADC storage')
-=======
         self._logger.info(f'Results:\n'
                           f'  - {len(self._source)} files at '
                           f'{self._source_name} that are not referenced by '
@@ -1519,7 +1420,6 @@
                           f'files\n'
                           f'  - {len(self._destination_data)} files that are '
                           f'newer at {self._source_name} than in CADC storage')
->>>>>>> 463da471
         return self._source, self._destination_meta, self._destination_data
 
     def write_todo(self):
