# ***********************************************************************
# ******************  CANADIAN ASTRONOMY DATA CENTRE  *******************
# *************  CENTRE CANADIEN DE DONNÉES ASTRONOMIQUES  **************
#
#  (c) 2018.                            (c) 2018.
#  Government of Canada                 Gouvernement du Canada
#  National Research Council            Conseil national de recherches
#  Ottawa, Canada, K1A 0R6              Ottawa, Canada, K1A 0R6
#  All rights reserved                  Tous droits réservés
#
#  NRC disclaims any warranties,        Le CNRC dénie toute garantie
#  expressed, implied, or               énoncée, implicite ou légale,
#  statutory, of any kind with          de quelque nature que ce
#  respect to the software,             soit, concernant le logiciel,
#  including without limitation         y compris sans restriction
#  any warranty of merchantability      toute garantie de valeur
#  or fitness for a particular          marchande ou de pertinence
#  purpose. NRC shall not be            pour un usage particulier.
#  liable in any event for any          Le CNRC ne pourra en aucun cas
#  damages, whether direct or           être tenu responsable de tout
#  indirect, special or general,        dommage, direct ou indirect,
#  consequential or incidental,         particulier ou général,
#  arising from the use of the          accessoire ou fortuit, résultant
#  software.  Neither the name          de l'utilisation du logiciel. Ni
#  of the National Research             le nom du Conseil National de
#  Council of Canada nor the            Recherches du Canada ni les noms
#  names of its contributors may        de ses  participants ne peuvent
#  be used to endorse or promote        être utilisés pour approuver ou
#  products derived from this           promouvoir les produits dérivés
#  software without specific prior      de ce logiciel sans autorisation
#  written permission.                  préalable et particulière
#                                       par écrit.
#
#  This file is part of the             Ce fichier fait partie du projet
#  OpenCADC project.                    OpenCADC.
#
#  OpenCADC is free software:           OpenCADC est un logiciel libre ;
#  you can redistribute it and/or       vous pouvez le redistribuer ou le
#  modify it under the terms of         modifier suivant les termes de
#  the GNU Affero General Public        la “GNU Affero General Public
#  License as published by the          License” telle que publiée
#  Free Software Foundation,            par la Free Software Foundation
#  either version 3 of the              : soit la version 3 de cette
#  License, or (at your option)         licence, soit (à votre gré)
#  any later version.                   toute version ultérieure.
#
#  OpenCADC is distributed in the       OpenCADC est distribué
#  hope that it will be useful,         dans l’espoir qu’il vous
#  but WITHOUT ANY WARRANTY;            sera utile, mais SANS AUCUNE
#  without even the implied             GARANTIE : sans même la garantie
#  warranty of MERCHANTABILITY          implicite de COMMERCIALISABILITÉ
#  or FITNESS FOR A PARTICULAR          ni d’ADÉQUATION À UN OBJECTIF
#  PURPOSE.  See the GNU Affero         PARTICULIER. Consultez la Licence
#  General Public License for           Générale Publique GNU Affero
#  more details.                        pour plus de détails.
#
#  You should have received             Vous devriez avoir reçu une
#  a copy of the GNU Affero             copie de la Licence Générale
#  General Public License along         Publique GNU Affero avec
#  with OpenCADC.  If not, see          OpenCADC ; si ce n’est
#  <http://www.gnu.org/licenses/>.      pas le cas, consultez :
#                                       <http://www.gnu.org/licenses/>.
#
#  $Revision: 4 $
#
# ***********************************************************************
#

import csv
import importlib
import io
import logging
import os
import re
import stat

import requests
import subprocess
import sys
import traceback
import yaml

from dataclasses import dataclass
from datetime import datetime, timedelta, timezone
from dateutil import tz
from enum import Enum
from hashlib import md5
from importlib_metadata import version
from io import BytesIO
from requests.adapters import HTTPAdapter
from urllib import parse as parse
from urllib3 import Retry

from astropy.table import Table

from cadcutils import net
from cadcdata import CadcDataClient
from cadctap import CadcTapClient
from caom2 import ObservationWriter, ObservationReader, Artifact, Observation
from caom2 import ChecksumURI, ProductType, ReleaseType
from caom2.diff import get_differences


__all__ = [
    'build_uri',
    'Cache',
    'CadcException',
    'CaomName',
    'compare_observations',
    'Config',
    'check_param',
    'convert_to_days',
    'convert_to_ts',
    'exec_cmd',
    'exec_cmd_info',
    'exec_cmd_redirect',
    'extract_file_name_from_uri',
    'Features',
    'FileMeta',
    'ftp_get',
    'ftp_get_timeout',
    'get_artifact_metadata',
    'get_cadc_headers',
    'get_cadc_meta',
    'get_endpoint_session',
    'get_file_meta',
    'get_keyword',
    'http_get',
    'increment_time',
    'increment_time_tz',
    'ISO_8601_FORMAT',
    'load_module',
    'make_seconds',
    'make_time',
    'make_time_tz',
    'Metrics',
    'minimize_on_keyword',
    'Observable',
    'query_endpoint',
    'query_endpoint_session',
    'read_csv_file',
    'read_file_list_from_archive',
    'read_from_file',
    'read_obs_from_file',
    'Rejected',
    'reverse_lookup',
    'StorageName',
    'State',
    'TaskType',
    'to_float',
    'to_int',
    'to_str',
    'update_typed_set',
    'VALIDATE_OUTPUT',
    'Validator',
    'ValueRepairCache',
    'write_obs_to_file',
    'write_to_file',
]

ISO_8601_FORMAT = '%Y-%m-%dT%H:%M:%S.%f'
READ_BLOCK_SIZE = 8 * 1024
VALIDATE_OUTPUT = 'validated.yml'


class CadcException(Exception):
    """Generic exception raised by failure cases within the caom2pipe
    module."""

    pass


class Features:
    """Boolean feature flag implementation."""

    def __init__(self):
        self._run_in_airflow = True
        self._supports_composite = True
        self._supports_catalog = True
        self._supports_latest_client = False
        self._supports_multiple_files = True
        self._supports_decompression = False

    @property
    def run_in_airflow(self):
        """If true, will treat command-line arguments as if the application
        is running in airflow."""
        return self._run_in_airflow

    @run_in_airflow.setter
    def run_in_airflow(self, value):
        self._run_in_airflow = value

    @property
    def supports_composite(self):
        """If true, will execute any specific code for composite observation
        definition."""
        return self._supports_composite

    @supports_composite.setter
    def supports_composite(self, value):
        self._supports_composite = value

    @property
    def supports_catalog(self):
        """If true, will execute any specific code for catalog handling
        when creating a CAOM instance."""
        return self._supports_catalog

    @supports_catalog.setter
    def supports_catalog(self, value):
        self._supports_catalog = value

    @property
    def supports_decompression(self):
        """If true, will execute decompression code for .gz and .bz2 files."""
        return self._supports_decompression

    @supports_decompression.setter
    def supports_decompression(self, value):
        self._supports_decompression = value

    @property
    def supports_latest_client(self):
        """If true, will execute any latest-version-specific code when creating
        a CAOM instance."""
        return self._supports_latest_client

    @supports_latest_client.setter
    def supports_latest_client(self, value):
        self._supports_latest_client = value

    @property
    def supports_multiple_files(self):
        """If true, will execute any specific code where the cardinality
        between metadata and files is 1:n."""
        return self._supports_multiple_files

    @supports_multiple_files.setter
    def supports_multiple_files(self, value):
        self._supports_multiple_files = value

    def __str__(self):
        return ' '.join(f'{ii} {getattr(self, ii)}' for ii in vars(self))


class TaskType(Enum):
    """The possible steps in a Collection pipeline. A short-hand, user-facing
    way to identify the work to be done by a pipeline."""

    STORE = 'store'  # store a file to CADC
    SCRAPE = 'scrape'  # create/update a CAOM instance with no network
    INGEST = 'ingest'  # create/update a CAOM instance from metadata only
    MODIFY = 'modify'  # data access observation visitors
    VISIT = 'visit'  # metadata access observation visitors


class State:
    """Persist information between pipeline invocations.

    Currently the State class persists the concept of a bookmark, which is the
    place in the flow of data that was last processed. This 'place' may be a
    timestamp, or an id. That value is up to clients of this class.
    """

    def __init__(self, fqn):
        self.fqn = fqn
        self.bookmarks = {}
        self.logger = logging.getLogger(self.__class__.__name__)
        result = read_as_yaml(self.fqn)
        if result is None:
            raise CadcException(f'Could not load state from {fqn}')
        else:
            self.bookmarks = result.get('bookmarks')
            self.context = result.get('context', {})
            self.content = result

    def get_bookmark(self, key):
        """Lookup for last_record key. Treat like an offset-aware datetime."""
        result = None
        if key in self.bookmarks:
            result = self.bookmarks.get(key).get('last_record')
            if result:
                result = make_time_tz(result)
        else:
            self.logger.warning(f'No record found for {key}')
        return result

    def get_context(self, key):
        result = None
        if key in self.context:
            result = self.context.get(key)
        else:
            self.logger.warning(f'No context found for {key}')
        return result

    def save_state(self, key, value):
        """Write the current state as a YAML file.
        :param key which record is being updated
        :param value the value to update the record with
        """
        bookmarks = self.get_bookmark(key)
        if bookmarks is None:
            context = self.get_context(key)
            if context is None:
                self.logger.warning(f'No content found for {key}')
            else:
                self.context[key] = value
                logging.debug(f'Saving context {value} {self.fqn}')
                write_as_yaml(self.content, self.fqn)
        else:
            self.bookmarks[key]['last_record'] = value
            logging.debug(f'Saving bookmarked last record {value} {self.fqn}')
            write_as_yaml(self.content, self.fqn)


class Rejected:
    """Persist information between pipeline invocations about the observation
    IDs that will fail a particular TaskType.
    """

    NO_REASON = ''
    BAD_DATA = 'bad_data'
    BAD_METADATA = 'bad_metadata'
    INVALID_FORMAT = 'is_valid_fails'
    MISSING = 'missing_at_source'
    NO_INSTRUMENT = 'no_instrument'
    NO_PREVIEW = 'no_preview'

    # A map to the logging message string representing acknowledged rejections
    reasons = {
        BAD_DATA: 'Header missing END card',
        BAD_METADATA: 'Cannot build an observation',
        INVALID_FORMAT: 'Invalid observation ID',
        MISSING: 'Could not find JSON record for',
        NO_INSTRUMENT: 'Unknown value for instrument',
        NO_PREVIEW: 'Not Found for url: '
        'https://archive.gemini.edu/preview',
    }

    def __init__(self, fqn):
        """
        Ctor
        :param fqn: fully-qualified name for reading/writing rejected
        information records. If the file exists, initialize the in-memory
        records with the content of the file. Otherwise initialize the
        in-memory records to be empty.
        """
        self.fqn = fqn
        if os.path.exists(fqn):
            try:
                self.content = read_as_yaml(fqn)
            except yaml.constructor.ConstructorError:
                logging.error(f'ConstructorError reading {self.fqn}')
                self.content = {}
        else:
            dir_name = os.path.dirname(fqn)
            create_dir(dir_name)
            self.content = {}
        for reason in Rejected.reasons.keys():
            if reason not in self.content:
                self.content[reason] = []

    def __str__(self):
        return self.content.__str__()

    def check_and_record(self, message, obs_id):
        """Keep track of an additional entry.
        :returns boolean True if the failure is known and tracked."""
        for reason, reason_str in Rejected.reasons.items():
            if reason_str in message:
                self.record(reason, obs_id)
                return True
        return False

    def record(self, reason, entry):
        """Keep track of an additional entry."""
        self.content[reason].append(entry)

    def persist_state(self):
        """Write the current state as a YAML file."""
        for key, value in self.content.items():
            # ensure unique entries
            self.content[key] = list(set(value))
        write_as_yaml(self.content, self.fqn)

    def get_bad_data(self):
        return self.content[Rejected.BAD_DATA]

    def get_bad_metadata(self):
        return self.content[Rejected.BAD_METADATA]

    def get_no_preview(self):
        return self.content[Rejected.NO_PREVIEW]

    def is_bad_data(self, obs_id):
        return obs_id in self.content[Rejected.BAD_DATA]

    def is_bad_metadata(self, obs_id):
        return obs_id in self.content[Rejected.BAD_METADATA]

    def is_no_preview(self, file_name):
        return file_name in self.content[Rejected.NO_PREVIEW]

    @staticmethod
    def known_failure(message):
        """Returns the REASON for the failure, or an empty string if
        the failure is of an unexpected type.
        """
        result = Rejected.NO_REASON
        for reason, text in Rejected.reasons.items():
            if text in message:
                result = reason
        return result


class Metrics:
    """
    A class to capture execution metrics.
    """

    def __init__(self, config):
        self.enabled = config.observe_execution
        if self.enabled:
            self.history = {}
            self.failures = {}
            self.observable_dir = config.observable_directory

    def observe(self, start, stop, size, action, service, label):
        if self.enabled:
            elapsed = round(stop - start, 3)
            rate = round(size / (stop - start), 3)
            if service not in self.history:
                self.history[service] = {}
            if action not in self.history[service]:
                self.history[service][action] = {}
            self.history[service][action][label] = [elapsed, rate, start]

    def observe_failure(self, action, service, label):
        if self.enabled:
            if service not in self.failures:
                self.failures[service] = {}
            if action not in self.failures[service]:
                self.failures[service][action] = {}
            if label not in self.failures[service][action]:
                self.failures[service][action][label] = 1
            else:
                self.failures[service][action][label] += 1

    def capture(self):
        if self.enabled:
            create_dir(self.observable_dir)
            now = datetime.utcnow().timestamp()
            for service in self.history.keys():
                fqn = os.path.join(
                    self.observable_dir, f'{now}.{service}.yml'
                )
                write_as_yaml(self.history[service], fqn)

            fqn = os.path.join(self.observable_dir, f'{now}.fail.yml')
            write_as_yaml(self.failures, fqn)


def minimize_on_keyword(x, candidate):
    result = x
    if candidate is not None:
        if x is None:
            result = candidate
        else:
            result = min(x, candidate)
    return result


class Observable:
    """
    A class to contain all the classes that maintain information between
    pipeline execution instances.
    """

    def __init__(self, rejected, metrics):
        self._rejected = rejected
        self._metrics = metrics

    @property
    def rejected(self):
        return self._rejected

    @property
    def metrics(self):
        return self._metrics


class Cache:
    """Abstract-like class to store persistent information that originates
    from outside of a pipeline invocation.
    """

    def __init__(self, rigorous_get=True):
        """ """
        config = Config()
        config.get_executors()
        self._fqn = config.cache_fqn
        # if True, raise exceptions, which tends to call a halt to any
        # pipeline. If False, only log a warning.
        self._rigorous_get = rigorous_get
        self._logger = logging.getLogger(self.__class__.__name__)
        try:
            self._cache = read_as_yaml(self._fqn)
        except Exception as e:
            raise CadcException(
                f'Cache file {self._fqn} read failure {e}. Stopping pipeline.'
            )

    def add_to(self, key, values):
        """Add to or update the content of the cache. This is an over-write
        operation."""
        self._cache[key] = values

    def get_from(self, key):
        result = self._cache.get(key)
        if result is None:
            msg = f'Failed to find key {key} in cache {self._fqn}.'
            if self._rigorous_get:
                raise CadcException(msg)
            else:
                self._logger.warning(msg)
                result = []
        return result

    def save(self):
        """Write the current state as a YAML file."""
        write_as_yaml(self._cache, self._fqn)


class CaomName:
    """The naming rules for making and decomposing CAOM URIs (i.e. Observation
    URIs, Plane URIs, and archive URIs, all isolated in one class. There are
    probably OMM assumptions built in, but those will slowly go away :)."""

    def __init__(self, uri):
        self.uri = uri
        ignore_scheme, ignore_path, file_name = decompose_uri(self.uri)
        self._file_name = file_name
        self._file_id = StorageName.remove_extensions(file_name)

    @property
    def file_id(self):
        """

        :return: Extracted from an Artifact URI, the file_id is the file
        name portion of the URI with all file type and compression type
        extensions removed.
        """
        return self._file_id

    @property
    def file_name(self):
        """:return The file name extracted from an Artifact URI."""
        return self._file_name

    @property
    def uncomp_file_name(self):
        """:return The file name extracted from an Artifact URI, without
        the compression extension."""
        return self._file_name.replace('.gz', '')

    @staticmethod
    def make_obs_uri_from_obs_id(collection, obs_id):
        """:return A string that conforms to the Observation URI
        specification from CAOM."""
        return f'caom:{collection}/{obs_id}'

    @staticmethod
    def decompose_provenance_input(uri):
        # looks like:
        # caom:OMM/C170323_0151_CAL/C170323_0151_CAL
        bits = uri.split('/')
        obs_id = bits[1]
        product_id = bits[2]
        return obs_id, product_id

    @staticmethod
    def extract_file_name(entry):
        """
        :param entry: may be a URL, a fully-qualified file name, or a simple
            file name. Extract the file name from which-ever one of those
            structures it is.
        :return:
        """
        temp = parse.urlparse(entry)
        if temp.scheme == '':
            file_name = os.path.basename(entry)
        else:
            if temp.scheme.startswith('http'):
                file_name = temp.path.split('/')[-1]
            else:
                # it's an Artifact URI
                file_name = temp.path.split('/')[-1]
        return file_name


class Config:
    """Configuration information that remains the same for all steps and all
    work in a pipeline execution."""

    def __init__(self):
        self._working_directory = None
        self._work_file = None
        # the fully qualified name for the work file
        self.work_fqn = None
        self._netrc_file = None
        self._archive = None
        self._collection = None
        self._use_local_files = False
        self._resource_id = None
        self._tap_id = None
        self._logging_level = None
        self._log_to_file = False
        self._log_file_directory = None
        self._stream = None
        self._storage_host = None
        self._task_types = []
        self._success_log_file_name = None
        # the fully qualified name for the file
        self.success_fqn = None
        self._failure_log_file_name = None
        # the fully qualified name for the file
        self.failure_fqn = None
        self._cleanup_files_when_storing = False
        self._report_fqn = None
        self._retry_file_name = None
        # the fully qualified name for the file
        self.retry_fqn = None
        self._retry_failures = False
        self._retry_count = 1
        self._retry_decay = 1
        self._proxy_file_name = None
        # the fully qualified name for the file
        self.proxy_fqn = None
        self._state_file_name = None
        # the fully qualified name for the file
        self.state_fqn = None
        self._rejected_file_name = None
        self._rejected_directory = None
        # the fully qualified name for the file
        self.rejected_fqn = None
        self.slack_channel = None
        self.slack_token = None
        self._store_modified_files_only = False
        self._progress_file_name = None
        self.progress_fqn = None
        self._interval = None
        self._observe_execution = False
        self._observable_directory = None
        self._source_host = None
        self._cache_file_name = None
        # the fully qualified name for the file
        self.cache_fqn = None
        self._data_sources = []
        self._data_source_extensions = ['.fits']
        self._recurse_data_sources = True
        self._features = Features()
        self._cleanup_failure_destination = None
        self._cleanup_success_destination = None
        self._storage_inventory_resource_id = None

    @property
    def is_connected(self):
        return TaskType.SCRAPE not in self._task_types

    @property
    def working_directory(self):
        """the root directory for all executor operations"""
        return self._working_directory

    @working_directory.setter
    def working_directory(self, value):
        self._working_directory = value

    @property
    def work_file(self):
        """the file that contains the list of work to be passed through the
        pipeline"""
        return self._work_file

    @work_file.setter
    def work_file(self, value):
        self._work_file = value
        if self._working_directory is not None:
            self.work_fqn = os.path.join(
                self._working_directory, self._work_file
            )

    @property
    def data_sources(self):
        """Root URI for data retrieval"""
        return self._data_sources

    @data_sources.setter
    def data_sources(self, value):
        self._data_sources = value

    @property
    def data_source_extensions(self):
        """Root URI for data retrieval"""
        return self._data_source_extensions

    @data_source_extensions.setter
    def data_source_extensions(self, value):
        self._data_source_extensions = value

    @property
    def netrc_file(self):
        """credentials for any service calls"""
        return self._netrc_file

    @netrc_file.setter
    def netrc_file(self, value):
        self._netrc_file = value

    @property
    def collection(self):
        """which collection is addressed by the pipeline"""
        return self._collection

    @collection.setter
    def collection(self, value):
        self._collection = value

    @property
    def archive(self):
        """which archive is addressed by the pipeline"""
        return self._archive

    @archive.setter
    def archive(self, value):
        self._archive = value

    @property
    def use_local_files(self):
        """changes expectations of the executors for handling files on disk"""
        return self._use_local_files

    @use_local_files.setter
    def use_local_files(self, value):
        self._use_local_files = value

    @property
    def resource_id(self):
        """which service instance to use"""
        return self._resource_id

    @resource_id.setter
    def resource_id(self, value):
        self._resource_id = value

    @property
    def tap_id(self):
        """which tap service instance to use"""
        return self._tap_id

    @tap_id.setter
    def tap_id(self, value):
        self._tap_id = value

    @property
    def log_to_file(self):
        """boolean - write the log to a file?"""
        return self._log_to_file

    @log_to_file.setter
    def log_to_file(self, value):
        self._log_to_file = value

    @property
    def log_file_directory(self):
        """where log files are written to - defaults to working_directory"""
        return self._log_file_directory

    @log_file_directory.setter
    def log_file_directory(self, value):
        self._log_file_directory = value

    @property
    def logging_level(self):
        """the logging level - enforced throughout the pipeline"""
        return self._logging_level

    @logging_level.setter
    def logging_level(self, value):
        lookup = {
            'DEBUG': logging.DEBUG,
            'INFO': logging.INFO,
            'WARNING': logging.WARNING,
            'ERROR': logging.ERROR,
        }
        if value in lookup:
            self._logging_level = lookup[value]

    @property
    def cleanup_files_when_storing(self):
        """boolean - clean up files when finished with a possibly unsuccessful
        attempt to STORE."""
        return self._cleanup_files_when_storing

    @cleanup_files_when_storing.setter
    def cleanup_files_when_storing(self, value):
        self._cleanup_files_when_storing = value

    @property
    def cleanup_success_destination(self):
        """
        If cleanup_files_when_storing is set to True, after a successful
        STORE to CADC, the file will be 'mv'd to this destination. Probably
        a fully-qualified directory name, but HTTP is always a possibility.
        """
        return self._cleanup_success_destination

    @cleanup_success_destination.setter
    def cleanup_success_destination(self, value):
        self._cleanup_success_destination = value

    @property
    def cleanup_failure_destination(self):
        """
        If cleanup_files_when_storing is set to True, after a failed
        STORE to CADC, the file will be 'mv'd to this destination. Probably
        a fully-qualified directory name, but HTTP is always a possibility.
        """
        return self._cleanup_failure_destination

    @cleanup_failure_destination.setter
    def cleanup_failure_destination(self, value):
        self._cleanup_failure_destination = value

    @property
    def recurse_data_sources(self):
        """If true, will do a recursive search through `data_sources`."""
        return self._recurse_data_sources

    @recurse_data_sources.setter
    def recurse_data_sources(self, value):
        self._recurse_data_sources = value

    @property
    def stream(self):
        """the ad 'stream' that goes with the archive - use when storing
        files"""
        return self._stream

    @stream.setter
    def stream(self, value):
        self._stream = value

    @property
    def storage_host(self):
        """the ad 'host' to store files to - used for testing cadc-data put
        commands only, should usually be None"""
        return self._storage_host

    @storage_host.setter
    def storage_host(self, value):
        self._storage_host = value

    @property
    def storage_inventory_resource_id(self):
        return self._storage_inventory_resource_id

    @storage_inventory_resource_id.setter
    def storage_inventory_resource_id(self, value):
        self._storage_inventory_resource_id = value

    @property
    def task_types(self):
        """the way to control which steps get executed"""
        return self._task_types

    @task_types.setter
    def task_types(self, value):
        self._task_types = value

    @property
    def success_log_file_name(self):
        """the filename where success logs are written, this will be created
        in log_file_directory"""
        return self._success_log_file_name

    @success_log_file_name.setter
    def success_log_file_name(self, value):
        self._success_log_file_name = value
        if self._log_file_directory is not None:
            self.success_fqn = os.path.join(
                self._log_file_directory, self._success_log_file_name
            )

    @property
    def failure_log_file_name(self):
        """the filename where failure logs are written this will be created
        in log_file_directory"""
        return self._failure_log_file_name

    @failure_log_file_name.setter
    def failure_log_file_name(self, value):
        self._failure_log_file_name = value
        if self._log_file_directory is not None:
            self.failure_fqn = os.path.join(
                self._log_file_directory, self._failure_log_file_name
            )

    @property
    def report_fqn(self):
        return self._report_fqn

    @property
    def retry_file_name(self):
        """the filename where retry entries are written this will be created
        in log_file_directory"""
        return self._retry_file_name

    @retry_file_name.setter
    def retry_file_name(self, value):
        self._retry_file_name = value
        if self._log_file_directory is not None:
            self.retry_fqn = os.path.join(
                self._log_file_directory, self._retry_file_name
            )

    @property
    def retry_failures(self):
        """Will the application retry the entries in the
        retries.txt file? If True, the application will attempt to re-run
        the work to do for each entry in the retries.txt file. If False,
        it will do nothing."""
        return self._retry_failures

    @retry_failures.setter
    def retry_failures(self, value):
        self._retry_failures = value

    @property
    def retry_count(self):
        """how many times the application will retry the entries in the
        retries.txt file."""
        return self._retry_count

    @retry_count.setter
    def retry_count(self, value):
        self._retry_count = value

    @property
    def retry_decay(self):
        """factor applied to how long the application will wait before
        retrying the entries in the retries.txt file.

        Default is 1 minute, a value of 0.25 will result in a 15 second delay,
        a value of 10 will result in a 10 minute delay.
        """
        return self._retry_decay

    @retry_decay.setter
    def retry_decay(self, value):
        self._retry_decay = value

    @property
    def rejected_directory(self):
        """the directory where rejected entry files are written, by default
        will be the log file directory"""
        return self._rejected_directory

    @rejected_directory.setter
    def rejected_directory(self, value):
        self._rejected_directory = value
        if self._rejected_directory is not None:
            self.rejected_fqn = os.path.join(
                self._rejected_directory, self._rejected_file_name
            )
        elif self._log_file_directory is not None:
            self.rejected_fqn = os.path.join(
                self._log_file_directory, self._rejected_file_name
            )

    @property
    def rejected_file_name(self):
        """the filename where rejected entries are written, this will be created
        in log_file_directory"""
        return self._rejected_file_name

    @rejected_file_name.setter
    def rejected_file_name(self, value):
        self._rejected_file_name = value
        if self._rejected_directory is not None:
            self.rejected_fqn = os.path.join(
                self._rejected_directory, self._rejected_file_name
            )
        elif self._log_file_directory is not None:
            self.rejected_fqn = os.path.join(
                self._log_file_directory, self._rejected_file_name
            )

    @property
    def slack_channel(self):
        return self._slack_channel

    @slack_channel.setter
    def slack_channel(self, value):
        self._slack_channel = value

    @property
    def slack_token(self):
        return self._slack_token

    @slack_token.setter
    def slack_token(self, value):
        self._slack_token = value

    @property
    def store_modified_files_only(self):
        return self._store_modified_files_only

    @store_modified_files_only.setter
    def store_modified_files_only(self, value):
        self._store_modified_files_only = value

    @property
    def progress_file_name(self):
        """the filename where pipeline progress is written, this will be created
        in log_file_directory. Useful when using timestamp windows for
        execution."""
        return self._progress_file_name

    @progress_file_name.setter
    def progress_file_name(self, value):
        self._progress_file_name = value
        if self._log_file_directory is not None:
            self.progress_fqn = os.path.join(
                self._log_file_directory, self._progress_file_name
            )

    @property
    def proxy_file_name(self):
        """If using a proxy certificate for authentication, identify the
        fully-qualified pathname here."""
        return self._proxy_file_name

    @proxy_file_name.setter
    def proxy_file_name(self, value):
        self._proxy_file_name = value
        if (
            self._working_directory is not None
            and self._proxy_file_name is not None
        ):
            self.proxy_fqn = os.path.join(
                self._working_directory, self._proxy_file_name
            )

    @property
    def state_file_name(self):
        """If using a state file to communicate persistent information between
        invocations, identify the fully-qualified pathname here."""
        return self._state_file_name

    @state_file_name.setter
    def state_file_name(self, value):
        self._state_file_name = value
        if (
            self._working_directory is not None
            and self._state_file_name is not None
        ):
            self.state_fqn = os.path.join(
                self._working_directory, self._state_file_name
            )

    @property
    def cache_file_name(self):
        """If using a cache file to communicate persistent information between
        invocations, identify the fully-qualified pathname here."""
        return self._cache_file_name

    @cache_file_name.setter
    def cache_file_name(self, value):
        self._cache_file_name = value
        if (
            self._working_directory is not None
            and self._cache_file_name is not None
        ):
            self.cache_fqn = os.path.join(
                self._working_directory, self._cache_file_name
            )

    @property
    def features(self):
        """Feature flag setting access."""
        return self._features

    @features.setter
    def features(self, value):
        self._features = value

    @property
    def interval(self):
        """Interval - used for setting timestamp chunks, for now."""
        return self._interval

    @interval.setter
    def interval(self, value):
        self._interval = value

    @property
    def observe_execution(self):
        """If true, time and track the CADC service invocations."""
        return self._observe_execution

    @observe_execution.setter
    def observe_execution(self, value):
        self._observe_execution = value

    @property
    def observable_directory(self):
        """Directory where to track CADC service invocation information."""
        return self._observable_directory

    @observable_directory.setter
    def observable_directory(self, value):
        self._observable_directory = value

    @property
    def source_host(self):
        """Host that is the source of something. Initial use case as ftp
        host name."""
        return self._source_host

    @source_host.setter
    def source_host(self, value):
        self._source_host = value

    @property
    def use_vos(self):
        """"""
        result = False
        for entry in self._data_sources:
            if entry.startswith('vos:'):
                result = True
                break
        return result

    def __str__(self):
        return (
            f'\nFrom {os.getcwd()}/config.yml:\n'
            f'  archive:: {self.archive}\n'
            f'  cache_fqn:: {self.cache_fqn}\n'
            f'  cleanup_failure_destination:: '
            f'{self.cleanup_failure_destination}\n'
            f'  cleanup_files_when_storing:: '
            f'{self.cleanup_files_when_storing}\n'
            f'  cleanup_success_destination:: '
            f'{self.cleanup_success_destination}\n'
            f'  collection:: {self.collection}\n'
            f'  data_sources:: {self.data_sources}\n'
            f'  data_source_extensions:: {self.data_source_extensions}\n'
            f'  failure_fqn:: {self.failure_fqn}\n'
            f'  failure_log_file_name:: {self.failure_log_file_name}\n'
            f'  features:: {self.features}\n'
            f'  interval:: {self.interval}\n'
            f'  log_file_directory:: {self.log_file_directory}\n'
            f'  log_to_file:: {self.log_to_file}\n'
            f'  logging_level:: {self.logging_level}\n'
            f'  netrc_file:: {self.netrc_file}\n'
            f'  observable_directory:: {self.observable_directory}\n'
            f'  observe_execution:: {self.observe_execution}\n'
            f'  progress_file_name:: {self.progress_file_name}\n'
            f'  progress_fqn:: {self.progress_fqn}\n'
            f'  proxy_file_name:: {self.proxy_file_name}\n'
            f'  proxy_fqn:: {self.proxy_fqn}\n'
            f'  recurse_data_sources:: {self.recurse_data_sources}\n'
            f'  rejected_directory:: {self.rejected_directory}\n'
            f'  rejected_file_name:: {self.rejected_file_name}\n'
            f'  rejected_fqn:: {self.rejected_fqn}\n'
            f'  report_fqn:: {self.report_fqn}\n'
            f'  resource_id:: {self.resource_id}\n'
            f'  retry_count:: {self.retry_count}\n'
            f'  retry_decay:: {self.retry_decay}\n'
            f'  retry_failures:: {self.retry_failures}\n'
            f'  retry_file_name:: {self.retry_file_name}\n'
            f'  retry_fqn:: {self.retry_fqn}\n'
            f'  slack_channel:: {self.slack_channel}\n'
            f'  slack_token:: secret\n'
            f'  source_host:: {self.source_host}\n'
            f'  state_fqn:: {self.state_fqn}\n'
            f'  storage_inventory_resource_id:: '
            f'{self.storage_inventory_resource_id}\n'
            f'  store_modified_files_only:: {self.store_modified_files_only}\n'
            f'  stream:: {self.stream}\n'
            f'  success_fqn:: {self.success_fqn}\n'
            f'  success_log_file_name:: {self.success_log_file_name}\n'
            f'  tap_id:: {self.tap_id}\n'
            f'  task_types:: {self.task_types}\n'
            f'  use_local_files:: {self.use_local_files}\n'
            f'  work_fqn:: {self.work_fqn}\n'
            f'  working_directory:: {self.working_directory}'
        )

    @staticmethod
    def _obtain_list(key, config, default=[]):
        """Make the configuration file entries into the Enum."""
        result = []
        if key in config:
            for ii in config[key]:
                result.append(ii)
        else:
            result = default
        return list(set(result))

    @staticmethod
    def _obtain_task_types(config, default=None):
        """Make the configuration file entries into the Enum."""
        task_types = []
        if 'task_types' in config:
            for ii in config['task_types']:
                task_types.append(TaskType(ii))
            return task_types
        else:
            return default

    @staticmethod
    def _obtain_features(config):
        """Make the configuration file entries into the class members."""
        feature_flags = Features()
        if 'features' in config:
            for ii in config['features']:
                feature = f'_{ii}'
                if hasattr(feature_flags, feature):
                    setattr(feature_flags, feature, config['features'][ii])
                else:
                    logging.warning(f'Unexpected features item:{ii}.')
        return feature_flags

    def get(self):
        """Look up the configuration values in the data structure extracted
        from the configuration file."""
        return self.get_executors()

    def get_executors(self):
        """Look up the configuration values in the data structure extracted
        from the configuration file.

        Consider this deprecated - use get instead, because the name is
        non-representative of the work being done.
        """
        try:
            config = self.get_config()
            self.working_directory = config.get(
                'working_directory', os.getcwd()
            )
            self.work_file = config.get('todo_file_name', 'todo.txt')
            self.netrc_file = config.get('netrc_filename', None)
            self.data_sources = Config._obtain_list(
                'data_sources', config, []
            )
            self.data_source_extensions = Config._obtain_list(
                'data_source_extensions', config, ['.fits']
            )
            self.resource_id = config.get(
                'resource_id', 'ivo://cadc.nrc.ca/sc2repo'
            )
            self.tap_id = config.get('tap_id', 'ivo://cadc.nrc.ca/sc2tap')
            self.use_local_files = bool(config.get('use_local_files', False))
            self.cleanup_failure_destination = config.get(
                'cleanup_failure_destination', None
            )
            self.cleanup_files_when_storing = bool(
                config.get('cleanup_files_when_storing', False)
            )
            self.cleanup_success_destination = config.get(
                'cleanup_success_destination', None
            )
            self.logging_level = config.get('logging_level', 'DEBUG')
            self.log_to_file = config.get('log_to_file', False)
            self.log_file_directory = config.get(
                'log_file_directory', self.working_directory
            )
            self.stream = config.get('stream', 'raw')
            self.task_types = Config._obtain_task_types(config, [])
            self.collection = config.get('collection', 'TEST')
            self.archive = config.get('archive', self.collection)
            self.success_log_file_name = config.get(
                'success_log_file_name', 'success_log.txt'
            )
            self.failure_log_file_name = config.get(
                'failure_log_file_name', 'failure_log.txt'
            )
            self.retry_file_name = config.get(
                'retry_file_name', 'retries.txt'
            )
            self.retry_failures = config.get('retry_failures', False)
            self.retry_count = config.get('retry_count', 1)
            self.retry_decay = config.get('retry_decay', 1)
            self.rejected_file_name = config.get(
                'rejected_file_name', 'rejected.yml'
            )
            self.rejected_directory = config.get(
                'rejected_directory', os.getcwd()
            )
            self.progress_file_name = config.get(
                'progress_file_name', 'progress.txt'
            )
            self.interval = config.get('interval', 10)
            self.features = self._obtain_features(config)
            self.proxy_file_name = config.get('proxy_file_name', None)
            self.state_file_name = config.get('state_file_name', None)
            self.cache_file_name = config.get('cache_file_name', None)
            self.observe_execution = config.get('observe_execution', False)
            self.observable_directory = config.get(
                'observable_directory', None
            )
            self.recurse_data_sources = config.get(
                'recurse_data_sources', False
            )
            self.slack_channel = config.get('slack_channel', None)
            self.slack_token = config.get('slack_token', None)
            self.source_host = config.get('source_host', None)
            self.storage_inventory_resource_id = config.get(
                'storage_inventory_resource_id',
                'ivo://cadc.nrc.ca/global/raven',
            )
            self.store_modified_files_only = config.get(
                'store_modified_files_only', False
            )
            self._report_fqn = os.path.join(
                self.log_file_directory,
                f'{os.path.basename(self.working_directory)}_report.txt',
            )
        except KeyError as e:
            raise CadcException(f'Error in config file {e}')

        logger = logging.getLogger()
        logger.setLevel(self.logging_level)
        logging.debug(self)

    def get_config(self):
        """Return a configuration dictionary. Assumes a file named config.yml
        in the current working directory."""
        config_fqn = os.path.join(os.getcwd(), 'config.yml')
        config = self.load_config(config_fqn)
        if config is None:
            raise CadcException(f'Could not find the file {config_fqn}')
        return config

    def count_retries(self):
        result = []
        if os.path.exists(self.retry_fqn):
            with open(self.retry_fqn) as f:
                result = f.readlines()
        return len(result)

    def need_to_retry(self):
        """Evaluate the need to have the pipeline try to re-execute for any
         files/observations that have been logged as failures.

        If log_to_file is not set to True, there is no retry file content
        to retry on.

         :return True if the configuration and logging information indicate a
            need to attempt to retry the pipeline execution for any entries.
        """
        result = True
        if self.retry_failures:
            meta = get_file_meta(self.retry_fqn)
            if meta['size'] == 0:
                logging.info(
                    f'Checked the retry file {self.retry_fqn}. There are no '
                    f'logged failures.'
                )
                result = False
        else:
            result = False
        return result

    def update_for_retry(self, count):
        """
        When retrying, the application will:

        - use the retries.txt file as the todo list
        - retry as many times as the 'retry count' in the config.yml file.
        - make a new log directory, in the working directory, with the name
            logs_{retry_count}. Any failures for the retry execution that
            need to be logged will be logged here.
        - in the new log directory, make a new .xml file for the
            output, with the name {obs_id}.xml

        :param count the current retry iteration
        """
        self.work_file = self.retry_file_name
        self.work_fqn = self.retry_fqn
        if '_' in os.path.basename(self.log_file_directory):
            temp = self.log_file_directory.rsplit('_', 1)[0]
            self.log_file_directory = f'{temp}_{count}'
        else:
            self.log_file_directory = f'{self.log_file_directory}_{count}'
        # reset the location of the log file names
        self.success_log_file_name = self.success_log_file_name
        self.failure_log_file_name = self.failure_log_file_name
        self.retry_file_name = self.retry_file_name

        logging.info(f'Retry work file is {self.work_fqn}')
        logging.debug(
            f'Retry logging files are:\n  '
            f'success: {self.success_fqn}\n  '
            f'failure: {self.failure_fqn}\n  '
            f'retry:   {self.retry_fqn}'
        )

    @staticmethod
    def load_config(config_fqn):
        """Read a configuration as a YAML file.
        :param config_fqn the fully qualified name for the configuration
            file.
        """
        try:
            logging.debug(f'Begin load_config from {config_fqn}.')
            with open(config_fqn) as f:
                data_map = yaml.safe_load(f)
                logging.debug('End load_config.')
                return data_map
        except (yaml.scanner.ScannerError, FileNotFoundError) as e:
            logging.error(e)
            return None

    @staticmethod
    def write_to_file(config):
        """Avoid specifying types when writing a config.yml file."""
        config_fqn = os.path.join(os.getcwd(), 'config.yml')
        with open(config_fqn, 'w') as f:
            for entry in dir(config):
                try:
                    attribute = getattr(config, entry)
                except TypeError:
                    pass
                if entry.startswith('_') or callable(attribute):
                    continue
                elif entry == 'features':
                    f.write('features:\n')
                    for feature in dir(attribute):
                        try:
                            feature_attribute = getattr(attribute, feature)
                        except TypeError:
                            pass
                        if feature.startswith('_') or callable(
                            feature_attribute
                        ):
                            continue
                        f.write(f'  {feature}: {feature_attribute}\n')
                elif entry == 'task_types':
                    if len(attribute) > 0:
                        f.write('task_types:\n')
                        for task in attribute:
                            f.write(f'  - {task.name.lower()}\n')
                elif entry == 'logging_level':
                    lookup = {
                        logging.DEBUG: 'DEBUG',
                        logging.INFO: 'INFO',
                        logging.WARNING: 'WARNING',
                        logging.ERROR: 'ERROR',
                    }
                    temp = lookup.get(attribute)
                    f.write(f'{entry}: {temp}\n')
                elif attribute is not None:
                    f.write(f'{entry}: {attribute}\n')


@dataclass
class PreviewMeta:
    f_name: str
    product_type: ProductType
    release_type: ReleaseType
    mime_type: str = 'image/jpeg'


class PreviewVisitor:
    """
    Common code for creating thumbnails and previews. Must be extended with
    the code that does the actual generation of thumbnail and preview
    images.

    This code takes care of adding artifacts to the Observation, placing the
    files in CADC storage, and cleaning up things left behind on disk.
    """

    def __init__(
        self, archive, release_type=None, mime_type='image/jpeg', **kwargs
    ):
        self._archive = archive
        self._release_type = release_type
        self._mime_type = mime_type
        self._logger = logging.getLogger(self.__class__.__name__)
        self._working_dir = kwargs.get('working_directory', './')
        self._clients = kwargs.get('clients')
        if self._clients is None or self._clients.data_client is None:
            self._logger.warning(
                'Visitor needs a clients.data_client parameter to store previews.'
            )
        self._stream = kwargs.get('stream')
        if self._stream is None:
            self._logger.warning('No stream parameter.')
        self._observable = kwargs.get('observable')
        if self._observable is None:
            raise CadcException('Visitor needs a observable parameter.')
        self._storage_name = kwargs.get('storage_name')
        if self._storage_name is None:
            raise CadcException('Visitor needs a storage_name parameter.')
        self._metadata_reader = kwargs.get('metadata_reader')
        self._science_file = self._storage_name.file_name
        self._science_fqn = self._storage_name.get_file_fqn(self._working_dir)
        self._preview_fqn = os.path.join(
            self._working_dir, self._storage_name.prev
        )
        self._thumb_fqn = os.path.join(
            self._working_dir, self._storage_name.thumb
        )
        self._delete_list = []
        # keys are uris, values are lists, where the 0th entry is a file name,
        # and the 1th entry is the artifact type
        self._previews = {}
        self._report = None
        self._logger.debug(self)

    @property
    def report(self):
        return self._report

    def __str__(self):
        return (
            f'working directory: {self._working_dir}\n'
            f'stream: {self._stream}\n'
            f'science file: {self._storage_name.file_name}\n'
        )

    def visit(self, observation):
        check_param(observation, Observation)
        count = 0
        if self._storage_name.product_id in observation.planes.keys():
            plane = observation.planes[self._storage_name.product_id]
            if self._storage_name.file_uri in plane.artifacts.keys():
                self._logger.debug(
                    f'Preview generation for observation '
                    f'{observation.observation_id}, plane {plane.product_id}.'
                )
                count += self._do_prev(plane, observation.observation_id)
            self._augment_artifacts(plane)
            self._delete_list_of_files()
        self._logger.info(
            f'Completed preview augmentation for {observation.observation_id}.'
            f'Changed {count} artifacts.'
        )
        self._report = {'artifacts': count}
        return observation

    def add_preview(
        self,
        uri,
        f_name,
        product_type,
        release_type=None,
        mime_type='image/jpeg',
    ):
        preview_meta = PreviewMeta(
            f_name, product_type, release_type, mime_type
        )
        self._previews[uri] = preview_meta

    def add_to_delete(self, fqn):
        self._delete_list.append(fqn)

    def _augment_artifacts(self, plane):
        """Add/update the artifact metadata in the plane."""
        for uri, entry in self._previews.items():
            temp = None
            if uri in plane.artifacts:
                temp = plane.artifacts[uri]
            f_name = entry.f_name
            product_type = entry.product_type
            release_type = self._release_type
            if self._release_type is None:
                release_type = entry.release_type
            fqn = os.path.join(self._working_dir, f_name)
            plane.artifacts[uri] = get_artifact_metadata(
                fqn, product_type, release_type, uri, temp
            )

    def _delete_list_of_files(self):
        """Clean up files on disk after."""
        # cadc_client will be None if executing a ScrapeModify task, so
        # leave the files behind so the user can see them on disk.
        if (
            self._clients is not None
            and self._clients.data_client is not None
        ):
            for entry in self._delete_list:
                if os.path.exists(entry):
                    self._logger.warning(f'Deleting {entry}')
                    os.unlink(entry)

    def _do_prev(self, plane, obs_id):
        self.generate_plots(obs_id)
        self._store_smalls()
        return len(self._previews)

    def generate_plots(self, obs_id):
        raise NotImplementedError

    @property
    def storage_name(self):
        return self._storage_name

    def _store_smalls(self):
        if (
            self._clients is not None
            and self._clients.data_client is not None
        ):
            for uri, entry in self._previews.items():
                self._clients.data_client.put(
                    self._working_dir, uri, self._stream
                )

    def _gen_thumbnail(self):
        self._logger.debug(
            f'Generating thumbnail for file {self._science_fqn}.'
        )
        count = 0
        if os.path.exists(self._preview_fqn):
            # keep import local
            import matplotlib.image as image

            thumb = image.thumbnail(
                self._preview_fqn, self._thumb_fqn, scale=0.25
            )
            if thumb is not None:
                count = 1
        else:
            self._logger.warning(
                f'Could not find {self._preview_fqn} for thumbnail '
                f'generation.'
            )
        return count

    def _save_figure(self):
        self.add_to_delete(self._preview_fqn)
        count = 1
        self.add_preview(
            self._storage_name.prev_uri,
            self._storage_name.prev,
            ProductType.PREVIEW,
            ReleaseType.DATA,
        )
        count += self._gen_thumbnail()
        if count == 2:
            self.add_preview(
                self._storage_name.thumb_uri,
                self._storage_name.thumb,
                ProductType.THUMBNAIL,
                ReleaseType.META,
            )
            self.add_to_delete(self._thumb_fqn)
        return count


class StorageName:
    """
    This class encapsulates:
    - naming rules for a collection, for example:
        - file name case in storage,
        - naming pattern enforcement
    - cardinality rules for a collection. Specialize for creation support of:
        - observation_id
        - product_id
        - artifact URI
        - preview URI
        - thumbnail URI
    - source_names: fully-qualified name of a file at it's source, if required.
      This may be a Linux directory+file name, and HTTP URL, or an IVOA Virtual
      Storage URI.
    """

    # string value for Observation.collection
    collection = None
    # regular expression that can be used to determine if a file name or
    # observation id meets particular patterns.
    collection_pattern = '.*'
    # string value for the scheme of the file URI. Defaults to the fall-back
    # scheme for Storage Inventory
    scheme = 'cadc'

    def __init__(
        self,
        obs_id=None,
        product_id=None,
        file_name=None,
        source_names=[],
    ):
        """
        :param obs_id: string value for Observation.observationID
        :param product_id: string value for Plane.productID
        :param file_name: string value of file name
        :param source_names: list of str - the fully-qualified representation
            of files, as represented at the source. Sufficient for retrieval,
            probably includes a scheme.
        """
        self._obs_id = obs_id
        self._product_id = product_id
        self._file_name = file_name
        self._source_names = source_names
        # list of str - the Artifact URIs as represented at CADC. Sufficient
        # for storing/retrieving to/from CADC.
        self._destination_uris = []
        # str - the file name with all file type and compression extensions
        # removed
        self._file_id = None
        self._logger = logging.getLogger(self.__class__.__name__)
        self.set_destination_uris()
        self.set_file_id()
        self.set_obs_id()
        self.set_product_id()
        self._logger.debug(self)

    def __str__(self):
        return (
            f'\n'
            f'          obs_id: {self.obs_id}\n'
            f'       file_name: {self.file_name}\n'
            f'        file_uri: {self.file_uri}\n'
            f'      product_id: {self.product_id}\n'
            f'    source_names: {self.source_names}\n'
            f'destination_uris: {self.destination_uris}'
        )

    def _get_uri(self, file_name):
        return build_uri(
            scheme=StorageName.scheme,
            archive=StorageName.collection,
            file_name=file_name,
        )

    @property
    def file_id(self):
        return self._file_id

    @property
    def file_uri(self):
        """The CADC Storage URI for the file."""
        return self._get_uri(
            self._file_name.replace('.gz', '').replace('.bz2', '')
        )

    @property
    def file_name(self):
        """The file name."""
        return self._file_name

    @property
    def destination_uris(self):
        return self._destination_uris

    @property
    def hdf5(self):
        return StorageName.is_hdf5(self._file_name)

    @property
    def model_file_name(self):
        """The file name used on local disk that holds the CAOM2 Observation
        XML."""
        return f'{self._obs_id}.xml'

    @property
    def prev(self):
        """The preview file name for the file."""
        return f'{self._obs_id}_prev.jpg'

    @property
    def thumb(self):
        """The thumbnail file name for the file."""
        return f'{self._obs_id}_prev_256.jpg'

    @property
    def prev_uri(self):
        """The preview URI."""
        return self._get_uri(self.prev)

    @property
    def thumb_uri(self):
        """The thumbnail URI."""
        return self._get_uri(self.thumb)

    @property
    def obs_id(self):
        """The observation ID associated with the file name."""
        return self._obs_id

    @obs_id.setter
    def obs_id(self, value):
        self._obs_id = value

    @property
    def log_file(self):
        """The log file name used when running any of the 'execute' steps."""
        return f'{self._obs_id}.log'

    @property
    def product_id(self):
        """The relationship between the observation ID of an observation, and
        the product ID of a plane."""
        return self._product_id

    @property
    def source_names(self):
        return self._source_names

    @source_names.setter
    def source_names(self, value):
        self._source_names = value
        self.set_destination_uris()

    @property
    def is_feasible(self):
        """
        To support the exclusion of CFHT HDF5 files in the pipeline.
        :return:
        """
        return True

    def is_valid(self):
        """:return True if the observation ID conforms to naming rules."""
        pattern = re.compile(StorageName.collection_pattern)
        return pattern.match(self._file_name)

    def get_file_fqn(self, working_directory):
        # the file name without the compression extension
        temp = os.path.basename(self.file_uri)
        if (
            self._source_names is not None
            and len(self._source_names) > 0
            and os.path.exists(self._source_names[0])
            # is there an interim, uncompressed file name?
            and self._source_names[0].endswith(temp)
        ):
            fqn = self._source_names[0]
        else:
            fqn = os.path.join(working_directory, temp)
        return fqn

    def set_destination_uris(self):
        for entry in self._source_names:
            temp = parse.urlparse(entry)
            if '.fits' in entry:
                self._destination_uris.append(
                    self._get_uri(
                        os.path.basename(temp.path)
                        .replace('.gz', '')
                        .replace('.bz2', '')
                        .replace('.header', '')
                    )
                )
            else:
                self._destination_uris.append(
                    self._get_uri(os.path.basename(temp.path)),
                )

    def set_file_id(self):
        if self._file_id is None:
            if self._file_name is not None:
                self._file_id = StorageName.remove_extensions(self._file_name)
            elif self._obs_id is not None:
                self._file_id = self._obs_id

    def set_obs_id(self, **kwargs):
        if self._obs_id is None:
            self._obs_id = self._file_id

    def set_product_id(self, **kwargs):
        if self._product_id is None:
            self._product_id = self._file_id

    @staticmethod
    def remove_extensions(name):
        """How to get the file_id from a file_name."""
        return (
            name.replace('.fits', '')
            .replace('.gz', '')
            .replace('.header', '')
        )

    @staticmethod
    def is_hdf5(entry):
        return '.hdf5' in entry or '.h5' in entry

    @staticmethod
    def is_preview(entry):
        return '.jpg' in entry


class Validator:
    """
    Compares the state of CAOM entries at CADC with the state of the source
    of the data. Identifies files that are in CAOM entries that do not exist
    at the source, and files at the source that are not represented in CAOM.
    Checks that the timestamp associated with the file at the source is less
    than the ad timestamp.

    CADC is the destination, where the data and metadata originate from
    is the source.

    The method 'read_from_source' must be implemented for validate to
    run to completion.
    """

    def __init__(
        self,
        source_name,
        scheme='ad',
        preview_suffix='jpg',
        source_tz=timezone.utc,
    ):
        """

        :param source_name: String value used for logging
        :param scheme: string which encapsulates scheme as used in CAOM
            Artifact URIs. The default of 'ad' means the canonical version
            of the file is stored at CADC.
        :param preview_suffix String value that is excluded from queries,
            because it's produced at CADC, so something like '256.jpg' should
            work for Gemini.
        :param source_tz String representation of timezone name, as understood
            by pytz.
        """
        self._config = Config()
        self._config.get_executors()
        self._source = []
        self._destination_data = []
        self._destination_meta = []
        self._source_name = source_name
        self._scheme = scheme
        self._preview_suffix = preview_suffix
        self._source_tz = source_tz
        self._logger = logging.getLogger(self.__class__.__name__)

    def _filter_result(self):
        """The default implementation does nothing, but this allows
        implementations that extend this class to remove entries from
        the comparison results for whatever reason might come up."""
        pass

    def _find_unaligned_dates(self, source, meta, data):
        result = set()
        if len(data) > 0:
            # AD - 2019-11-18 - 'ad' timezone is US/Pacific
            dest_tz = tz.gettz('US/Pacific')
            for f_name in meta:
                if f_name in source and f_name in data['fileName']:
                    source_dt = datetime.fromtimestamp(source[f_name])
                    source_in_tz = source_dt.replace(tzinfo=self._source_tz)
                    source_utc = source_in_tz.astimezone(timezone.utc)
                    mask = data['fileName'] == f_name
                    # 0 - only one row in the mask
                    # 1 - timestamps are the second column
                    dest_dt_orig = data[mask][0][1]
                    dest_dt = datetime.strptime(dest_dt_orig, ISO_8601_FORMAT)
                    dest_pac = dest_dt.replace(tzinfo=dest_tz)
                    dest_utc = dest_pac.astimezone(timezone.utc)
                    if dest_utc < source_utc:
                        result.add(f_name)
        return result

    def _read_list_from_destination_data(self):
        """Code to execute a query for files and the arrival time, that are in
        CADC storage.
        """
        ad_resource_id = 'ivo://cadc.nrc.ca/ad'
        query = (
            f"SELECT fileName, ingestDate FROM archive_files WHERE "
            f"archiveName = '{self._config.archive}' "
            f"AND fileName not like '%{self._preview_suffix}'"
        )
        self._logger.debug(f'Query is {query}')
        return query_tap(query, self._config.proxy_fqn, ad_resource_id)

    def _read_list_from_destination_meta(self):
        query = (
            f"SELECT A.uri FROM caom2.Observation AS O "
            f"JOIN caom2.Plane AS P ON O.obsID = P.obsID "
            f"JOIN caom2.Artifact AS A ON P.planeID = A.planeID "
            f"WHERE O.collection='{self._config.collection}' "
            f"AND A.uri not like '%{self._preview_suffix}'"
        )
        self._logger.debug(f'Query is {query}')
        temp = query_tap(query, self._config.proxy_fqn, self._config.tap_id)
        return Validator.filter_meta(temp)

    def read_from_source(self):
        """Read the entire source site listing. This function is expected to
        return a dict of all the file names available from the source, where
        the keys are the file names, and the values are the timestamps at the
        source."""
        raise NotImplementedError()

    def validate(self):
        self._logger.info('Query destination metadata.')
        dest_meta_temp = self._read_list_from_destination_meta()

        self._logger.info('Query source metadata.')
        source_temp = self.read_from_source()

        self._logger.info('Find files that do not appear at CADC.')
        self._destination_meta = find_missing(
            dest_meta_temp, source_temp.keys()
        )

        self._logger.info(
            f'Find files that do not appear at {self._source_name}.'
        )
        self._source = find_missing(source_temp.keys(), dest_meta_temp)

        self._logger.info('Query destination data.')
        dest_data_temp = self._read_list_from_destination_data()

        self._logger.info(
            f'Find files that are newer at {self._source_name} '
            f'than at CADC.'
        )
        self._destination_data = self._find_unaligned_dates(
            source_temp, dest_meta_temp, dest_data_temp
        )

        self._logger.info(f'Filter the results.')
        self._filter_result()

        self._logger.info('Log the results.')
        result = {
            f'{self._source_name}': self._source,
            'cadc': self._destination_meta,
            'timestamps': self._destination_data,
        }
        result_fqn = os.path.join(
            self._config.working_directory, VALIDATE_OUTPUT
        )
        write_as_yaml(result, result_fqn)

        self._logger.info(
            f'Results:\n'
            f'  - {len(self._source)} files at {self._source_name} that are '
            f'not referenced by CADC CAOM entries\n'
            f'  - {len(self._destination_meta)} CAOM entries at CADC that do '
            f'not reference {self._source_name} files\n'
            f'  - {len(self._destination_data)} files that are newer at '
            f'{self._source_name} than in CADC storage'
        )
        return self._source, self._destination_meta, self._destination_data

    def write_todo(self):
        """Write a todo.txt file, given the list of entries available from
        the source, that are not currently at the destination (CADC)."""
        raise NotImplementedError()

    @staticmethod
    def filter_meta(meta):
        return [CaomName(ii.strip()).file_name for ii in meta['uri']]


def compare_observations(actual_fqn, expected_fqn):
    """Compare the observation captured in actual_fqn with the observation
    captured in the expected_fqn. Returns the differences as a pretty
    string for logging.
    """
    actual = read_obs_from_file(actual_fqn)
    expected = read_obs_from_file(expected_fqn)
    result = get_differences(expected, actual, 'Observation')
    msg = None
    if result:
        compare_text = '\n'.join([r for r in result])
        msg = (
            f'Differences found in observation {expected.observation_id}\n'
            f'{compare_text}'
        )
    return msg


def to_float(value):
    """Cast to float, without throwing an exception."""
    result = None
    if value is not None:
        if isinstance(value, float):  #  or isinstance(value, int):
            result = value
        elif (isinstance(value, str) and len(value.strip()) > 0) or (
            isinstance(value, int)
        ):
            result = float(value)
    return result


def to_int(value):
    """Cast to int, without throwing an exception."""
    return int(value) if value is not None else None


def to_str(value):
    """Cast to str, without throwing an exception."""
    return str(value) if value is not None else None


def extract_file_name_from_uri(uri_str):
    return parse.urlparse(uri_str).path.split('/')[-1]


def exec_cmd(cmd, log_level_as=logging.debug, timeout=None):
    """
    This does command execution as a subprocess call.

    :param cmd the text version of the command being executed
    :param log_level_as control the logging level from the exec call
    :param timeout value in seconds, after which the process is terminated
        raising the TimeoutExpired exception.
    :return None
    """
    logging.debug(cmd)
    cmd_array = cmd.split()
    exec_cmd_array(cmd_array, log_level_as, timeout)


def exec_cmd_array(cmd_array, log_level_as=logging.debug, timeout=None):
    """
    This does command execution as a subprocess call.

    :param cmd_array array of the command being executed, usually because
        it's of the form ['/bin/bash', '-c', 'what you really want to do']
    :param log_level_as control the logging level from the exec call
    :param timeout value in seconds, after which the process is terminated
        raising the TimeoutExpired exception.
    :return None
    """
    cmd_text = ' '.join(ii for ii in cmd_array)
    try:
        child = subprocess.Popen(
            cmd_array, stdout=subprocess.PIPE, stderr=subprocess.PIPE
        )
        try:
            output, outerr = child.communicate(timeout=timeout)
        except subprocess.TimeoutExpired:
            logging.warning(f'Command {cmd_array} timed out.')
            # child process is not killed if the timeout expires, so kill the
            # process and finish communication
            child.kill()
            child.stdout.close()
            child.stderr.close()
            output, outerr = child.communicate()
        if len(output) > 0:
            log_level_as(f'stdout {output.decode("utf-8")}')
        if len(outerr) > 0:
            logging.error(f'stderr {outerr.decode("utf-8")}')
        if child.returncode != 0 and child.returncode != -9:
            # not killed due to a timeout
            logging.warning(
                f'Command {cmd_text} failed with {child.returncode}.'
            )
            raise CadcException(
                f'Command {cmd_text} ::\nreturncode {child.returncode}, '
                f'\nstdout {output.decode("utf-8")}\' \nstderr '
                f'{outerr.decode("utf-8")}\''
            )
    except Exception as e:
        if isinstance(e, CadcException):
            raise e
        logging.warning(f'Error with command {cmd_text}:: {e}')
        logging.debug(traceback.format_exc())
        raise CadcException(
            f'Could not execute cmd {cmd_text}. Exception {e}'
        )


def exec_cmd_info(cmd):
    """
    This does command execution as a subprocess call.

    :param cmd the text version of the command being executed
    :return The text from stdout.
    """
    logging.debug(cmd)
    cmd_array = cmd.split()
    try:
        output, outerr = subprocess.Popen(
            cmd_array, stdout=subprocess.PIPE, stderr=subprocess.PIPE
        ).communicate()
        if outerr is not None and len(outerr) > 0 and outerr[0] is not None:
            raise CadcException(
                f'Command {cmd} had stderr {outerr.decode("utf-8")}'
            )
        if output is not None and len(output) > 0:
            return output.decode('utf-8')
    except Exception as e:
        logging.debug(f'Error with command {cmd}:: {e}')
        logging.debug(traceback.format_exc())
        raise CadcException(f'Could not execute cmd {cmd}. Exception {e}')


def exec_cmd_redirect(cmd, fqn):
    """
    This does command execution as a subprocess call. It redirects stdout
    to fqn, and assumes binary output for the re-direct.

    :param cmd the text version of the command being executed
    :param fqn the fully-qualified name of the file to which stdout is
        re-directed
    :return None
    """
    logging.debug(cmd)
    cmd_array = cmd.split()
    try:
        with open(fqn, 'wb') as outfile:
            outerr = subprocess.Popen(
                cmd_array, stdout=outfile, stderr=subprocess.PIPE
            ).communicate()
            if (
                outerr is not None
                and len(outerr) > 0
                and outerr[0] is not None
            ):
                logging.debug(
                    f'Command {cmd} had stderr {outerr.decode("utf-8")}'
                )
                raise CadcException(
                    f'Command {cmd} had outerr {outerr.decode("utf-8")}'
                )
    except Exception as e:
        logging.debug(f'Error with command {cmd}:: {e}')
        logging.debug(traceback.format_exc())
        raise CadcException(f'Could not execute cmd {cmd}.Exception {e}')


def ftp_get(ftp_host_name, source_fqn, dest_fqn):
    """
    :param ftp_host_name name from which to originate the FTP transfer. Assume
        anonymous login.
    :param source_fqn fully-qualified name on the FTP host, of the file to be
        transferred.
    :param dest_fqn fully-qualified name, locally valid, for where to transfer
        the file to.

    Uses ftputil, which always transfers files in binary mode.
    """
    # remove the need to have ftputil libraries on EVERY *2caom2 pipeline
    from ftputil import FTPHost

    try:
        with FTPHost(ftp_host_name, 'anonymous', '@anonymous') as ftp_host:
            ftp_host.download(source_fqn, dest_fqn)
            source_stats = ftp_host.stat(source_fqn)
            ftp_host.close()
            dest_meta = get_file_meta(dest_fqn)
            if source_stats.st_size == dest_meta.get('size'):
                logging.info(f'Downloaded {source_fqn} from {ftp_host_name}')
            else:
                os.unlink(dest_fqn)
                raise CadcException(
                    f'File size error when transferring {source_fqn} from '
                    f'{ftp_host_name}'
                )
    except Exception as e:
        logging.error(e)
        logging.debug(traceback.format_exc())
        raise CadcException(
            f'Could not transfer {source_fqn} from {ftp_host_name}'
        )


def ftp_get_timeout(ftp_host_name, source_fqn, dest_fqn, timeout=20):
    """
    :param ftp_host_name name from which to originate the FTP transfer. Assume
        anonymous login.
    :param source_fqn fully-qualified name on the FTP host, of the file to be
        transferred.
    :param dest_fqn fully-qualified name, locally valid, for where to transfer
        the file to.
    :param timeout in seconds for blocking operations

    Uses ftplib, which supports specifying timeouts in the connection.
    """
    # remove the need to have ftputil libraries on EVERY *2caom2 pipeline
    from ftplib import FTP

    try:
        with FTP(ftp_host_name, timeout=timeout) as ftp_host:
            ftp_host.login()
            with open(dest_fqn, 'wb') as fp:
                ftp_host.retrbinary(f'RETR {source_fqn}', fp.write)
            ftp_host.voidcmd('TYPE I')
            source_size = ftp_host.size(source_fqn)
            ftp_host.quit()
            dest_meta = get_file_meta(dest_fqn)
            if source_size == dest_meta.get('size'):
                logging.info(f'Downloaded {source_fqn} from {ftp_host_name}')
            else:
                os.unlink(dest_fqn)
                raise CadcException(
                    f'File size error when transferring {source_fqn} from '
                    f'{ftp_host_name}'
                )
    except Exception as e:
        logging.error(e)
        logging.debug(traceback.format_exc())
        raise CadcException(
            f'Could not transfer {source_fqn} from {ftp_host_name}'
        )


def get_cadc_headers(uri):
    """
    Creates the FITS headers object by fetching the FITS headers of a CADC
    file. The function takes advantage of the fhead feature of the CADC
    storage service and retrieves just the headers and no data, minimizing
    the transfer time.

    The file must be public, because the header retrieval is done as an
    anonymous user.

    :param uri: CADC URI
    :return: a string of keyword/value pairs.
    """
    file_url = parse.urlparse(uri)
    # create possible types of subjects
    subject = net.Subject()
    client = CadcDataClient(subject)
    # do a fhead on the file
    archive, file_id = file_url.path.split('/')
    return get_cadc_headers_client(archive, file_id, client)


def get_cadc_headers_client(archive, file_name, client):
    """
    Creates the FITS headers object by fetching the FITS headers of a CADC
    file. The function takes advantage of the fhead feature of the CADC
    storage service and retrieves just the headers and no data, minimizing
    the transfer time.

    The file may be public or proprietary, depending on the capabilities of
    the supplied client parameter.

    :param archive: CADC Archive reference, as a string
    :param file_name: CADC Archive file name, as a string. Includes compression
        and file type extensions.
    :param client: CadcDataClient instance.
    :return: a string of keyword/value pairs.
    """
    b = BytesIO()
    b.name = file_name
    client.get_file(archive, file_name, b, fhead=True)
    fits_header = b.getvalue().decode('ascii')
    b.close()
    return fits_header


def get_cadc_meta(netrc_fqn, archive, fname):
    """
    Gets contentType, contentLength and contentChecksum of a CADC artifact
    :param netrc_fqn: user credentials
    :param archive: archive file has been stored to
    :param fname: name of file in the archive
    :return:
    """
    subject = net.Subject(username=None, certificate=None, netrc=netrc_fqn)
    client = CadcDataClient(subject)
    return client.get_file_info(archive, fname)


def get_cadc_meta_client(client, archive, fname):
    """
    Gets contentType, contentLength and contentChecksum of a CADC artifact
    :param client: CadcDataClient instance
    :param archive: archive file has been stored to
    :param fname: name of file in the archive
    :return:
    """
    return client.get_file_info(archive, fname)


def get_file_meta(fqn):
    """
    Gets contentType, contentLength and contentChecksum of an artifact on disk.

    At the time of writing, libmagic gets confused with gzip'd FITS files,
    and identifies them as application/octet-stream, so, just have a bunch
    of hard-coding instead.

    :param fqn: Fully-qualified name of the file for which to get the metadata.
    :return:
    """
    if fqn is None or not os.path.exists(fqn):
        raise CadcException(f'Could not find {fqn} in get_file_meta')
    meta = {
        'size': get_file_size(fqn),
        'md5sum': md5(open(fqn, 'rb').read()).hexdigest(),
    }
    if (
        fqn.endswith('.header')
        or fqn.endswith('.txt')
        or fqn.endswith('.cat')
    ):
        meta['type'] = 'text/plain'
    elif fqn.endswith('.csv'):
        meta['type'] = 'text/csv'
    elif fqn.endswith('.gif'):
        meta['type'] = 'image/gif'
    elif fqn.endswith('.png'):
        meta['type'] = 'image/png'
    elif fqn.endswith('.jpg'):
        meta['type'] = 'image/jpeg'
    elif fqn.endswith('tar.gz'):
        meta['type'] = 'application/x-tar'
    elif fqn.endswith('h5') or fqn.endswith('hdf5'):
        meta['type'] = 'application/x-hdf5'
    else:
        meta['type'] = 'application/fits'
    logging.debug(meta)
    return meta


def get_file_size(fqn):
    """Get a file size on disk.

    :param fqn: Fully-qualified name of the file for which to get the size
    """
    s = os.stat(fqn)
    return s.st_size


def get_version(entry):
    """A common implementation to retrieve a pipeline version."""
    return f'{entry}/{version(entry)}'


def create_dir(dir_name):
    """Create the working area if it does not already exist."""
    if os.path.exists(dir_name):
        if not os.path.isdir(dir_name):
            raise CadcException(f'{dir_name} is not a directory.')
        if not os.access(dir_name, os.W_OK | os.X_OK):
            os.chmod(dir_name, stat.S_IRWXU)
            if not os.access(dir_name, os.W_OK | os.X_OK):
                raise CadcException(f'{dir_name} is not writeable.')
    else:
        os.makedirs(dir_name, mode=0o775)


def decompose_uri(uri):
    """
    Returns a scheme, path (maybe an archive), and a file name from the
    command line.
    """
    try:
        temp = uri.split(':', 1)
        scheme = temp[0]
        temp1 = temp[1].rsplit('/', 1)
        path = temp1[0]
        file_name = temp1[1]
        return scheme, path, file_name
    except Exception as e:
        logging.debug(
            f'URI {uri} caused error {e}. Expected scheme:path/FILE_NAME'
        )
        logging.debug(traceback.format_exc())
        raise CadcException(f'Expected scheme:path/FILE_NAME. Got {uri}.')


def check_param(param, param_type):
    """Generic code to check if a parameter is not None, and is of the
    expected type.
    """
    if param is None or not isinstance(param, param_type):
        raise CadcException(
            f'Parameter {param} failed check for {param_type}'
        )


def read_csv_file(fqn):
    """Read a csv file.

    :returns a list of lists.
    """
    results = []
    try:
        with open(fqn) as csv_file:
            reader = csv.reader(csv_file)
            for row in reader:
                if row[0].startswith('#'):
                    continue
                results.append(row)
    except Exception as e:
        logging.error(f'Could not read from csv file {fqn}')
        logging.debug(traceback.format_exc())
        raise CadcException(e)
    return results


def write_obs_to_file(obs, fqn):
    """Common code to write a CAOM Observation to a file."""
    ow = ObservationWriter()
    ow.write(obs, fqn)


def read_obs_from_file(fqn):
    """Common code to read a CAOM Observation from a file."""
    if not os.path.exists(fqn):
        raise CadcException(f'Could not find {fqn}')
    reader = ObservationReader(False)
    return reader.read(fqn)


def read_from_file(fqn):
    """Common code to read from a text file. Mostly to make it easy to
    mock.
    """
    if not os.path.exists(fqn):
        raise CadcException(f'Could not find {fqn}')
    with open(fqn) as f:
        return f.readlines()


def write_to_file(fqn, content):
    """Common code to write to a fully-qualified file name. Mostly to make
    it easy to mock.
    """
    try:
        with open(fqn, 'w') as f:
            f.write(content)
    except Exception:
        logging.error(f'Could not write file {fqn}')
        raise CadcException(f'Could not write file {fqn}')


def update_typed_set(typed_set, new_set):
    """Common code to remove all the entries from an existing set, and
    then replace those entries with a new set.
    """
    # remove the previous values
    while len(typed_set) > 0:
        typed_set.pop()
    typed_set.update(new_set)


def format_time_for_query(from_time):
    length = len(datetime.now().strftime('%Y-%m-%dT%H:%M:%S'))
    return datetime.strptime(from_time[:length], '%Y-%m-%dT%H:%M:%S')


def read_file_list_from_archive(config, app_name, prev_exec_date, exec_date):
    """Code to execute a time-boxed query for files that have arrived in ad.

    :param config Config instance
    :param app_name Information used in the http connection for tracing
        queries.
    :param prev_exec_date Timestamp that indicates the beginning of the
        chunk of time. Results will be > than this time.
    :param exec_date Timestamp. that indicates the end of the chunk of time.
        Results will be <= this time.
    """
    start_time = format_time_for_query(prev_exec_date)
    end_time = format_time_for_query(exec_date)
    ad_resource_id = 'ivo://cadc.nrc.ca/ad'
    query = (
        f"SELECT fileName, min(ingestDate) FROM archive_files WHERE "
        f"archiveName = '{config.archive}' AND ingestDate > "
        f"'{start_time}' and "
        f"ingestDate <= '{end_time}' ORDER BY ingestDate "
        f"GROUP BY ingestDate"
    )
    logging.debug(f'Query is {query}')
    temp = query_tap(query, config.proxy_fqn, config.resource_id)
    return [ii for ii in temp['fileName']]


def get_keyword(headers, keyword):
    result = headers[0].get(keyword)
    if result is None and len(headers) > 1:
        result = headers[1].get(keyword)
    return result


def get_artifact_metadata(
    fqn, product_type, release_type, uri=None, artifact=None
):
    """
    Build or update artifact content metadata using the CAOM2 objects, and
    with access to a file on disk.

    :param fqn: The fully-qualified name of the file on disk, for which an
        Artifact is being created or updated.
    :param product_type: which ProductType enumeration value
    :param release_type: which ReleaseType enumeration value
    :param uri: mandatory if creating an Artifact, a URI of the form
        scheme:ARCHIVE/file_name
    :param artifact: use when updating an existing Artifact instance

    :return: the created or updated Artifact instance, with the
        content_* elements filled in.
    """
    local_meta = get_file_meta(fqn)
    md5uri = ChecksumURI(f'md5:{local_meta["md5sum"]}')
    if artifact is None:
        if uri is None:
            raise CadcException('Cannot build an Artifact without a URI.')
        return Artifact(
            uri,
            product_type,
            release_type,
            local_meta['type'],
            local_meta['size'],
            md5uri,
        )
    else:
        artifact.product_type = product_type
        artifact.content_type = local_meta['type']
        artifact.content_length = local_meta['size']
        artifact.content_checksum = md5uri
        artifact.release_type = release_type
        return artifact


def get_artifact_metadata_client(
    client,
    file_name,
    product_type,
    release_type,
    archive,
    uri=None,
    artifact=None,
):
    """
    Build or update artifact content metadata using the CAOM2 objects, and
    with access to a file at CADC.

    :param client: CadcDataClient instance
    :param file_name: The name of the file in CADC storage, for which an
        Artifact is being created or updated.
    :param product_type: which ProductType enumeration value
    :param release_type: which ReleaseType enumeration value
    :param archive: str narrows down CADC storage location
    :param uri: mandatory if creating an Artifact, a URI of the form
        scheme:ARCHIVE/file_name
    :param artifact: use when updating an existing Artifact instance

    :return: the created or updated Artifact instance, with the
        content_* elements filled in.
    """
    meta = get_cadc_meta_client(client, archive, file_name)
    md5uri = ChecksumURI(f'md5:{meta.get("md5sum")}')
    if artifact is None:
        if uri is None:
            raise CadcException('Cannot build an Artifact without a URI.')
        return Artifact(
            uri,
            product_type,
            release_type,
            meta.get('type'),
            to_int(meta.get('size')),
            md5uri,
        )
    else:
        artifact.product_type = product_type
        artifact.content_type = meta.get('type')
        artifact.content_length = to_int(meta.get('size'))
        artifact.content_checksum = md5uri
        return artifact


def convert_to_days(exposure_time):
    """
    Converts from seconds to days.

    :param exposure_time:
    :return:
    """
    return exposure_time / (24.0 * 3600.0)


def convert_to_ts(value):
    """
    Converts to seconds since the epoch. Tries to be lenient about the
    type of the incoming value.
    :param value:
    :return: float that represents seconds since the epoch.
    """
    if isinstance(value, datetime):
        result = value.timestamp()
    elif isinstance(value, float):
        result = value
    else:
        result = make_seconds(value)
    return result


def sizeof(x):
    """Encapsulate returning the memory size in bytes."""
    return sys.getsizeof(x)


def data_put(
    client,
    working_directory,
    file_name,
    archive,
    stream='raw',
    mime_type=None,
    mime_encoding=None,
    metrics=None,
):
    """
    Make a copy of a locally available file by writing it to CADC. Assumes
    file and directory locations are correct. Requires a checksum comparison
    by the client.

    :param client: The CadcDataClient for write access to CADC storage.
    :param working_directory: Where 'file_name' exists locally.
    :param file_name: What to copy to CADC storage.
    :param archive: Which archive to associate the file with.
    :param stream: Defaults to raw - use is deprecated, however necessary it
        may be at the current moment to the 'put_file' call.
    :param mime_type: Because libmagic can't see inside a zipped fits file.
    :param mime_encoding: Also because libmagic can't see inside a zipped
        fits file.
    :param metrics: Tracking success execution times, and failure counts.
    """
    start = datetime.utcnow().timestamp()
    cwd = os.getcwd()
    try:
        os.chdir(working_directory)
        client.put_file(
            archive,
            file_name,
            archive_stream=stream,
            mime_type=mime_type,
            mime_encoding=mime_encoding,
            md5_check=True,
        )
        file_size = os.stat(file_name).st_size
    except Exception as e:
        metrics.observe_failure('put', 'data', file_name)
        logging.debug(traceback.format_exc())
        raise CadcException(f'Failed to store data with {e}')
    finally:
        os.chdir(cwd)
    end = datetime.utcnow().timestamp()
    metrics.observe(start, end, file_size, 'put', 'data', file_name)


def build_uri(archive, file_name, scheme='ad'):
    """One location to keep the syntax for an Artifact URI."""
    return f'{scheme}:{archive}/{file_name}'


def query_endpoint(url, timeout=20):
    """Return a response for an endpoint. Caller needs to call 'close'
    on the response.
    """

    # Open the URL and fetch the JSON document for the observation
    session = requests.Session()
    retries = 10
    retry = Retry(
        total=retries, read=retries, connect=retries, backoff_factor=0.5
    )
    adapter = HTTPAdapter(max_retries=retry)
    session.mount('http://', adapter)
    session.mount('https://', adapter)
    try:
        response = session.get(url, timeout=timeout)
        response.raise_for_status()
        return response
    except Exception as e:
        logging.debug(traceback.format_exc())
        raise CadcException(f'Endpoint {url} failure {str(e)}')


def get_endpoint_session(retries=10, backoff_factor=0.5):
    session = requests.Session()
    retry = Retry(
        total=retries,
        read=retries,
        connect=retries,
        backoff_factor=backoff_factor,
    )
    adapter = HTTPAdapter(max_retries=retry)
    session.mount('http://', adapter)
    session.mount('https://', adapter)
    return session


def query_endpoint_session(url, session, timeout=20):
    """Return a response for an endpoint. Caller needs to call 'close'
    on the response.
    """

    try:
        response = session.get(url, timeout=timeout)
        response.raise_for_status()
        return response
    except Exception as e:
        logging.debug(traceback.format_exc())
        raise CadcException(f'Endpoint {url} failure {str(e)}')


def read_as_yaml(fqn):
    """Read and return YAML content of 'fqn'."""
    try:
        logging.debug(f'Begin read_as_yaml for {fqn}.')
        with open(fqn) as f:
            data_map = yaml.safe_load(f)
            logging.debug('End read_as_yaml.')
            return data_map
    except (yaml.scanner.ScannerError, FileNotFoundError) as e:
        logging.error(e)
        return None


def write_as_yaml(content, fqn):
    """Write 'content' to 'fqn' as YAML."""
    try:
        logging.debug(f'Begin write_as_yaml for {fqn}.')
        with open(fqn, 'w') as f:
            yaml.dump(content, f, default_flow_style=False)
            logging.debug('End write_as_yaml.')
    except Exception as e:
        logging.debug(traceback.format_exc())
        logging.error(e)


def load_module(module, command_name):
    """
    Add code to the execution environment of the interpreter.

    :param module the fully-qualified path name to the source code.
    :param command_name what will be executed within the module.
    """
    mname = os.path.basename(module)
    if '.' in mname:
        # remove extension from the provided name
        mname = mname.split('.')[0]
    pname = os.path.dirname(module)
    sys.path.append(pname)
    try:
        logging.debug(f'Looking for {command_name} in {module}.')
        result = importlib.import_module(mname)
        if not hasattr(result, command_name):
            raise CadcException(
                f'Could not find command {command_name} in module {module}.'
            )
    except ImportError as e:
        logging.debug(f'Looking for {mname} in {pname}')
        raise e
    return result


def make_seconds(from_time):
    """Deal with different time formats to get the number of
    seconds since the epoch.

    Timezone information may be present as +00, strip that for returned
    results.
    :param from_time a string representing some time
    :return the time as a timestamp, so seconds.microseconds
    """
    try:
        index = from_time.index('+00')
    except ValueError:
        index = len(from_time)

    # OMM 2019/07/16 03:15:46
    # CADC Data Client Thu, 14 May 2020 20:29:02 GMT
    # NGVS Wed Mar 24 2010 16:10:36
    for fmt in [
        ISO_8601_FORMAT,
        '%Y-%m-%dT%H:%M:%S',
        '%Y-%m-%d %H:%M:%S.%f',
        '%d-%b-%Y %H:%M',
        '%b %d %Y',
        '%b %d %H:%M',
        '%Y%m%d-%H%M%S',
        '%Y-%m-%d',
        '%Y-%m-%dHST%H:%M:%S',
        '%a %b %d %H:%M:%S HST %Y',
        '%Y/%m/%d %H:%M:%S',
        '%a, %d %b %Y %H:%M:%S GMT',
        '%Y-%m-%dT%H:%M',
        '%a %b %d %Y %H:%M:%S',
    ]:
        try:
            seconds_since_epoch = datetime.strptime(
                from_time[:index], fmt
            ).timestamp()
            if fmt == '%b %d %H:%M':
                # the format '%b %d %H:%M' results in a timestamp based on
                # 1900, so need to set it to 'this' year
                year = datetime.utcnow().year
                dt = f'{from_time[:index]} {year}'
                dt_format = f'{fmt} %Y'
                seconds_since_epoch = datetime.strptime(
                    dt, dt_format
                ).timestamp()
            if (
                fmt == '%Y-%m-%dHST%H:%M:%S'
                or fmt == '%a %b %d %H:%M:%S HST %Y'
            ):
                # change timezone from HST to UTC - add 10 hours -
                # accurate enough implementation for the CFHT
                # provenance.lastExecuted value
                seconds_since_epoch += 10 * 3600
            break
        except ValueError:
            seconds_since_epoch = None
    if seconds_since_epoch is None:
        raise CadcException(f'Could not make seconds from {from_time}')
    return seconds_since_epoch


def make_time(from_str):
    """Make a string into a datetime value.

    :param from_str a string representing some time.
    :return the time as a datetime
    """
    temp = make_seconds(from_str)
    result = None
    if temp is not None:
        result = datetime.utcfromtimestamp(temp)
    return result


def make_time_tz(from_value):
    """
    Make an offset-aware datetime value. Input parameters should be in
    datetime format, but a modest attempt is made to check for otherwise.

    Why is UTC ok?
    - OS times are all UTC, because they're all running in a Docker container
      with no timezone configured
    - make_seconds checks for time zones and adjusts there

    :param from_value a representation of time.
    :return the time as an offset-aware datetime

    from_value accepted types:
    - datetime, ensures timezone.utc is set
    - str, attempts to use datetime.strptime with all the formats so far
      encountered to convert it to a datetime, and then sets timezone.utc
    - float, uses as if the parameter were the result of a datetime.timestamp()
      operation, as well as setting timezone.utc
    - datetime.date or datetime.time, sets timezone.utc
    """
    if isinstance(from_value, datetime):
        result = from_value
        if from_value.tzinfo is None:
            result = from_value.replace(tzinfo=timezone.utc)
    elif isinstance(from_value, str):
        temp = make_seconds(from_value)
        result = None
        if temp is not None:
            result = datetime.fromtimestamp(temp, tz=timezone.utc)
    elif isinstance(from_value, float):
        result = datetime.fromtimestamp(from_value, tz=timezone.utc)
    else:
        result = from_value.fromtimestamp(from_value, tz=timezone.utc)
    return result


def increment_time(this_ts, by_interval, unit='%M'):
    """
    Increment time by an interval. Times should be in datetime format, but
    a modest attempt is made to check for otherwise.

    :param this_ts: datetime
    :param by_interval: integer - e.g. 10, for a 10 minute increment
    :param unit: the formatting string, default is minutes
    :return: this_ts incremented by interval amount
    """
    if isinstance(this_ts, datetime):
        time_s = this_ts.timestamp()
    elif isinstance(this_ts, str):
        time_s = make_seconds(this_ts)
    else:
        time_s = this_ts
    if unit == '%M':
        factor = 60
    else:
        raise NotImplementedError(f'Unexpected unit {unit}')
    interval = by_interval * factor
    temp = time_s + interval
    return datetime.fromtimestamp(temp)


def increment_time_tz(this_ts, by_interval, unit='%M'):
    """
    Increment time by an interval. Times should be in datetime format, but
    a modest attempt is made to check for otherwise.

    :param this_ts: datetime
    :param by_interval: integer - e.g. 10, for a 10 minute increment
    :param unit: the formatting string, default is minutes
    :return: this_ts incremented by interval amount. Offset-aware.
    """
    if isinstance(this_ts, datetime):
        time_dt = this_ts
    elif isinstance(this_ts, str):
        time_dt = make_time(this_ts)
    else:
        time_dt = datetime.fromtimestamp(this_ts, tz=timezone.utc)
    if unit == '%M':
        temp = time_dt + timedelta(minutes=by_interval)
    else:
        raise NotImplementedError(f'Unexpected unit {unit}')
    return temp


def http_get(url, local_fqn):
    """Retrieve a file via http.

    :param url where the file can be found.
    :param local_fqn fully qualified name for where to file the file
        locally.
    """
    try:
        with requests.get(url, stream=True, timeout=10) as r:
            r.raise_for_status()
            with open(local_fqn, 'wb') as f:
                for chunk in r.iter_content(chunk_size=READ_BLOCK_SIZE):
                    f.write(chunk)
            length = to_int(r.headers.get('Content-Length'))
            if length is not None:
                file_meta = get_file_meta(local_fqn)
                if file_meta['size'] != length:
                    raise CadcException(
                        f'Could not retrieve {local_fqn} from {url}. File '
                        f'size error.'
                    )
            checksum = r.headers.get('Content-Checksum')
            if checksum is not None:
                file_meta = get_file_meta(local_fqn)
                if file_meta['md5sum'] != checksum:
                    raise CadcException(
                        f'Could not retrieve {local_fqn} from {url}. File '
                        f'checksum error.'
                    )
        if not os.path.exists(local_fqn):
            raise CadcException(
                f'Retrieve failed. {local_fqn} does not exist.'
            )
    except requests.exceptions.HTTPError as e:
        logging.debug(traceback.format_exc())
        raise CadcException(
            f'Could not retrieve {local_fqn} from {url}. Failed with {e}'
        )


@dataclass
class FileMeta:
    """The bits of information about a file that are used to decide whether
    or not to transfer, and whether or not a transfer was successful."""

    f_size: int
    md5sum: str


def _get_file_info(storage_name, cadc_client):
    """
    Retrieve metadata for a single file. This implementation uses a
    vos.Client.

    This is a very bad implementation, but there is no information on what
    might be a better one.

    :param storage_name: Artifact URI
    :param cadc_client:
    :return:
    """
    node = cadc_client.get_node(storage_name, limit=None, force=False)
    f_size = node.props.get('length')
    f_md5sum = node.props.get('MD5')
    return FileMeta(f_size, f_md5sum)


def query_tap(query_string, proxy_fqn, resource_id, timeout=10):
    """
    :param query_string ADQL
    :param proxy_fqn proxy file location, credentials for the query
    :param resource_id which tap service to query
    :param timeout time in minutes, tap_client gives up after that
    :returns an astropy votable instance."""

    logging.debug(
        f'query_tap: execute query {query_string} against {resource_id}'
    )
    subject = net.Subject(certificate=proxy_fqn)
    tap_client = CadcTapClient(subject, resource_id=resource_id)
    buffer = io.StringIO()
<<<<<<< HEAD
    tap_client.query(query_string, output_file=buffer, data_only=True, response_format='tsv', timeout=timeout)
    return Table.read(buffer.getvalue().split('\n'), format='ascii.tab')


def query_tap_pandas(query_string, client, timeout=10):
    """
    Return TAP query results as a Pandas Dataframe.

    :param query_string: query to execute
    :param client: CadcTapClient instance, pointed to a service that understands the query
    :param timeout: in minutes

    :return: Dataframe with query results
    """
    buffer = io.StringIO()
    client.query(query_string, output_file=buffer, data_only=True, response_format='tsv', timeout=timeout)
    return Table.read(buffer.getvalue().split('\n'), format='ascii.tab').to_pandas()
=======
    tap_client.query(query_string, output_file=buffer, data_only=True, response_format='csv', timeout=timeout)
    return Table.read(buffer.getvalue().split('\n'), format='csv')
>>>>>>> 49f86553


def reverse_lookup(value_to_find, in_dict):
    """
    Use a generator expression to do a reverse-lookup in a dictionary.
    :param value_to_find value
    :param in_dict dictionary that might have a key for the value
    """
    exp = (key for key, value in in_dict.items() if value == value_to_find)
    result = None
    for entry in exp:
        result = entry
        break
    return result


def find_missing(compare_this, to_this):
    """
    :param compare_this: list
    :param to_this: list
    :return: list of elements from to_this not in compare_this
    """
    return list(set(compare_this).difference(to_this))


class ValueRepairCache(Cache):
    """Use a cache file to repair metadata values.

    The cache file is identified in the config.yml file.

    The cache file contents should look like:
    value_repair:  # must have this value
      observation.type:  # a fully-qualified caom2 entity.attribute value
        dark: DARK       # a key: value pair

    There can be multiple entries per attribute:
      e.g. observation.type:
             dark: DARK
             Dark: DARK
             object: OBJECT

    The key and the value are treated as regular expressions, with the
    following exceptions:

    Use the string value 'none' to set an attribute to None:
      e.g. observation.type:
             dark: none

    Use the string value 'none' to set un-set attributes to a value:
      e.g. observation.type:
             none: DARK

    Use the string value 'any' to set all values of an attribute to a single
    value:
      e.g. observation.type:
             any: DARK

    Caveats:

    Some CAOM2 attributes are not assignable. These attributes cannot be
    repaired using this class.

    List content cannot be repaired using this class.

    Values that are originally None are un-changed, unless 'none' is provided
    as the key.

    """

    VALUE_REPAIR = 'value_repair'

    def __init__(self):
        super().__init__()
        self._value_repair = self.get_from(ValueRepairCache.VALUE_REPAIR)
        self._key = None
        self._values = None
        self._logger = logging.getLogger(self.__class__.__name__)

    def repair(self, observation):
        try:
            for key, values in self._value_repair.items():
                self._logger.debug(f'Checking for {key}')
                self._key = key
                self._values = values
                bits = key.split('.')[1:]
                if key.startswith('observation'):
                    self._recurse(observation, 'observation', bits)
                elif key.startswith('plane'):
                    for plane in observation.planes.values():
                        self._recurse(plane, 'plane', bits)
                elif key.startswith('artifact'):
                    for plane in observation.planes.values():
                        for artifact in plane.artifacts.values():
                            self._recurse(artifact, 'artifact', bits)
                elif key.startswith('part'):
                    for plane in observation.planes.values():
                        for artifact in plane.artifacts.values():
                            for part in artifact.parts.values():
                                self._recurse(part, 'part', bits)
                elif key.startswith('chunk'):
                    for plane in observation.planes.values():
                        for artifact in plane.artifacts.values():
                            for part in artifact.parts.values():
                                for chunk in part.chunks:
                                    self._recurse(chunk, 'chunk', bits)
                else:
                    raise CadcException(f'Unexpected repair key {key}.')
        except Exception as e:
            self._logger.debug(traceback.format_exc())
            raise CadcException(e)

    def _recurse(self, entity, entity_name, bits):
        attribute_name = bits[0]
        if hasattr(entity, attribute_name):
            if len(bits) == 1:
                self._repair_attribute(entity, attribute_name)
            else:
                new_entity = getattr(entity, attribute_name)
                self._recurse(new_entity, attribute_name, bits[1:])
        else:
            logging.warning(
                f'No attribute {entity_name}.{attribute_name} found to repair.'
            )

    def _repair_attribute(self, entity, attribute_name):
        try:
            attribute_value = getattr(entity, attribute_name)
            attribute_repr = (
                attribute_value.value
                if isinstance(attribute_value, Enum)
                else attribute_value
            )
            if (
                'any' in self._values.keys()
                or 'none' in self._values.keys()
                or attribute_repr in self._values.keys()
            ):
                for original, fix in self._values.items():
                    if attribute_value is None and original != 'none':
                        self._logger.info(
                            f'{attribute_name} value is None. This class only '
                            f'repairs values.'
                        )
                    else:
                        fixed = self._fix(
                            entity,
                            attribute_name,
                            attribute_value,
                            original,
                            fix,
                        )
                        if (
                            fixed is None
                            or fixed == fix
                            or fixed != attribute_value
                        ):
                            break
        except Exception as e:
            self._logger.debug(traceback.format_exc())
            raise CadcException(e)

    def _fix(self, entity, attribute_name, attribute_value, original, fix):
        if fix == 'none':
            setattr(entity, attribute_name, None)
            self._logger.info(f'Repair {self._key} from {original} to None')
            fixed = None
        elif original == 'any':
            setattr(entity, attribute_name, fix)
            self._logger.info(
                f'Repair {self._key} from {attribute_value} to {fix}'
            )
            fixed = fix
        else:
            if attribute_value is None:
                setattr(entity, attribute_name, fix)
                fixed = fix
            else:
                attribute_value_type = type(attribute_value)
                fixed = re.sub(str(original), str(fix), str(attribute_value))
                setattr(entity, attribute_name, attribute_value_type(fixed))
        new_value = getattr(entity, attribute_name)
        if attribute_value != new_value:
            self._logger.info(
                f'Repair {self._key} from {attribute_value} to {fixed}'
            )
        return fixed<|MERGE_RESOLUTION|>--- conflicted
+++ resolved
@@ -3095,7 +3095,6 @@
     subject = net.Subject(certificate=proxy_fqn)
     tap_client = CadcTapClient(subject, resource_id=resource_id)
     buffer = io.StringIO()
-<<<<<<< HEAD
     tap_client.query(query_string, output_file=buffer, data_only=True, response_format='tsv', timeout=timeout)
     return Table.read(buffer.getvalue().split('\n'), format='ascii.tab')
 
@@ -3113,10 +3112,6 @@
     buffer = io.StringIO()
     client.query(query_string, output_file=buffer, data_only=True, response_format='tsv', timeout=timeout)
     return Table.read(buffer.getvalue().split('\n'), format='ascii.tab').to_pandas()
-=======
-    tap_client.query(query_string, output_file=buffer, data_only=True, response_format='csv', timeout=timeout)
-    return Table.read(buffer.getvalue().split('\n'), format='csv')
->>>>>>> 49f86553
 
 
 def reverse_lookup(value_to_find, in_dict):
