--- conflicted
+++ resolved
@@ -968,10 +968,6 @@
         collection = self.get_collection(f_name)
         cadc_name = mc.build_uri(collection, f_name, scheme)
         cadc_meta = self._cadc_client.info(cadc_name)
-<<<<<<< HEAD
-=======
-        logging.error(cadc_meta)
->>>>>>> 1a41dfda
         if cadc_meta is not None and vos_meta.md5sum == cadc_meta.md5sum:
             self._logger.warning(
                 f'{entry_fqn} has the same md5sum at CADC. Not transferring.'
