--- conflicted
+++ resolved
@@ -741,14 +741,10 @@
         #
         # SGo - the Docker images all run at UTC, so just use the timestamps as retrieved/stored in state.yml file.
         # Use 'lastModified', because that should be the later timestamp (avoid eventual consistency lags).
-<<<<<<< HEAD
         self._logger.debug(f'Begin get_time_box_work.')
-=======
-        self._logger.debug(f'Begin get_work.')
         db_fmt = '%Y-%m-%d %H:%M:%S.%f'
         prev_exec_time_utc = datetime.strftime(datetime.utcfromtimestamp(prev_exec_time), db_fmt)
         exec_time_utc = datetime.strftime(datetime.utcfromtimestamp(exec_time), db_fmt)
->>>>>>> 92f1baa5
         query = f"""
             SELECT A.uri, A.lastModified
             FROM inventory.Artifact AS A
