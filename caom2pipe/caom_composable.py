--- conflicted
+++ resolved
@@ -84,7 +84,6 @@
 from caom2pipe import client_composable as clc
 from caom2pipe import manage_composable as mc
 
-<<<<<<< HEAD
 __all__ = [
     'append_plane_provenance',
     'append_plane_provenance_single',
@@ -105,6 +104,7 @@
     'find_plane_and_artifact',
     'get_obs_id_from_cadc',
     'is_composite',
+    'make_plane_uri',
     'rename_parts',
     'reset_energy',
     'reset_observable',
@@ -113,37 +113,15 @@
     'update_observation_members',
     'update_observation_members_filtered',
     'update_plane_provenance',
+    'update_plane_provenance_from_values',
     'update_plane_provenance_list',
+    'update_plane_provenance_single',
 ]
 
 
 def append_plane_provenance(
         plane, headers, lookup, collection, repair, obs_id
 ):
-=======
-__all__ = ['append_plane_provenance', 'append_plane_provenance_single',
-           'build_artifact_uri', 'build_chunk_energy_range',
-           'build_chunk_time', 'build_temporal_wcs_append_sample',
-           'build_temporal_wcs_bounds', 'change_to_simple',
-           'exec_footprintfinder', 'find_plane_and_artifact',
-           'find_keywords_in_header', 'find_keywords_in_headers',
-           'get_all_artifact_keys',
-           'get_obs_id_from_cadc',
-           'make_plane_uri',
-           'update_plane_provenance',
-           'update_observation_members', 'rename_parts',
-           'reset_energy', 'reset_position',
-           'reset_observable', 'is_composite', 'change_to_composite',
-           'compare', 'copy_artifact', 'copy_chunk', 'copy_instrument',
-           'copy_part', 'copy_provenance', 'undo_astropy_cdfix_call',
-           'update_observation_members_filtered',
-           'update_plane_provenance_from_values',
-           'update_plane_provenance_list']
-
-
-def append_plane_provenance(plane, headers, lookup, collection,
-                            repair, obs_id):
->>>>>>> 0f770a95
     """Append inputs to Planes, based on a particular keyword prefix.
     This function is NOT for removing inputs that have been previously added.
 
@@ -869,18 +847,8 @@
                 value = header.get(keyword)
                 prov_obs_id, prov_prod_id = repair(value, obs_id)
                 if prov_obs_id is not None and prov_prod_id is not None:
-<<<<<<< HEAD
-                    obs_member_uri_str = \
-                        mc.CaomName.make_obs_uri_from_obs_id(
-                            collection, prov_obs_id
-                        )
-                    obs_member_uri = ObservationURI(obs_member_uri_str)
-                    plane_uri = PlaneURI.get_plane_uri(
-                        obs_member_uri, prov_prod_id
-=======
                     obs_member_uri_ignore, plane_uri = make_plane_uri(
                         prov_obs_id, prov_prod_id, collection
->>>>>>> 0f770a95
                     )
                     plane_inputs.add(plane_uri)
                     logging.debug(f'Adding PlaneURI {plane_uri}')
@@ -907,11 +875,6 @@
     mc.update_typed_set(plane.provenance.inputs, plane_inputs)
 
 
-<<<<<<< HEAD
-def update_plane_provenance_list(
-        plane, headers, lookups, collection, repair, obs_id
-):
-=======
 def update_plane_provenance_from_values(
     plane, repair, values, collection, obs_id
 ):
@@ -929,7 +892,6 @@
 
 def update_plane_provenance_list(plane, headers, lookups, collection,
                                  repair, obs_id):
->>>>>>> 0f770a95
     """Add inputs to Planes, based on a particular keyword prefix.
 
     :param plane Plane instance to add inputs to
