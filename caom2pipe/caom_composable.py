# ***********************************************************************
# ******************  CANADIAN ASTRONOMY DATA CENTRE  *******************
# *************  CENTRE CANADIEN DE DONNÉES ASTRONOMIQUES  **************
#
#  (c) 2019.                            (c) 2019.
#  Government of Canada                 Gouvernement du Canada
#  National Research Council            Conseil national de recherches
#  Ottawa, Canada, K1A 0R6              Ottawa, Canada, K1A 0R6
#  All rights reserved                  Tous droits réservés
#
#  NRC disclaims any warranties,        Le CNRC dénie toute garantie
#  expressed, implied, or               énoncée, implicite ou légale,
#  statutory, of any kind with          de quelque nature que ce
#  respect to the software,             soit, concernant le logiciel,
#  including without limitation         y compris sans restriction
#  any warranty of merchantability      toute garantie de valeur
#  or fitness for a particular          marchande ou de pertinence
#  purpose. NRC shall not be            pour un usage particulier.
#  liable in any event for any          Le CNRC ne pourra en aucun cas
#  damages, whether direct or           être tenu responsable de tout
#  indirect, special or general,        dommage, direct ou indirect,
#  consequential or incidental,         particulier ou général,
#  arising from the use of the          accessoire ou fortuit, résultant
#  software.  Neither the name          de l'utilisation du logiciel. Ni
#  of the National Research             le nom du Conseil National de
#  Council of Canada nor the            Recherches du Canada ni les noms
#  names of its contributors may        de ses  participants ne peuvent
#  be used to endorse or promote        être utilisés pour approuver ou
#  products derived from this           promouvoir les produits dérivés
#  software without specific prior      de ce logiciel sans autorisation
#  written permission.                  préalable et particulière
#                                       par écrit.
#
#  This file is part of the             Ce fichier fait partie du projet
#  OpenCADC project.                    OpenCADC.
#
#  OpenCADC is free software:           OpenCADC est un logiciel libre ;
#  you can redistribute it and/or       vous pouvez le redistribuer ou le
#  modify it under the terms of         modifier suivant les termes de
#  the GNU Affero General Public        la “GNU Affero General Public
#  License as published by the          License” telle que publiée
#  Free Software Foundation,            par la Free Software Foundation
#  either version 3 of the              : soit la version 3 de cette
#  License, or (at your option)         licence, soit (à votre gré)
#  any later version.                   toute version ultérieure.
#
#  OpenCADC is distributed in the       OpenCADC est distribué
#  hope that it will be useful,         dans l’espoir qu’il vous
#  but WITHOUT ANY WARRANTY;            sera utile, mais SANS AUCUNE
#  without even the implied             GARANTIE : sans même la garantie
#  warranty of MERCHANTABILITY          implicite de COMMERCIALISABILITÉ
#  or FITNESS FOR A PARTICULAR          ni d’ADÉQUATION À UN OBJECTIF
#  PURPOSE.  See the GNU Affero         PARTICULIER. Consultez la Licence
#  General Public License for           Générale Publique GNU Affero
#  more details.                        pour plus de détails.
#
#  You should have received             Vous devriez avoir reçu une
#  a copy of the GNU Affero             copie de la Licence Générale
#  General Public License along         Publique GNU Affero avec
#  with OpenCADC.  If not, see          OpenCADC ; si ce n’est
#  <http://www.gnu.org/licenses/>.      pas le cas, consultez :
#                                       <http://www.gnu.org/licenses/>.
#
#  $Revision: 4 $
#
# ***********************************************************************
#

import logging
import os
import traceback

from datetime import datetime

from caom2 import CoordAxis1D, Axis, RefCoord, CoordRange1D, SpectralWCS
from caom2 import TypedSet, ObservationURI, PlaneURI, Chunk, CoordPolygon2D
from caom2 import ValueCoord2D, Algorithm, Artifact, Part, TemporalWCS
from caom2 import Instrument, TypedOrderedDict, SimpleObservation, CoordError
from caom2 import CoordFunction1D, DerivedObservation, Provenance
from caom2 import CoordBounds1D, TypedList, ProductType
from caom2.diff import get_differences
<<<<<<< HEAD
from caom2utils import ObsBlueprint, BlueprintParser, FitsParser
from caom2utils import update_artifact_meta, Caom2Exception
=======
from caom2utils import ObsBlueprint, GenericParser, FitsParser
from caom2utils import update_artifact_meta  # , Caom2Exception
>>>>>>> 1a41dfda

from caom2pipe import astro_composable as ac
from caom2pipe import client_composable as clc
from caom2pipe import manage_composable as mc

__all__ = [
    'append_plane_provenance',
    'append_plane_provenance_single',
    'build_artifact_uri',
    'build_chunk_energy_range',
    'build_chunk_time',
    'build_temporal_wcs_append_sample',
    'build_temporal_wcs_bounds',
    'change_to_simple',
    'change_to_composite',
    'compare',
    'copy_artifact',
    'copy_chunk',
    'copy_instrument',
    'copy_part',
    'copy_provenance',
    'do_something_to_chunks',
    'exec_footprintfinder',
    'find_plane_and_artifact',
    'Fits2caom2Visitor',
    'get_obs_id_from_cadc',
    'is_composite',
    'make_plane_uri',
    'rename_parts',
    'reset_energy',
    'reset_observable',
    'reset_position',
    'TelescopeMapping',
    'undo_astropy_cdfix_call',
    'update_observation_members',
    'update_observation_members_filtered',
    'update_plane_provenance',
    'update_plane_provenance_from_values',
    'update_plane_provenance_list',
    'update_plane_provenance_single',
]


def append_plane_provenance(
    plane, headers, lookup, collection, repair, obs_id
):
    """Append inputs to Planes, based on a particular keyword prefix.
    This function is NOT for removing inputs that have been previously added.

    :param plane Plane instance to add inputs to
    :param headers FITS keyword headers that have lookup values.
    :param lookup The keyword pattern to find in the FITS header keywords for
        input files.
    :param collection The collection name for URI construction
    :param repair The function to fix input values, to ensure they match
        input observation ID values.
    :param obs_id String value for logging only.
    """
    plane_inputs = TypedSet(
        PlaneURI,
    )
    _update_plane_provenance(
        headers, lookup, collection, repair, obs_id, plane_inputs
    )
    plane.provenance.inputs.update(plane_inputs)


def append_plane_provenance_single(
    plane, headers, lookup, collection, repair, obs_id
):
    """Append inputs to Planes, based on a particular keyword prefix. This
    differs from update_plane_provenance because all the values are in a
    single keyword, such as COMMENT or HISTORY. It differs from
    update_plane_provenance_single in that it does NOT replace existing
    inputs with the list that is created here.

    :param plane Plane instance to add inputs to
    :param headers FITS keyword headers that have lookup values.
    :param lookup The keyword pattern to find in the FITS header keywords for
        input files.
    :param collection The collection name for URI construction
    :param repair The function to fix input values, to ensure they match
        input observation ID values.
    :param obs_id String value for logging only.
    """
    plane_inputs = TypedSet(
        PlaneURI,
    )
    _find_plane_provenance_single(
        plane_inputs, headers, lookup, collection, repair, obs_id
    )
    plane.provenance.inputs.update(plane_inputs)


def _find_plane_provenance_single(
    plane_inputs, headers, lookup, collection, repair, obs_id
):
    """
    :param plane_inputs TypedSet instance to add inputs to
    :param headers FITS keyword headers that have lookup values.
    :param lookup The keyword pattern to find in the FITS header keywords for
        input files.
    :param collection The collection name for URI construction
    :param repair The function to fix input values, to ensure they match
        input observation ID values.
    :param obs_id String value for logging only.
    """
    for header in headers:
        for keyword in header:
            if keyword.startswith(lookup):
                value = header.get(keyword)
                prov_ids = repair(value, obs_id)
                for entry in prov_ids:
                    # 0 - observation
                    # 1 - plane
                    obs_member_uri_str = mc.CaomName.make_obs_uri_from_obs_id(
                        collection, entry[0]
                    )
                    obs_member_uri = ObservationURI(obs_member_uri_str)
                    plane_uri = PlaneURI.get_plane_uri(
                        obs_member_uri, entry[1]
                    )
                    plane_inputs.add(plane_uri)
                    logging.debug(f'Adding PlaneURI {plane_uri}')
                # because all the content gets processed with one
                # access to the keyword value, stop after one round
                break


def build_artifact_uri(file_name, collection, scheme='ad'):
    """
    Common code to create the string that represents a URI for lookup by
    CADC services.
    :return: str representation of a URI
    """
    return f'{scheme}:{collection}/{file_name}'


def build_chunk_energy_range(chunk, filter_name, filter_md):
    """
    Set a range axis for chunk energy using central wavelength and FWHM.
    Units are Angstroms. Axis is set to 4.

    :param chunk: Chunk to add a CoordRange1D Axis to
    :param filter_name: string to set to bandpassName
    :param filter_md: dict with a 'cw' and 'fwhm' value
    """
    # If n_axis=1 (as I guess it will be for all but processes GRACES
    # spectra now?) that means crpix=0.5 and the corresponding crval would
    # central_wl - bandpass/2.0 (i.e. the minimum wavelength).   It is fine
    # if you instead change crpix to 1.0.   I guess since the ‘range’ of
    # one pixel is 0.5 to 1.5.

    cw = ac.FilterMetadataCache.get_central_wavelength(filter_md)
    fwhm = ac.FilterMetadataCache.get_fwhm(filter_md)
    if cw is not None and fwhm is not None:
        resolving_power = ac.FilterMetadataCache.get_resolving_power(filter_md)
        axis = CoordAxis1D(axis=Axis(ctype='WAVE', cunit='Angstrom'))
        ref_coord1 = RefCoord(0.5, cw - fwhm / 2.0)
        ref_coord2 = RefCoord(1.5, cw + fwhm / 2.0)
        axis.range = CoordRange1D(ref_coord1, ref_coord2)

        energy = SpectralWCS(
            axis=axis,
            specsys='TOPOCENT',
            ssyssrc=None,
            ssysobs=None,
            bandpass_name=filter_name,
            resolving_power=resolving_power,
        )
        chunk.energy = energy
        # PD - in general, do not set the energy_axis, unless the energy axis
        # was really in the fits header


def build_chunk_time(chunk, header, name):
    """

    :param chunk: CAOM2 Chunk instance for which to set time.
    :param header: FITS header with the keywords for value extraction.
    :param name: str  for logging information only.
    :return:
    """
    logging.debug(f'Begin build_chunk_time for {name}.')
    # DB 02-07-20
    # time metadata comes from MJD_OBS and EXPTIME, it's not
    # an axis requiring cutout support
    exp_time = header.get('EXPTIME')
    mjd_obs = header.get('MJD-OBS')
    if exp_time is None or mjd_obs is None:
        chunk.time = None
    else:
        if chunk.time is None:
            coord_error = CoordError(syser=1e-07, rnder=1e-07)
            time_axis = CoordAxis1D(axis=Axis('TIME', 'd'), error=coord_error)
            chunk.time = TemporalWCS(axis=time_axis, timesys='UTC')
        ref_coord = RefCoord(pix=0.5, val=mjd_obs)
        chunk.time.axis.function = CoordFunction1D(
            naxis=1,
            delta=mc.convert_to_days(exp_time),
            ref_coord=ref_coord,
        )
        chunk.time.exposure = exp_time
        chunk.time.resolution = mc.convert_to_days(exp_time)
    logging.debug(f'End build_chunk_time.')


def do_something_to_chunks(observation, do_something, headers, file_uri):
    for plane in observation.planes.values():
        for artifact in plane.artifacts.values():
            if artifact.uri == file_uri:
                for part in artifact.parts.values():
                    for chunk in part.chunks:
                        do_something(chunk, headers)


def find_keywords_in_headers(headers, lookups):
    """
    Common code to find all the values for a list of keywords with a common
    prefix in a FITS header.
    """
    values = []
    for header in headers:
        values += find_keywords_in_header(header, lookups)
    return values


def find_keywords_in_header(header, lookups):
    """
    Common code to find all the values for a list of keywords with a common
    prefix in a FITS header.
    """
    values = []
    for keyword in header:
        for lookup in lookups:
            if keyword.startswith(lookup):
                values.append(header.get(keyword))
    return values


def build_temporal_wcs_append_sample(temporal_wcs, lower, upper):
    """All the CAOM entities for building a TemporalWCS instance with
    a bounds definition, or appending a sample, in one function.
    """
    if temporal_wcs is None:
        samples = TypedList(
            CoordRange1D,
        )
        bounds = CoordBounds1D(samples=samples)
        temporal_wcs = TemporalWCS(
            axis=CoordAxis1D(
                axis=Axis('TIME', 'd'),
                bounds=bounds,
            ),
            timesys='UTC',
        )
    start_ref_coord = RefCoord(pix=0.5, val=lower)
    end_ref_coord = RefCoord(pix=1.5, val=upper)
    sample = CoordRange1D(start_ref_coord, end_ref_coord)
    temporal_wcs.axis.bounds.samples.append(sample)
    return temporal_wcs


def build_temporal_wcs_bounds(tap_client, plane, collection):
    """Assemble a bounds/sample time definition, based on the inputs
    identified in the header.

    :param tap_client CadcTapClient for querying existing CAOM records for
        time metadata
    :param plane CAOM Plane instance, contains input metadata in the
        provenance.inputs list, and chunks will be updated with the resulting
        temporal WCS information
    :param collection str to scope the query
    """
    logging.debug(f'Begin build_temporal_wcs_bounds.')
    product_ids = []
    for ip in plane.provenance.inputs:
        product_ids.append(ip.get_product_id())
    logging.info(f'Finding temporal inputs for {len(product_ids)} inputs.')

    inputs = []
    # this query makes the assumption that there's a remarkable resemblance
    # between product_id values, and file names, minus all the extensions
    for product_id in product_ids:
        query_string = f"""
        SELECT C.time_axis_function_refCoord_val AS val,
               C.time_axis_function_delta AS delta,
               C.time_axis_axis_cunit AS cunit,
               C.time_axis_function_naxis AS naxis
        FROM caom2.Observation AS O
        JOIN caom2.Plane AS P on P.obsID = O.obsID
        JOIN caom2.Artifact AS A on P.planeID = A.planeID
        JOIN caom2.Part AS PT on A.artifactID = PT.artifactID
        JOIN caom2.Chunk AS C on PT.partID = C.partID
        WHERE A.uri like '%{product_id}%'
        AND O.collection = '{collection}'
        """

        table_result = clc.query_tap_client(query_string, tap_client)
        if len(table_result) > 0:
            for row in table_result:
                if row['cunit'] == 'd' and row['naxis'] == 1:
                    inputs.append([row['val'], row['delta']])
                else:
                    logging.warning(
                        f'Could not make use of values for '
                        f'{product_id}.NAXISi is {row["naxis"]} and CUNITi '
                        f'is {row["cunit"]}'
                    )
        else:
            logging.warning(f'No CAOM record for {product_id} found at CADC.')
    logging.info(f'Building temporal bounds for {len(inputs)} inputs.')

    temporal_wcs = None
    for ip in inputs:
        temporal_wcs = build_temporal_wcs_append_sample(
            temporal_wcs, lower=ip[0], upper=(ip[0] + ip[1])
        )

    for artifact in plane.artifacts.values():
        for part in artifact.parts.values():
            if part.product_type == ProductType.SCIENCE:
                for chunk in part.chunks:
                    logging.debug(
                        f'Adding TemporalWCS to chunks in artifact '
                        f'{artifact.uri}, part {part.name}.'
                    )
                    chunk.time = temporal_wcs
    logging.debug(f'End build_temporal_wcs_bounds.')


def change_to_composite(
    observation, algorithm_name='composite'
):
    """For the case where a SimpleObservation needs to become a
    DerivedObservation."""
    temp = DerivedObservation(
        observation.collection,
        observation.observation_id,
        Algorithm(algorithm_name),
        observation.sequence_number,
        observation.intent,
        observation.type,
        observation.proposal,
        observation.telescope,
        observation.instrument,
        observation.target,
        observation.meta_release,
        observation.meta_read_groups,
        observation.planes,
        observation.environment,
        observation.target_position,
    )
    temp.meta_producer = observation.meta_producer
    temp.last_modified = datetime.utcnow()
    temp._id = observation._id
    return temp


def change_to_simple(observation):
    """For the case where a DerivedObservation needs to become a
    SimpleObservation."""
    temp = SimpleObservation(
        observation.collection,
        observation.observation_id,
        Algorithm('exposure'),
        observation.sequence_number,
        observation.intent,
        observation.type,
        observation.proposal,
        observation.telescope,
        observation.instrument,
        observation.target,
        observation.meta_release,
        observation.meta_read_groups,
        observation.planes,
        observation.environment,
        observation.target_position,
    )
    temp.last_modified = datetime.utcnow()
    temp._id = observation._id
    return temp


def compare(ex_fqn, act_fqn, entry):
    """Run get_differences for two files on disk.

    :param ex_fqn: Fully-qualified file name for the expected observation
    :param act_fqn: Fully-qualified file name for the actual observation
    :param entry: String for logging information.
    :return:
    """
    ex = mc.read_obs_from_file(ex_fqn)
    act = mc.read_obs_from_file(act_fqn)
    result = get_differences(ex, act, 'Observation')
    if result:
        result_str = '\n'.join([r for r in result])
        msg = (
            f'Differences found obs id {ex.observation_id} file id {entry} '
            f'instr {ex.instrument.name}\n{result_str}'
        )
        return msg
    return None


def copy_artifact(from_artifact, features=None):
    """Make a copy of an artifact. This works around the CAOM2 constraint
    'org.postgresql.util.PSQLException: ERROR: duplicate key value violates
    unique constraint "artifact_pkey"', when trying to use the same artifact
    information in different planes (e.g. when referring to the same
    thumbnail and preview files).

    :param from_artifact Artifact of which to make a shallow copy
    :param features which version of CAOM to use
    :return a copy of the from_artifact, with parts set to None
    """
    if features is not None and features.supports_latest_caom:
        copy = Artifact(
            uri=from_artifact.uri,
            product_type=from_artifact.product_type,
            release_type=from_artifact.release_type,
            content_type=from_artifact.content_type,
            content_length=from_artifact.content_length,
            content_checksum=from_artifact.content_checksum,
            content_release=from_artifact.content_release,
            content_read_groups=from_artifact.content_read_groups,
            parts=None,
        )
    else:
        copy = Artifact(
            uri=from_artifact.uri,
            product_type=from_artifact.product_type,
            release_type=from_artifact.release_type,
            content_type=from_artifact.content_type,
            content_length=from_artifact.content_length,
            content_checksum=from_artifact.content_checksum,
            parts=None,
        )
    return copy


def copy_chunk(from_chunk, features=None):
    """Make a copy of a Chunk. This works around the CAOM2 constraint
    'org.postgresql.util.PSQLException: ERROR: duplicate key value violates
    unique constraint "chunk_pkey"', when trying to use the same chunk
    information in different parts (e.g. when referring to hdf5 files).

    :param from_chunk Chunk of which to make a copy
    :param features which version of CAOM to use
    :return a copy of the from_chunk
    """
    if features is not None and features.supports_latest_caom:
        copy = Chunk(
            product_type=from_chunk.product_type,
            naxis=from_chunk.naxis,
            position_axis_1=from_chunk.position_axis_1,
            position_axis_2=from_chunk.position_axis_2,
            position=from_chunk.position,
            energy_axis=from_chunk.energy_axis,
            energy=from_chunk.energy,
            time_axis=from_chunk.time_axis,
            time=from_chunk.time,
            custom_axis=from_chunk.custom_axis,
            custom=from_chunk.custom,
            polarization_axis=from_chunk.polarization_axis,
            polarization=from_chunk.polarization,
            observable_axis=from_chunk.observable_axis,
            observable=from_chunk.observable,
        )
        copy.meta_producer = from_chunk.meta_producer
    else:
        copy = Chunk(
            product_type=from_chunk.product_type,
            naxis=from_chunk.naxis,
            position_axis_1=from_chunk.position_axis_1,
            position_axis_2=from_chunk.position_axis_2,
            position=from_chunk.position,
            energy_axis=from_chunk.energy_axis,
            energy=from_chunk.energy,
            time_axis=from_chunk.time_axis,
            time=from_chunk.time,
            polarization_axis=from_chunk.polarization_axis,
            polarization=from_chunk.polarization,
            observable_axis=from_chunk.observable_axis,
            observable=from_chunk.observable,
        )
    return copy


def copy_instrument(from_instrument, new_name):
    """Make a copy of an Instrument. This is the only way to change an
    Instrument name.

    :param from_instrument Instrument of which to make a copy
    :param new_name String for Instrument.name parameter
    :return a copy of the from_instrument
    """
    copy = Instrument(name=new_name)
    for entry in from_instrument.keywords:
        copy.keywords.add(entry)
    return copy


def copy_part(from_part, features=None):
    """Make a copy of a Part. This works around the CAOM2 constraint
    'org.postgresql.util.PSQLException: ERROR: duplicate key value violates
    unique constraint "part_pkey"', when trying to use the same part
    information in different artifacts (e.g. when referring to hdf5 files).

    :param from_part Part of which to make a shallow copy
    :param features which version of CAOM to use
    :return a copy of the from_part, with chunks set to None
    """
    copy = Part(
        name=from_part.name,
        product_type=from_part.product_type,
        chunks=None,
    )
    if features is not None and features.supports_latest_caom:
        copy.meta_producer = from_part.meta_producer
    return copy


def copy_provenance(from_provenance):
    """Make a deep copy of a Provenance instance.
    :param from_provenance Provenance of which to make a shallow copy
    :return a copy of the from_provenance, with keywords set to None
    """
    copy = Provenance(
        name=from_provenance.name,
        version=from_provenance.version,
        project=from_provenance.project,
        producer=from_provenance.producer,
        run_id=from_provenance.run_id,
        reference=from_provenance.reference,
        last_executed=from_provenance.last_executed,
    )
    for entry in from_provenance.inputs:
        copy.inputs.add(entry)
    for entry in from_provenance.keywords:
        copy.keywords.add(entry)
    return copy


def exec_footprintfinder(
    chunk, science_fqn, log_file_directory, obs_id, params='-f'
):
    """Execute the footprintfinder on a file. All preconditions for successful
    execution should be in place i.e. the file exists, and is unzipped (because
    that is faster).

    :param chunk The CAOM Chunk that will have Position Bounds information
        added
    :param science_fqn A string of the fully-qualified file name for
        footprintfinder to run on
    :param log_file_directory A string of the fully-qualified name for the log
        directory, where footprintfinder output files will be moved to, after
        execution
    :param obs_id specifies location where footprintfinder log files end up
    :param params specific footprintfinder parameters by collection - default
        forces full-chip, regardless of illumination
    """
    logging.debug(f'Begin _update_position for {obs_id}')
    mc.check_param(chunk, Chunk)

    # local import because footprintfinder depends on matplotlib being
    # installed, which is not declared as a caom2pipe dependency
    import footprintfinder

    if chunk.position is not None and chunk.position.axis is not None:
        logging.debug(
            f'position exists, calculate footprints for {science_fqn}.'
        )
        for parameters in [params, f'{params} -m 0.2', '-f']:
            # try in decreasing fidelity to get a Polygon that is supported
            # by CAOM's Polygon/MultiPolygon structures
            #
            # -m 0.2 fewer points
            # -f full chip

            (
                full_area,
                footprint_xc,
                footprint_yc,
                ra_bary,
                dec_bary,
                footprintstring,
                stc,
            ) = footprintfinder.main(f'-r {parameters} {science_fqn}')
            logging.debug(
                f'footprintfinder result: full area {full_area} footprint xc '
                f'{footprint_xc} footprint yc {footprint_yc} ra bary '
                f'{ra_bary} dec_bary {dec_bary} footprintstring '
                f'{footprintstring} stc {stc}'
            )
            coords = None
            fp_results = stc.split('Polygon FK5')
            if len(fp_results) > 1:
                coords = fp_results[1].split()
            else:
                fp_results = stc.split('Polygon ICRS')
                if len(fp_results) > 1:
                    coords = fp_results[1].split()

            if coords is not None:
                break

        if coords is None:
            raise mc.CadcException(F'Do not recognize footprint {stc}')

        bounds = CoordPolygon2D()
        index = 0
        while index < len(coords):
            vertex = ValueCoord2D(
                mc.to_float(coords[index]),
                mc.to_float(coords[index + 1]),
            )
            bounds.vertices.append(vertex)
            index += 2
            logging.debug(f'Adding vertex\n{vertex}')
        chunk.position.axis.bounds = bounds

        prefix = os.path.basename(science_fqn).replace('.fits', '')
        return_file = f'{prefix}_footprint.txt'
        return_string_file = f'{prefix}_footprint_returnstring.txt'
        _handle_footprint_logs(log_file_directory, return_file)
        _handle_footprint_logs(log_file_directory, return_string_file)

    else:
        logging.info('No position information for footprint generation.')
    logging.debug('Done _update_position.')


def _handle_footprint_logs(log_file_directory, log_file):
    """Move footprintfinder logs to specific log directory, if there
    is one."""
    orig_log_fqn = os.path.join(os.getcwd(), log_file)
    if log_file_directory is not None and os.path.exists(log_file_directory):
        if os.path.exists(orig_log_fqn):
            log_fqn = os.path.join(log_file_directory, log_file)
            os.rename(orig_log_fqn, log_fqn)
            logging.debug(
                f'Moving footprint log file from {orig_log_fqn} to {log_fqn}'
            )
    else:
        logging.debug(f'Removing footprint log file {orig_log_fqn}')
        os.unlink(orig_log_fqn)


def find_plane_and_artifact(observation, product_id, uri):
    """
    Find the particular plane/artifact combination referenced by a product id
    and URI.

    :param observation: Observation in which to find the plane/artifact
        combination
    :param product_id: Plane lookup key
    :param uri: Artifact lookup key
    :return: Plane, Artifact instance that are referenced by the in-coming
        parameters.
    """
    plane = None
    artifact = None
    if product_id in observation.planes.keys():
        plane = observation.planes[product_id]
        if uri in plane.artifacts.keys():
            artifact = plane.artifacts[uri]
        else:
            # return all assigned a value, or all None
            plane = None
    return plane, artifact


def get_all_artifact_keys(observation):
    """
    :param observation: Observation
    :return: a list of all Artifact keys in the Observation
    """
    all_artifact_keys = []
    for plane in observation.planes.values():
        for key in plane.artifacts.keys():
            all_artifact_keys.append(key)
    return all_artifact_keys


def get_obs_id_from_cadc(artifact_uri, tap_client):
    """
    Query CAOM using TAP for the observation ID, given a file ID.

    :param artifact_uri: URI a Artifact URI that may or may not
        exist in CAOM
    :param tap_client: CadcTapClient - used to execute the query
    :return: string representing an observation ID, or None, if no
        entry is found.
    """
    logging.debug(f'Begin get_obs_id_from_cadc for {artifact_uri}')
    query_string = f"""
    SELECT DISTINCT O.observationID 
    FROM caom2.Observation AS O
    JOIN caom2.Plane AS P on P.obsID = O.obsID
    JOIN caom2.Artifact AS A on A.planeID = P.planeID
    WHERE A.uri = '{artifact_uri}'
    """
    table = clc.query_tap_client(query_string, tap_client)
    result = None
    if len(table) >= 1:
        result = table[0]['observationID']
    logging.debug(f'End get_obs_id_from_cadc {result}')
    return result


def is_composite(headers, keyword_prefix='IMCMB'):
    """All the logic to determine if a file name is part of a
    CompositeObservation, in one marvelous function."""
    result = False

    if len(headers) > 0:
        # look in the last header - IMCMB keywords are not in the zero'th
        # header
        header = headers[-1]
        for ii in header:
            if ii.startswith(keyword_prefix):
                result = True
                break
    return result


def make_plane_uri(obs_id, product_id, collection):
    """
    Common code to construction a PlaneURI.

    :param obs_id: str Observation.observationID for a CADC collection.
    :param product_id: str Plane.productID for a CADC collection.
    :param collection: str CADC collection.
    :return: tuple with ObservationURI, PlaneURI instance
    """
    obs_member_uri_str = mc.CaomName.make_obs_uri_from_obs_id(
        collection, obs_id
    )
    obs_member_uri = ObservationURI(obs_member_uri_str)
    plane_uri = PlaneURI.get_plane_uri(obs_member_uri, product_id)
    return obs_member_uri, plane_uri


def rename_parts(observation, headers):
    """
    By default, the values for part.name are extension numbers. Replace those
    with the value of the EXTNAME keyword. The part.name is the key value in
    the TypedOrderedDict, so this is done as a pop/push.

    :param observation Observation instance with parts that may have the
        wrong names
    :param headers astropy FITS Header list
    """
    part_keys = [str(ii) for ii in range(1, headers[0].get('NEXTEND') + 1)]
    for plane in observation.planes.values():
        for artifact in plane.artifacts.values():
            temp_parts = TypedOrderedDict(
                Part,
            )
            for part_key in part_keys:
                if part_key in artifact.parts:
                    hdu_count = mc.to_int(part_key)
                    temp = artifact.parts.pop(part_key)
                    temp.name = headers[hdu_count].get('EXTNAME')
                    temp_parts.add(temp)
            for part in temp_parts.values():
                artifact.parts.add(part)


def _update_plane_provenance(
    headers, lookup, collection, repair, obs_id, plane_inputs
):
    """Add inputs to a collection, based on a particular keyword prefix.

    :param headers FITS keyword headers that have lookup values.
    :param lookup The keyword pattern to find in the FITS header keywords for
        input files.
    :param collection The collection name for URI construction
    :param repair The function to fix input values, to ensure they match
        input observation ID values.
    :param obs_id String value for logging only.
    :param plane_inputs TypedSet(PlaneURI,) to which new PlaneURI instances are
        added
    """
    for header in headers:
        for keyword in header:
            if keyword.startswith(lookup):
                value = header.get(keyword)
                prov_obs_id, prov_prod_id = repair(value, obs_id)
                if prov_obs_id is not None and prov_prod_id is not None:
                    obs_member_uri_str = \
                        mc.CaomName.make_obs_uri_from_obs_id(
                            collection, prov_obs_id
                        )
                    obs_member_uri = ObservationURI(obs_member_uri_str)
                    plane_uri = PlaneURI.get_plane_uri(
                        obs_member_uri, prov_prod_id
                    )
                    plane_inputs.add(plane_uri)
                    logging.debug(f'Adding PlaneURI {plane_uri}')


def update_plane_provenance(
    plane, headers, lookup, collection, repair, obs_id
):
    """Add inputs to Planes, based on a particular keyword prefix.

    :param plane Plane instance to add inputs to
    :param headers FITS keyword headers that have lookup values.
    :param lookup The keyword pattern to find in the FITS header keywords for
        input files.
    :param collection The collection name for URI construction
    :param repair The function to fix input values, to ensure they match
        input observation ID values.
    :param obs_id String value for logging only.
    """
    plane_inputs = TypedSet(
        PlaneURI,
    )
    _update_plane_provenance(
        headers, lookup, collection, repair, obs_id, plane_inputs
    )
    mc.update_typed_set(plane.provenance.inputs, plane_inputs)


def update_plane_provenance_from_values(
    plane, repair, values, collection, obs_id
):
    """
    Add inputs to Planes, based on a list of input values.

    :param plane: Plane instance to add inputs to
    :param repair: The function to fix the input values, to ensure they
        match input observationID values
    :param values: list of values to add as inputs, after repair
    :param collection: str The collection name for URI construction
    :param obs_id: str value for logging only
    :return:
    """
    logging.debug(f'Begin update_plane_provenance_from_values')
    plane_inputs = TypedSet(PlaneURI,)
    for value in values:
        prov_obs_id, prov_prod_id = repair(value, obs_id)
        if prov_obs_id is not None and prov_prod_id is not None:
            obs_member_uri_ignore, plane_uri = make_plane_uri(
                prov_obs_id, prov_prod_id, collection
            )
            plane_inputs.add(plane_uri)
            logging.debug(f'Adding PlaneURI {plane_uri}')
    mc.update_typed_set(plane.provenance.inputs, plane_inputs)
    logging.debug(f'End update_plane_provenance_from_values')


def update_plane_provenance_list(
    plane, headers, lookups, collection, repair, obs_id
):
    """Add inputs to Planes, based on a particular keyword prefix.

    :param plane Plane instance to add inputs to
    :param headers FITS keyword headers that have lookup values.
    :param lookups a list of keyword patterns to find in the FITS header
        keywords for input files.
    :param collection The collection name for URI construction
    :param repair The function to fix input values, to ensure they match
        input observation ID values.
    :param obs_id String value for logging only.
    """
    plane_inputs = TypedSet(
        PlaneURI,
    )

    for entry in lookups:
        _update_plane_provenance(
            headers, entry, collection, repair, obs_id, plane_inputs
        )
    mc.update_typed_set(plane.provenance.inputs, plane_inputs)


def update_plane_provenance_single(
    plane, headers, lookup, collection, repair, obs_id
):
    """Replace inputs in Planes, based on a particular keyword prefix. This
    differs from update_plane_provenance because all the values are in a
    single keyword, such as COMMENT or HISTORY.

    :param plane Plane instance to add inputs to
    :param headers FITS keyword headers that have lookup values.
    :param lookup The keyword pattern to find in the FITS header keywords for
        input files.
    :param collection The collection name for URI construction
    :param repair The function to fix input values, to ensure they match
        input observation ID values.
    :param obs_id String value for logging only.
    """
    plane_inputs = TypedSet(
        PlaneURI,
    )
    _find_plane_provenance_single(
        plane_inputs, headers, lookup, collection, repair, obs_id
    )
    mc.update_typed_set(plane.provenance.inputs, plane_inputs)


def update_observation_members(observation):
    """Add members to Observation from all its Planes.

    :param observation Observation instance to add members to
    """
    members_inputs = TypedSet(
        ObservationURI,
    )
    for plane in observation.planes.values():
        if (
            plane.provenance is not None
            and plane.provenance.inputs is not None
        ):
            for inpt in plane.provenance.inputs:
                members_inputs.add(inpt.get_observation_uri())
                logging.debug(
                    f'Adding Observation URI {inpt.get_observation_uri()}'
                )
    mc.update_typed_set(observation.members, members_inputs)


def update_observation_members_filtered(observation, filter_fn):
    """Add members to Observation from all its Planes, depending
    on the return of the filter_fn.

    :param observation Observation instance to add members to
    :param filter_fn returns True if a plane input should also be an
        Observation member
    """

    inputs = []
    members_inputs = TypedSet(
        ObservationURI,
    )
    for plane in observation.planes.values():
        if (
            plane.provenance is not None
            and plane.provenance.inputs is not None
        ):
            inputs = filter(filter_fn, plane.provenance.inputs)

    for entry in inputs:
        members_inputs.add(entry.get_observation_uri())
        logging.debug(f'Adding Observation URI {entry.get_observation_uri()}')
    mc.update_typed_set(observation.members, members_inputs)


def reset_energy(chunk):
    """
    :param chunk: Set the energy component of a chunk to None as a side-effect.
    """
    chunk.energy = None
    chunk.energy_axis = None


def reset_position(chunk):
    """
    :param chunk: Set the position component of a chunk to None as a
    side-effect.
    """
    chunk.position = None
    chunk.position_axis_1 = None
    chunk.position_axis_2 = None


def reset_observable(chunk):
    """
    :param chunk: Set the observable component of a chunk to None as a
    side-effect.
    """
    chunk.observable = None
    chunk.observable_axis = None


def undo_astropy_cdfix_call(chunk, time_delta):
    """
    undo the effects of the astropy cdfix call on a
    matrix, in fits2caom2.WcsParser, which sets the
    diagonal element of the matrix to unity if all
    keywords associated with a given axis were
    omitted.
    See:
    https://docs.astropy.org/en/stable/api/astropy.
    wc.Wcsprm.html#astropy.wcs.Wcsprm.cdfix
    """
    if (
        time_delta == 0.0
        and chunk.time is not None
        and chunk.time.axis is not None
        and chunk.time.axis.function is not None
        and chunk.time.axis.function.delta == 1.0
    ):
        chunk.time.axis.function.delta = 0.0


class TelescopeMapping:
    """
    A default implementation for building up and applying an ObsBlueprint
    map for a file, and then doing any n:n (FITS keywords:CAOM2 keywords)
    mapping, using the 'update' method.
    """

    def __init__(self, storage_name, headers):
        self._storage_name = storage_name
        self._headers = headers
        self._logger = logging.getLogger(self.__class__.__name__)

    def accumulate_blueprint(self, bp, application=None):
        """
        Configure the telescope-specific ObsBlueprint at the CAOM model
        Observation level.
        """
        self._logger.debug(
            f'Begin accumulate_blueprint for {self._storage_name.file_uri}'
        )
        if application is not None:
            meta_producer = mc.get_version(application)
            bp.set('Observation.metaProducer', meta_producer)
            bp.set('Plane.metaProducer', meta_producer)
            bp.set('Artifact.metaProducer', meta_producer)
            bp.set('Chunk.metaProducer', meta_producer)

    def _update_artifact(self, artifact, caom_repo_client=None):
        return

    def update(self, observation, file_info, caom_repo_client=None):
        self._logger.debug(f'Begin update for {observation.observation_id}')
        for plane in observation.planes.values():
            for artifact in plane.artifacts.values():
                if artifact.uri != self._storage_name.file_uri:
                    self._logger.debug(
                        f'Artifact uri is {artifact.uri} but working on '
                        f'{self._storage_name.file_uri}. Continuing.'
                    )
                    continue
                update_artifact_meta(artifact, file_info)
                self._update_artifact(artifact, caom_repo_client)

        self._logger.debug('End update')
        return observation


class Fits2caom2Visitor:
    """
    Use a TelescopeMapping specialization instance to create a CAOM2
    record, as expected by the execute_composable.MetaVisits class.
    """

    def __init__(self, observation, **kwargs):
        self._observation = observation
        self._storage_name = kwargs.get('storage_name')
        self._metadata_reader = kwargs.get('metadata_reader')
        self._caom_repo_client = kwargs.get('caom_repo_client')
        self._dump_config = False
        self._logger = logging.getLogger(self.__class__.__name__)

    def _get_blueprint(self, instantiated_class):
        return ObsBlueprint(instantiated_class=instantiated_class)

    def _get_parser(self, headers, blueprint, uri):
        if headers is None or len(headers) == 0:
            self._logger.debug(
                f'No headers, using a GenericParser for '
                f'{self._storage_name.file_uri}'
            )
            parser = BlueprintParser(blueprint, uri)
        else:
            self._logger.debug(
                f'Using a FitsParser for {self._storage_name.file_uri}'
            )
            parser = FitsParser(headers, blueprint, uri)
        return parser

    def _get_mapping(self, headers):
        return TelescopeMapping(self._storage_name, headers)

    def visit(self):
        self._logger.debug('Begin visit')
        try:
            for uri, file_info in self._metadata_reader.file_info.items():
                self._logger.debug(f'Build observation for {uri}')
                headers = self._metadata_reader.headers.get(uri)
                telescope_data = self._get_mapping(headers)
<<<<<<< HEAD
                blueprint = self._get_blueprint(telescope_data)
                telescope_data.accumulate_blueprint(blueprint)
                if self._dump_config:
                    print(f'Blueprint for {uri}: {blueprint}')
                parser = self._get_parser(headers, blueprint, uri)
=======
                blueprint = ObsBlueprint(instantiated_class=telescope_data)
                telescope_data.accumulate_blueprint(blueprint)

                if headers is None or len(headers) == 0:
                    self._logger.debug(
                        f'No headers, using a GenericParser for '
                        f'{self._storage_name.file_uri}'
                    )
                    parser = GenericParser(blueprint, uri)
                else:
                    self._logger.debug(
                        f'Using a FitsParser for {self._storage_name.file_uri}'
                    )
                    parser = FitsParser(headers, blueprint, uri)

                if self._dump_config:
                    print(f'Blueprint for {uri}: {blueprint}')
>>>>>>> 1a41dfda

                if self._observation is None:
                    if blueprint._get('DerivedObservation.members') is None:
                        self._logger.debug('Build a SimpleObservation')
                        self._observation = SimpleObservation(
                            collection=self._storage_name.collection,
                            observation_id=self._storage_name.obs_id,
                            algorithm=Algorithm('exposure'),
                        )
                    else:
                        self._logger.debug('Build a DerivedObservation')
                        self._observation = DerivedObservation(
                            collection=self._storage_name.collection,
                            observation_id=self._storage_name.obs_id,
                            algorithm=Algorithm('composite'),
                        )
<<<<<<< HEAD

                parser.augment_observation(
                    observation=self._observation,
                    artifact_uri=uri,
                    product_id=self._storage_name.product_id,
                )

                self._observation = telescope_data.update(
                    self._observation,
                    file_info,
                    self._caom_repo_client,
                )
            self._logger.debug(f'End visit')
        except Caom2Exception as e:
            self._logger.debug(traceback.format_exc())
            self._logger.warning(
                f'CAOM2 record creation failed for {self._storage_name.obs_id}'
                f':{self._storage_name.file_name} with {e}'
            )
            self._observation = None

        return self._observation
=======

                parser.augment_observation(
                    observation=self._observation,
                    artifact_uri=uri,
                    product_id=self._storage_name.product_id,
                )

                self._observation = telescope_data.update(
                    self._observation,
                    file_info,
                    self._caom_repo_client,
                )
            self._logger.debug(f'End visit')
#         except Caom2Exception as e:
#             self._logger.debug(traceback.format_exc())
#             self._logger.warning(
#                 f'CAOM2 record creation failed for {self._storage_name.obs_id}'
#                 f':{self._storage_name.file_name} with {e}'
#             )
#             self._observation = None

            return self._observation
>>>>>>> 1a41dfda
<|MERGE_RESOLUTION|>--- conflicted
+++ resolved
@@ -79,13 +79,8 @@
 from caom2 import CoordFunction1D, DerivedObservation, Provenance
 from caom2 import CoordBounds1D, TypedList, ProductType
 from caom2.diff import get_differences
-<<<<<<< HEAD
 from caom2utils import ObsBlueprint, BlueprintParser, FitsParser
 from caom2utils import update_artifact_meta, Caom2Exception
-=======
-from caom2utils import ObsBlueprint, GenericParser, FitsParser
-from caom2utils import update_artifact_meta  # , Caom2Exception
->>>>>>> 1a41dfda
 
 from caom2pipe import astro_composable as ac
 from caom2pipe import client_composable as clc
@@ -1173,31 +1168,11 @@
                 self._logger.debug(f'Build observation for {uri}')
                 headers = self._metadata_reader.headers.get(uri)
                 telescope_data = self._get_mapping(headers)
-<<<<<<< HEAD
                 blueprint = self._get_blueprint(telescope_data)
                 telescope_data.accumulate_blueprint(blueprint)
                 if self._dump_config:
                     print(f'Blueprint for {uri}: {blueprint}')
                 parser = self._get_parser(headers, blueprint, uri)
-=======
-                blueprint = ObsBlueprint(instantiated_class=telescope_data)
-                telescope_data.accumulate_blueprint(blueprint)
-
-                if headers is None or len(headers) == 0:
-                    self._logger.debug(
-                        f'No headers, using a GenericParser for '
-                        f'{self._storage_name.file_uri}'
-                    )
-                    parser = GenericParser(blueprint, uri)
-                else:
-                    self._logger.debug(
-                        f'Using a FitsParser for {self._storage_name.file_uri}'
-                    )
-                    parser = FitsParser(headers, blueprint, uri)
-
-                if self._dump_config:
-                    print(f'Blueprint for {uri}: {blueprint}')
->>>>>>> 1a41dfda
 
                 if self._observation is None:
                     if blueprint._get('DerivedObservation.members') is None:
@@ -1214,7 +1189,6 @@
                             observation_id=self._storage_name.obs_id,
                             algorithm=Algorithm('composite'),
                         )
-<<<<<<< HEAD
 
                 parser.augment_observation(
                     observation=self._observation,
@@ -1227,7 +1201,6 @@
                     file_info,
                     self._caom_repo_client,
                 )
-            self._logger.debug(f'End visit')
         except Caom2Exception as e:
             self._logger.debug(traceback.format_exc())
             self._logger.warning(
@@ -1236,28 +1209,5 @@
             )
             self._observation = None
 
-        return self._observation
-=======
-
-                parser.augment_observation(
-                    observation=self._observation,
-                    artifact_uri=uri,
-                    product_id=self._storage_name.product_id,
-                )
-
-                self._observation = telescope_data.update(
-                    self._observation,
-                    file_info,
-                    self._caom_repo_client,
-                )
-            self._logger.debug(f'End visit')
-#         except Caom2Exception as e:
-#             self._logger.debug(traceback.format_exc())
-#             self._logger.warning(
-#                 f'CAOM2 record creation failed for {self._storage_name.obs_id}'
-#                 f':{self._storage_name.file_name} with {e}'
-#             )
-#             self._observation = None
-
-            return self._observation
->>>>>>> 1a41dfda
+        self._logger.debug(f'End visit')
+        return self._observation