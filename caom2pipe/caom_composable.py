--- conflicted
+++ resolved
@@ -105,10 +105,7 @@
     'find_plane_and_artifact',
     'get_obs_id_from_cadc',
     'is_composite',
-<<<<<<< HEAD
-=======
     'make_plane_uri',
->>>>>>> 7555f300
     'rename_parts',
     'reset_energy',
     'reset_observable',
@@ -117,13 +114,8 @@
     'update_observation_members',
     'update_observation_members_filtered',
     'update_plane_provenance',
-<<<<<<< HEAD
-    'update_plane_provenance_list',
-=======
-    'update_plane_provenance_from_values',
     'update_plane_provenance_list',
     'update_plane_provenance_single',
->>>>>>> 7555f300
 ]
 
 
@@ -911,26 +903,6 @@
 def update_plane_provenance_list(
     plane, headers, lookups, collection, repair, obs_id
 ):
-<<<<<<< HEAD
-=======
-    plane_inputs = TypedSet(
-        PlaneURI,
-    )
-    for value in values:
-        prov_obs_id, prov_prod_id = repair(value, obs_id)
-        if prov_obs_id is not None and prov_prod_id is not None:
-            obs_member_uri_ignore, plane_uri = make_plane_uri(
-                prov_obs_id, prov_prod_id, collection
-            )
-            plane_inputs.add(plane_uri)
-            logging.debug(f'Adding PlaneURI {plane_uri}')
-    mc.update_typed_set(plane.provenance.inputs, plane_inputs)
-
-
-def update_plane_provenance_list(
-    plane, headers, lookups, collection, repair, obs_id
-):
->>>>>>> 7555f300
     """Add inputs to Planes, based on a particular keyword prefix.
 
     :param plane Plane instance to add inputs to
