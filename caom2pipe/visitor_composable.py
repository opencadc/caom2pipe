# ***********************************************************************
# ******************  CANADIAN ASTRONOMY DATA CENTRE  *******************
# *************  CENTRE CANADIEN DE DONNÉES ASTRONOMIQUES  **************
#
#  (c) 2020.                            (c) 2020.
#  Government of Canada                 Gouvernement du Canada
#  National Research Council            Conseil national de recherches
#  Ottawa, Canada, K1A 0R6              Ottawa, Canada, K1A 0R6
#  All rights reserved                  Tous droits réservés
#
#  NRC disclaims any warranties,        Le CNRC dénie toute garantie
#  expressed, implied, or               énoncée, implicite ou légale,
#  statutory, of any kind with          de quelque nature que ce
#  respect to the software,             soit, concernant le logiciel,
#  including without limitation         y compris sans restriction
#  any warranty of merchantability      toute garantie de valeur
#  or fitness for a particular          marchande ou de pertinence
#  purpose. NRC shall not be            pour un usage particulier.
#  liable in any event for any          Le CNRC ne pourra en aucun cas
#  damages, whether direct or           être tenu responsable de tout
#  indirect, special or general,        dommage, direct ou indirect,
#  consequential or incidental,         particulier ou général,
#  arising from the use of the          accessoire ou fortuit, résultant
#  software.  Neither the name          de l'utilisation du logiciel. Ni
#  of the National Research             le nom du Conseil National de
#  Council of Canada nor the            Recherches du Canada ni les noms
#  names of its contributors may        de ses  participants ne peuvent
#  be used to endorse or promote        être utilisés pour approuver ou
#  products derived from this           promouvoir les produits dérivés
#  software without specific prior      de ce logiciel sans autorisation
#  written permission.                  préalable et particulière
#                                       par écrit.
#
#  This file is part of the             Ce fichier fait partie du projet
#  OpenCADC project.                    OpenCADC.
#
#  OpenCADC is free software:           OpenCADC est un logiciel libre ;
#  you can redistribute it and/or       vous pouvez le redistribuer ou le
#  modify it under the terms of         modifier suivant les termes de
#  the GNU Affero General Public        la “GNU Affero General Public
#  License as published by the          License” telle que publiée
#  Free Software Foundation,            par la Free Software Foundation
#  either version 3 of the              : soit la version 3 de cette
#  License, or (at your option)         licence, soit (à votre gré)
#  any later version.                   toute version ultérieure.
#
#  OpenCADC is distributed in the       OpenCADC est distribué
#  hope that it will be useful,         dans l’espoir qu’il vous
#  but WITHOUT ANY WARRANTY;            sera utile, mais SANS AUCUNE
#  without even the implied             GARANTIE : sans même la garantie
#  warranty of MERCHANTABILITY          implicite de COMMERCIALISABILITÉ
#  or FITNESS FOR A PARTICULAR          ni d’ADÉQUATION À UN OBJECTIF
#  PURPOSE.  See the GNU Affero         PARTICULIER. Consultez la Licence
#  General Public License for           Générale Publique GNU Affero
#  more details.                        pour plus de détails.
#
#  You should have received             Vous devriez avoir reçu une
#  a copy of the GNU Affero             copie de la Licence Générale
#  General Public License along         Publique GNU Affero avec
#  with OpenCADC.  If not, see          OpenCADC ; si ce n’est
#  <http://www.gnu.org/licenses/>.      pas le cas, consultez :
#                                       <http://www.gnu.org/licenses/>.
#
#  : 4 $
#
# ***********************************************************************
#

import logging

from caom2 import Observation
from caom2pipe.manage_composable import build_uri, CadcException, check_param


__all__ = ['ArtifactCleanupVisitor']


class ArtifactCleanupVisitor:
    """
    Common code for removing artifacts from an Observation. Over-ride
    'check_for_delete' method, if the characteristics of the deletion change.
    """

    def __init__(self, archive, scheme='ad'):
        self._archive = archive
        self._scheme = scheme
        self._logger = logging.getLogger(self.__class__.__name__)

    def visit(self, observation, **kwargs):
        check_param(observation, Observation)
        plane_count = 0
        artifact_count = 0
        plane_temp = []
        for plane in observation.planes.values():
            artifact_temp = []
            for artifact in plane.artifacts.values():
                if self.check_for_delete(artifact.uri, **kwargs):
                    artifact_temp.append(artifact.uri)

            artifact_delete_list = list(set(artifact_temp))
            for entry in artifact_delete_list:
                self._logger.warning(
                    f'Removing artifact {entry} from observation '
                    f'{observation.observation_id}, plane {plane.product_id}.'
                )
                artifact_count += 1
                observation.planes[plane.product_id].artifacts.pop(entry)

            if len(plane.artifacts) == 0:
                plane_temp.append(plane.product_id)

        plane_delete_list = list(set(plane_temp))
        for entry in plane_delete_list:
            self._logger.warning(
                f'Removing plane {entry} from observation '
                f'{observation.observation_id}.'
            )
            plane_count += 1
            observation.planes.pop(entry)

        self._logger.info(
            f'Completed artifact cleanup augmentation for '
            f'{observation.observation_id}. Removed {artifact_count} '
            f'artifacts, {plane_count} planes from the observation.'
        )
        return {
            'artifacts': artifact_count,
            'planes': plane_count,
        }

    def check_for_delete(self, uri, **kwargs):
        """
        Return True if an artifact should be deleted from an Observation in
        a collection.

        :param uri:
        :param kwargs: Assume the 'url' entry in kwargs is actually a file
            name for the default implementation.
        :return:
        """
        url = kwargs.get('url')
        if url is None:
            raise CadcException(
                'Must have a "url" parameter for ArtifactCleanupVisitor.'
            )
<<<<<<< HEAD
        candidate_uri = mc.build_uri(
=======
        candidate_uri = build_uri(
>>>>>>> 1a41dfda
            scheme=self._scheme,
            archive=self._archive,
            file_name=url,
        )
        return candidate_uri == uri<|MERGE_RESOLUTION|>--- conflicted
+++ resolved
@@ -143,11 +143,7 @@
             raise CadcException(
                 'Must have a "url" parameter for ArtifactCleanupVisitor.'
             )
-<<<<<<< HEAD
-        candidate_uri = mc.build_uri(
-=======
         candidate_uri = build_uri(
->>>>>>> 1a41dfda
             scheme=self._scheme,
             archive=self._archive,
             file_name=url,
