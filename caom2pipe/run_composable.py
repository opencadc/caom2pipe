--- conflicted
+++ resolved
@@ -194,15 +194,9 @@
             else:
                 self._logger.error(
                     f'{storage_name.obs_id} failed naming validation check.')
-<<<<<<< HEAD
-                self._organizer.capture_failure(storage_name,
-                                                BaseException('Invalid name format'),
-                                                'Invalid name format.')
-=======
                 self._organizer.capture_failure(
                     storage_name, BaseException('Invalid name format'),
                     'Invalid name format.')
->>>>>>> 54a0c963
                 result = -1
         except Exception as e:
             if storage_name is None:
