# ***********************************************************************
# ******************  CANADIAN ASTRONOMY DATA CENTRE  *******************
# *************  CENTRE CANADIEN DE DONNÉES ASTRONOMIQUES  **************
#
#  (c) 2019.                            (c) 2019.
#  Government of Canada                 Gouvernement du Canada
#  National Research Council            Conseil national de recherches
#  Ottawa, Canada, K1A 0R6              Ottawa, Canada, K1A 0R6
#  All rights reserved                  Tous droits réservés
#
#  NRC disclaims any warranties,        Le CNRC dénie toute garantie
#  expressed, implied, or               énoncée, implicite ou légale,
#  statutory, of any kind with          de quelque nature que ce
#  respect to the software,             soit, concernant le logiciel,
#  including without limitation         y compris sans restriction
#  any warranty of merchantability      toute garantie de valeur
#  or fitness for a particular          marchande ou de pertinence
#  purpose. NRC shall not be            pour un usage particulier.
#  liable in any event for any          Le CNRC ne pourra en aucun cas
#  damages, whether direct or           être tenu responsable de tout
#  indirect, special or general,        dommage, direct ou indirect,
#  consequential or incidental,         particulier ou général,
#  arising from the use of the          accessoire ou fortuit, résultant
#  software.  Neither the name          de l'utilisation du logiciel. Ni
#  of the National Research             le nom du Conseil National de
#  Council of Canada nor the            Recherches du Canada ni les noms
#  names of its contributors may        de ses  participants ne peuvent
#  be used to endorse or promote        être utilisés pour approuver ou
#  products derived from this           promouvoir les produits dérivés
#  software without specific prior      de ce logiciel sans autorisation
#  written permission.                  préalable et particulière
#                                       par écrit.
#
#  This file is part of the             Ce fichier fait partie du projet
#  OpenCADC project.                    OpenCADC.
#
#  OpenCADC is free software:           OpenCADC est un logiciel libre ;
#  you can redistribute it and/or       vous pouvez le redistribuer ou le
#  modify it under the terms of         modifier suivant les termes de
#  the GNU Affero General Public        la “GNU Affero General Public
#  License as published by the          License” telle que publiée
#  Free Software Foundation,            par la Free Software Foundation
#  either version 3 of the              : soit la version 3 de cette
#  License, or (at your option)         licence, soit (à votre gré)
#  any later version.                   toute version ultérieure.
#
#  OpenCADC is distributed in the       OpenCADC est distribué
#  hope that it will be useful,         dans l’espoir qu’il vous
#  but WITHOUT ANY WARRANTY;            sera utile, mais SANS AUCUNE
#  without even the implied             GARANTIE : sans même la garantie
#  warranty of MERCHANTABILITY          implicite de COMMERCIALISABILITÉ
#  or FITNESS FOR A PARTICULAR          ni d’ADÉQUATION À UN OBJECTIF
#  PURPOSE.  See the GNU Affero         PARTICULIER. Consultez la Licence
#  General Public License for           Générale Publique GNU Affero
#  more details.                        pour plus de détails.
#
#  You should have received             Vous devriez avoir reçu une
#  a copy of the GNU Affero             copie de la Licence Générale
#  General Public License along         Publique GNU Affero avec
#  with OpenCADC.  If not, see          OpenCADC ; si ce n’est
#  <http://www.gnu.org/licenses/>.      pas le cas, consultez :
#                                       <http://www.gnu.org/licenses/>.
#
#  $Revision: 4 $
#
# ***********************************************************************
#

"""
On the structure and responsibility of the 'run' methods:
- config file reads are in the 'composable' modules of the individual
  pipelines, so that collection-specific changes will not be surprises
  during execution
- exception handling is also in execute_composable.CaomExecute
  specializations, except for retry loops

"""

import logging
import os
import traceback

from collections import deque
from datetime import datetime, timezone
from time import sleep

from caom2pipe import client_composable as cc
from caom2pipe import execute_composable as ec
from caom2pipe import manage_composable as mc
from caom2pipe import data_source_composable
from caom2pipe import name_builder_composable
from caom2pipe import reader_composable
from caom2pipe import transfer_composable

__all__ = [
    'common_runner_init',
    'get_utc_now',
    'get_utc_now_tz',
    'run_by_state',
    'run_by_todo',
    'StateRunner',
    'TodoRunner',
]


class TodoRunner:
    """
    This class brings together the mechanisms for identifying the
    lists of work to be done (DataSource extensions), and the mechanisms for
    translating a list of work into a collection-specific name
    (StorageNameBuilder extensions).
    """

    def __init__(
        self,
        config,
        organizer,
        builder,
        data_source,
        metadata_reader,
        observable,
        reporter,
    ):
        self._builder = builder
        self._data_source = data_source
        self._metadata_reader = metadata_reader
        self._config = config
        self._organizer = organizer
        # the list of work to be done, containing whatever is returned from
        # the DataSource instance
        self._todo_list = []
        self._observable = observable
        self._reporter = reporter
        self._logger = logging.getLogger(self.__class__.__name__)

    def _build_todo_list(self):
        self._logger.debug(f'Begin _build_todo_list.')
        self._todo_list = self._data_source.get_work()
        self._logger.info(f'Processing {self._reporter.all} records.')
        self._logger.debug('End _build_todo_list.')

    def _finish_run(self):
        mc.create_dir(self._config.log_file_directory)
        self._observable.rejected.persist_state()
        self._observable.metrics.capture()
        msg = f'Done, processed {self._reporter.success} of {self._reporter.all} correctly.'
        self._logger.info('-' * len(msg))
        self._logger.info(msg)
        self._logger.info('-' * len(msg))

    def _process_entry(self, entry, current_count):
        self._logger.debug(f'Begin _process_entry for {entry}.')
        storage_name = None
        try:
            storage_name = self._builder.build(entry)
            if storage_name.is_valid():
                result = self._organizer.do_one(storage_name)
            else:
                self._logger.error(
                    f'{storage_name.obs_id} failed naming validation check.'
                )
                self._reporter.capture_failure(
                    storage_name, BaseException('Invalid name format'), 'Invalid name format.'
                )
                result = -1
        except Exception as e:
            if storage_name is None:
                # keep going through storage name build failures
                self._logger.debug(traceback.format_exc())
                self._logger.warning(
                    f'StorageName construction failed. Using a default '
                    f'instance for {entry}, for logging only.'
                )
                storage_name = mc.StorageName(
                    obs_id=entry, source_names=[entry]
                )
            self._reporter.capture_failure(storage_name, e, traceback.format_exc())
            self._logger.info(
                f'Execution failed for {storage_name.file_name} with {e}'
            )
            self._logger.debug(traceback.format_exc())
            # keep processing the rest of the entries, so don't throw
            # this or any other exception at this point
            result = -1
        try:
            self._data_source.clean_up(entry, result, current_count)
        except Exception as e:
            self._logger.info(f'Cleanup failed for {entry} with {e}')
            self._logger.debug(traceback.format_exc())
            result = -1
        self._logger.debug(f'End _process_entry.')
        return result

    def _run_todo_list(self, current_count):
        """
        :param current_count: int - current retry count - needs to be passed
            to _process_entry.
        """
        self._logger.debug('Begin _run_todo_list.')
        result = 0
        while len(self._todo_list) > 0:
            entry = self._todo_list.popleft()
            result |= self._process_entry(entry, current_count)
            self._metadata_reader.reset()
        self._finish_run()
        self._logger.debug('End _run_todo_list.')
        return result

    def _reset_for_retry(self, count):
        self._config.update_for_retry(count)
        # the log location changes for each retry
        self._reporter.set_log_location(self._config)
        # self._reporter.reset_for_retry()
        # change the data source handling for the retry, but preserve the original
        # clean_up behaviour
        original_data_source_cleanup = self._data_source.clean_up
        self._data_source = data_source_composable.TodoFileDataSource(self._config)
        self._data_source.reporter = self._reporter
        self._data_source.clean_up = original_data_source_cleanup

    def report(self):
        self._reporter.report()

    def run(self):
        self._logger.debug('Begin run.')
        self._build_todo_list()
        # have the choose call here, so that retries don't change the set of tasks to be executed
        self._organizer.choose()
        result = self._run_todo_list(current_count=0)
        self._logger.debug('End run.')
        return result

    def run_retry(self):
        self._logger.debug('Begin retry run.')
        result = 0
        if self._config.need_to_retry():
            for count in range(0, self._config.retry_count):
                self._logger.warning(
                    f'Beginning retry {count + 1} in {os.getcwd()}'
                )
                self._reset_for_retry(count)
                # make another file list
                self._build_todo_list()
                self._reporter.capture_retry()
                decay_interval = self._config.retry_decay * (count + 1) * 60
                self._logger.warning(f'Retry {self._reporter.all} entries at {decay_interval} seconds from now.')
                sleep(decay_interval)
                result |= self._run_todo_list(current_count=count + 1)
                if not self._config.need_to_retry():
                    break
            self._logger.warning(f'Done retry attempts with result {result}.')
        else:
            self._logger.info('No failures to be retried.')
        self._logger.debug('End retry run.')
        return result


class StateRunner(TodoRunner):
    """
    This class brings together the mechanisms for identifying the time-boxed lists of work to be done
    (DataSource specializations), and the mechanisms for translating a list of work into a collection-specific name
    (StorageNameBuilder specializations).
    """

    def __init__(
        self,
        config,
        organizer,
        builder,
        data_source,
        metadata_reader,
        bookmark_name,
        observable,
        reporter,
        max_ts=None,
    ):
        super().__init__(
            config, organizer, builder, data_source, metadata_reader, observable, reporter
        )
        self._bookmark_name = bookmark_name
        max_ts_in_s = None
        if max_ts is not None:
            max_ts_in_s = mc.convert_to_ts(max_ts)
        # end time is a datetime.timestamp
        self._end_time = (
            get_utc_now_tz().timestamp()
            if max_ts_in_s is None
            else max_ts_in_s
        )

    def _record_progress(
        self, count, cumulative_count, start_time, save_time
    ):
        start_time_dt = datetime.utcfromtimestamp(start_time)
        save_time_dt = datetime.utcfromtimestamp(save_time)
        with open(self._config.progress_fqn, 'a') as progress:
            progress.write(
                f'{datetime.now()} current:: {save_time_dt} {count} '
                f'since:: {start_time_dt}:: {cumulative_count}\n'
            )

    def _wrap_state_save(self, state, save_time):
        state.save_state(
            self._bookmark_name, datetime.utcfromtimestamp(save_time)
        )

    def run(self):
        """
        Uses an iterable with an instance of StateRunnerMeta.

        :return: 0 for success, -1 for failure
        """
        self._logger.debug(f'Begin run state for {self._bookmark_name}')
        if not os.path.exists(os.path.dirname(self._config.progress_fqn)):
            os.makedirs(os.path.dirname(self._config.progress_fqn))

        state = mc.State(self._config.state_fqn)
        if self._data_source.start_time_ts is None:
            temp = state.get_bookmark(self._bookmark_name)
            start_time = mc.convert_to_ts(temp)
        else:
            start_time = self._data_source.start_time_ts

        # make sure prev_exec_time is offset-aware type datetime.timestamp
        prev_exec_time = start_time
        incremented_ts = mc.increment_time_tz(
            prev_exec_time, self._config.interval
        ).timestamp()
        exec_time = min(incremented_ts, self._end_time)

        self._logger.debug(
            f'Starting at {datetime.utcfromtimestamp(start_time)}, ending at '
            f'{datetime.utcfromtimestamp(self._end_time)}'
        )
        result = 0
        if prev_exec_time == self._end_time:
            self._logger.info(
                f'Start time is the same as end time '
                f'{datetime.utcfromtimestamp(start_time)}, stopping.'
            )
            exec_time = prev_exec_time
        else:
            cumulative = 0
            result = 0
            self._organizer.choose()
            while exec_time <= self._end_time:
                self._logger.info(
                    f'Processing from '
                    f'{datetime.utcfromtimestamp(prev_exec_time)} to '
                    f'{datetime.utcfromtimestamp(exec_time)}'
                )
                save_time = exec_time
                self._organizer.success_count = 0
                self._reporter.set_log_location(self._config)
                entries = self._data_source.get_time_box_work(prev_exec_time, exec_time)
                num_entries = len(entries)

                if num_entries > 0:
                    self._logger.info(f'Processing {self._reporter.all} entries.')
                    pop_action = entries.pop
                    if isinstance(entries, deque):
                        pop_action = entries.popleft
                    while len(entries) > 0:
                        entry = pop_action()
                        result |= self._process_entry(entry.entry_name, 0)
                        save_time = min(
                            mc.convert_to_ts(entry.entry_ts), exec_time
                        )
                    # this reset call is outside the while process_entry loop
                    # for GEMINI which gets all the metadata for an interval in
                    # a single call, and it wouldn't be polite to throw away
                    # all the metadata that will be just need to be retrieved
                    # again for each record
                    self._metadata_reader.reset()
                    self._finish_run()

                self._record_progress(
                    num_entries, cumulative, start_time, save_time
                )
                state.save_state(
                    self._bookmark_name, datetime.utcfromtimestamp(save_time)
                )

                if exec_time == self._end_time:
                    # the last interval will always have the exec time
                    # equal to the end time, which will fail the while check
                    # so leave after the last interval has been processed
                    #
                    # but the while <= check is required so that an interval
                    # smaller than exec_time -> end_time will get executed,
                    # so don't get rid of the '=' in the while loop
                    # comparison, just because this one exists
                    break
                prev_exec_time = exec_time
                new_time = mc.increment_time_tz(
                    prev_exec_time, self._config.interval
                ).timestamp()
                exec_time = min(new_time, self._end_time)

        state.save_state(
            self._bookmark_name, datetime.utcfromtimestamp(exec_time)
        )
        msg = (
            f'Done for {self._bookmark_name}, saved state is '
            f'{datetime.utcfromtimestamp(exec_time)}'
        )
        self._logger.info('=' * len(msg))
        self._logger.info(msg)
        self._logger.info(f'{self._reporter.success} of {self._reporter.all} records processed correctly.')
        self._logger.info('=' * len(msg))
        return result


def _set_logging(config):
    formatter = logging.Formatter(
        '%(asctime)s:%(levelname)-7s:%(name)-12s:%(lineno)-4d:%(message)s'
    )
    for handler in logging.getLogger().handlers:
        handler.setLevel(config.logging_level)
        handler.setFormatter(formatter)
    logging.getLogger('root').setLevel(config.logging_level)


def get_utc_now():
    """So that utcnow can be mocked."""
    return datetime.utcnow()


def get_utc_now_tz():
    """So that utcnow can be mocked. And serendipitously, the guidance from
    the dateutil maintainer is not to use this anymore:
    https://blog.ganssle.io/articles/2019/11/utcnow.html
    :return an offset-aware datetime.datetime
    """
    return datetime.now(tz=timezone.utc)


def common_runner_init(
    config,
    clients,
    name_builder,
    source,
    modify_transfer,
    metadata_reader,
    state,
    store_transfer,
    meta_visitors,
    data_visitors,
    chooser,
<<<<<<< HEAD
=======
    application,
>>>>>>> 20f6fad4
):
    """The common initialization code between TodoRunner and StateRunner uses. <collection>2caom2 implementations can
    use the defaults created here for the 'run' call, or they can provide their own specializations of the various
    classes required to store data and ingest metadata at CADC.

    :param config Config instance
    :param clients: ClientCollection instance
    :param name_builder NameBuilder extension that creates an instance of a StorageName extension, from an entry from
        a DataSourceComposable listing
    :param source DataSource implementation, if there's a special data source
    :param modify_transfer Transfer extension that identifies how to retrieve data from a source for modification of
        CAOM2 metadata. By this time, files are usually stored at CADC, so it's probably a CadcTransfer instance, but
        this allows for the case that a file is never stored at CADC. Try to guess what this one is.
    :param metadata_reader: MetadataReader instance
    :param state: bool True if using StateRunner
    :param store_transfer Transfer extension that identifies hot to retrieve data from a source for storage at CADC,
        probably an HTTP or FTP site. Don't try to guess what this one is.
    :param meta_visitors list of modules with visit methods, that expect the metadata of a work file to exist on disk
    :param data_visitors list of modules with visit methods, that expect the work file to exist on disk
    :param chooser OrganizerChooser, if there's rules that are unique to a collection about file naming.
    """
    if config is None:
        config = mc.Config()
        config.get_executors()

    _set_logging(config)
    logging.debug(
        f'Setting collection to {config.collection}, preview scheme to {config.preview_scheme} and scheme to '
        f'{config.scheme} in StorageName.'
    )
    mc.StorageName.collection = config.collection
    mc.StorageName.preview_scheme = config.preview_scheme
    mc.StorageName.scheme = config.scheme

    observable = mc.Observable(mc.Rejected(config.rejected_fqn), mc.Metrics(config))
    reporter = mc.ExecutionReporter(config, observable, application)
    reporter.set_log_location(config)
    if clients is None:
        clients = cc.ClientCollection(config)
    clients.metrics = observable.metrics
    if name_builder is None:
        name_builder = name_builder_composable.builder_factory(config)
    if metadata_reader is None:
        metadata_reader = reader_composable.reader_factory(config, clients)
    if source is None:
        source = data_source_composable.data_source_factory(config, clients, state, metadata_reader, reporter)
    else:
        source.reporter = reporter
    if modify_transfer is None:
        modify_transfer = transfer_composable.modify_transfer_factory(
            config, clients
        )

    if store_transfer is None:
        store_transfer = transfer_composable.store_transfer_factory(
            config, clients
        )

    organizer = ec.OrganizeExecutes(
        config,
        meta_visitors,
        data_visitors,
        chooser,
        store_transfer,
        modify_transfer,
        metadata_reader,
        clients,
<<<<<<< HEAD
    )

    source.capture_failure = organizer.capture_failure
    source.capture_success = organizer.capture_success

=======
        observable,
        reporter,
    )

>>>>>>> 20f6fad4
    return (
        config,
        clients,
        name_builder,
        source,
        metadata_reader,
<<<<<<< HEAD
        store_transfer,
        organizer,
=======
        organizer,
        observable,
        reporter,
>>>>>>> 20f6fad4
    )


def run_by_todo(
    config=None,
    name_builder=None,
    chooser=None,
    source=None,
    meta_visitors=[],
    data_visitors=[],
    modify_transfer=None,
    store_transfer=None,
    clients=None,
    metadata_reader=None,
    application='DEFAULT',
):
    """A default implementation for using the TodoRunner.

    :param config Config instance
    :param name_builder NameBuilder extension that creates an instance of
        a StorageName extension, from an entry from a DataSourceComposable
        listing
    :param source DataSource implementation, if there's a special data source
    :param meta_visitors list of modules with visit methods, that expect
        the metadata of a work file to exist on disk
    :param data_visitors list of modules with visit methods, that expect the
        work file to exist on disk
    :param chooser OrganizerChooser, if there's strange rules about file
        naming.
    :param modify_transfer Transfer extension that identifies how to retrieve
        data from a source for modification of CAOM2 metadata. By this time,
        files are usually stored at CADC, so it's probably a CadcTransfer
        instance, but this allows for the case that a file is never stored
        at CADC. Try to guess what this one is.
    :param store_transfer Transfer extension that identifies hot to retrieve
        data from a source for storage at CADC, probably an HTTP or FTP site.
        Don't try to guess what this one is.
    :param clients: ClientCollection instance
    :param metadata_reader: MetadataReader instance
    :param application str Name for finding the version
    """
    (
        config,
        clients,
        name_builder,
        source,
        metadata_reader,
<<<<<<< HEAD
        store_transfer,
        organizer,
=======
        organizer,
        observable,
        reporter,
>>>>>>> 20f6fad4
    ) = common_runner_init(
        config,
        clients,
        name_builder,
        source,
        modify_transfer,
        metadata_reader,
        False,
        store_transfer,
        meta_visitors,
        data_visitors,
        chooser,
<<<<<<< HEAD
=======
        application,
>>>>>>> 20f6fad4
    )

    runner = TodoRunner(
        config, organizer, name_builder, source, metadata_reader, observable, reporter
    )
    result = runner.run()
    result |= runner.run_retry()
    runner.report()
    return result


def run_by_state(
    config=None,
    name_builder=None,
    bookmark_name=None,
    meta_visitors=[],
    data_visitors=[],
    end_time=None,
    chooser=None,
    source=None,
    modify_transfer=None,
    store_transfer=None,
    clients=None,
    metadata_reader=None,
    application='DEFAULT',
):
    """A default implementation for using the StateRunner.

    :param config Config instance
    :param name_builder NameBuilder extension that creates an instance of
        a StorageName extension, from an entry from a DataSourceComposable
        listing
    :param bookmark_name string that represents the state.yml lookup value
    :param meta_visitors list of modules with visit methods, that expect
        the metadata of a work file to exist on disk
    :param data_visitors list of modules with visit methods, that expect the
        work file to exist on disk
    :param end_time datetime for stopping a run, should be in UTC.
    :param chooser OrganizerChooser, if there's strange rules about file
        naming.
    :param source DataSourceComposable extension that identifies work to be
        done.
    :param modify_transfer Transfer extension that identifies how to retrieve
        data from a source for modification of CAOM2 metadata. By this time,
        files are usually stored at CADC, so it's probably a CadcTransfer
        instance, but this allows for the case that a file is never stored
        at CADC. Try to guess what this one is.
    :param store_transfer Transfer extension that identifies how to retrieve
        data from a source for storage at CADC, probably an HTTP or FTP site.
        Don't try to guess what this one is.
    :param clients instance of ClientsCollection, if one was required
    :param metadata_reader instance of MetadataReader
    :param application str Name for finding the version
    """
    (
        config,
        clients,
        name_builder,
        source,
        metadata_reader,
<<<<<<< HEAD
        store_transfer,
        organizer,
=======
        organizer,
        observable,
        reporter,
>>>>>>> 20f6fad4
    ) = common_runner_init(
        config,
        clients,
        name_builder,
        source,
        modify_transfer,
        metadata_reader,
        True,
        store_transfer,
        meta_visitors,
        data_visitors,
        chooser,
<<<<<<< HEAD
=======
        application,
>>>>>>> 20f6fad4
    )

    if end_time is None:
        end_time = get_utc_now_tz()

    runner = StateRunner(
        config,
        organizer,
        name_builder,
        source,
        metadata_reader,
        bookmark_name,
        observable,
        reporter,
        end_time,
    )
    result = runner.run()
    result |= runner.run_retry()
    runner.report()
    return result


def run_single(
    config,
    storage_name,
    meta_visitors,
    data_visitors,
    chooser=None,
    store_transfer=None,
    modify_transfer=None,
    metadata_reader=None,
    application='DEFAULT',
):
    """Process a single entry by StorageName detail.

    :param config mc.Config
    :param storage_name instance of StorageName for the collection
    :param meta_visitors List of metadata visit methods.
    :param data_visitors List of data visit methods.
    :param chooser OrganizeChooser instance for detailed CaomExecute
        descendant choices
    :param store_transfer Transfer extension that identifies hot to retrieve
        data from a source for storage at CADC, probably an HTTP or FTP site.
        Don't try to guess what this one is.
    :param modify_transfer Transfer extension that identifies how to retrieve
        data from a source for modification of CAOM2 metadata. By this time,
        files are usually stored at CADC, so it's probably a CadcTransfer
        instance, but this allows for the case that a file is never stored
        at CADC. Try to guess what this one is.
    :param metadata_reader MetadataReader instance
    :param application str Name for finding the version
    """
    logging.debug(f'Begin run_single {config.work_fqn}')
    observable = mc.Observable(mc.Rejected(config.rejected_fqn), mc.Metrics(config))
    reporter = mc.ExecutionReporter(config, observable, application)
    reporter.set_log_location(config)
    clients = cc.ClientCollection(config)
    clients.metrics = observable.metrics
    if modify_transfer is None:
        modify_transfer = transfer_composable.modify_transfer_factory(
            config, clients
        )
    if metadata_reader is None:
        metadata_reader = reader_composable.reader_factory(config, clients)
    organizer = ec.OrganizeExecutes(
        config,
        meta_visitors,
        data_visitors,
        chooser,
        store_transfer,
        modify_transfer,
        metadata_reader,
        clients,
        observable,
        reporter,
    )
    organizer.complete_record_count = 1
    organizer.choose()
    result = organizer.do_one(storage_name)
    logging.debug(f'run_single result is {result}')
    return result<|MERGE_RESOLUTION|>--- conflicted
+++ resolved
@@ -447,10 +447,7 @@
     meta_visitors,
     data_visitors,
     chooser,
-<<<<<<< HEAD
-=======
     application,
->>>>>>> 20f6fad4
 ):
     """The common initialization code between TodoRunner and StateRunner uses. <collection>2caom2 implementations can
     use the defaults created here for the 'run' call, or they can provide their own specializations of the various
@@ -518,32 +515,19 @@
         modify_transfer,
         metadata_reader,
         clients,
-<<<<<<< HEAD
-    )
-
-    source.capture_failure = organizer.capture_failure
-    source.capture_success = organizer.capture_success
-
-=======
         observable,
         reporter,
     )
 
->>>>>>> 20f6fad4
     return (
         config,
         clients,
         name_builder,
         source,
         metadata_reader,
-<<<<<<< HEAD
-        store_transfer,
-        organizer,
-=======
         organizer,
         observable,
         reporter,
->>>>>>> 20f6fad4
     )
 
 
@@ -591,14 +575,9 @@
         name_builder,
         source,
         metadata_reader,
-<<<<<<< HEAD
-        store_transfer,
-        organizer,
-=======
         organizer,
         observable,
         reporter,
->>>>>>> 20f6fad4
     ) = common_runner_init(
         config,
         clients,
@@ -611,10 +590,7 @@
         meta_visitors,
         data_visitors,
         chooser,
-<<<<<<< HEAD
-=======
         application,
->>>>>>> 20f6fad4
     )
 
     runner = TodoRunner(
@@ -675,14 +651,9 @@
         name_builder,
         source,
         metadata_reader,
-<<<<<<< HEAD
-        store_transfer,
-        organizer,
-=======
         organizer,
         observable,
         reporter,
->>>>>>> 20f6fad4
     ) = common_runner_init(
         config,
         clients,
@@ -695,10 +666,7 @@
         meta_visitors,
         data_visitors,
         chooser,
-<<<<<<< HEAD
-=======
         application,
->>>>>>> 20f6fad4
     )
 
     if end_time is None:
