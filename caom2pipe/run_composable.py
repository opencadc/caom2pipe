--- conflicted
+++ resolved
@@ -263,14 +263,9 @@
         """
         self._logger.debug('Begin _run_todo_list.')
         result = 0
-<<<<<<< HEAD
-        for entry in self._todo_list:
-            result |= self._process_entry(entry, current_count)
-=======
         while len(self._todo_list) > 0:
             entry = self._todo_list.popleft()
-            result |= self._process_entry(entry)
->>>>>>> 386c79a0
+            result |= self._process_entry(entry, current_count)
         self._finish_run()
         self._logger.debug('End _run_todo_list.')
         return result
