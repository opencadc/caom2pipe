--- conflicted
+++ resolved
@@ -93,7 +93,6 @@
 from caom2pipe import manage_composable as mc
 
 
-<<<<<<< HEAD
 __all__ = [
     'build_chunk_energy_bounds',
     'build_plane_time',
@@ -101,26 +100,18 @@
     'build_plane_time_sample',
     'build_ra_dec_as_deg',
     'convert_time',
+    'FilterMetadataCache',
     'get_datetime',
     'get_geocentric_location',
     'get_location',
     'get_timedelta_in_s',
     'get_vo_table',
-    'FilterMetadataCache',
+    'get_vo_table_session',
     'make_headers_from_string',
     'read_fits_data',
     'read_fits_headers',
     'SVO_URL',
 ]
-=======
-__all__ = ['convert_time', 'get_datetime', 'build_chunk_energy_bounds',
-           'build_plane_time', 'build_plane_time_interval',
-           'build_plane_time_sample', 'build_ra_dec_as_deg',
-           'get_geocentric_location', 'get_location', 'get_timedelta_in_s',
-           'make_headers_from_string', 'get_vo_table', 'read_fits_data',
-           'get_vo_table_session',
-           'read_fits_headers', 'SVO_URL', 'FilterMetadataCache']
->>>>>>> 98b5d255
 
 SVO_URL = 'http://svo2.cab.inta-csic.es/svo/theory/fps3/fps.php?ID='
 
