--- conflicted
+++ resolved
@@ -102,19 +102,12 @@
     'build_ra_dec_as_deg',
     'check_fits',
     'convert_time',
-<<<<<<< HEAD
-=======
     'FilterMetadataCache',
->>>>>>> 7555f300
     'get_datetime',
     'get_geocentric_location',
     'get_location',
     'get_timedelta_in_s',
     'get_vo_table',
-<<<<<<< HEAD
-    'FilterMetadataCache',
-=======
->>>>>>> 7555f300
     'get_vo_table_session',
     'read_fits_data',
     'SVO_URL',
