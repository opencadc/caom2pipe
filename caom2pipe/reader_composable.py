# -*- coding: utf-8 -*-
# ***********************************************************************
# ******************  CANADIAN ASTRONOMY DATA CENTRE  *******************
# *************  CENTRE CANADIEN DE DONNÉES ASTRONOMIQUES  **************
#
#  (c) 2021.                            (c) 2021.
#  Government of Canada                 Gouvernement du Canada
#  National Research Council            Conseil national de recherches
#  Ottawa, Canada, K1A 0R6              Ottawa, Canada, K1A 0R6
#  All rights reserved                  Tous droits réservés
#
#  NRC disclaims any warranties,        Le CNRC dénie toute garantie
#  expressed, implied, or               énoncée, implicite ou légale,
#  statutory, of any kind with          de quelque nature que ce
#  respect to the software,             soit, concernant le logiciel,
#  including without limitation         y compris sans restriction
#  any warranty of merchantability      toute garantie de valeur
#  or fitness for a particular          marchande ou de pertinence
#  purpose. NRC shall not be            pour un usage particulier.
#  liable in any event for any          Le CNRC ne pourra en aucun cas
#  damages, whether direct or           être tenu responsable de tout
#  indirect, special or general,        dommage, direct ou indirect,
#  consequential or incidental,         particulier ou général,
#  arising from the use of the          accessoire ou fortuit, résultant
#  software.  Neither the name          de l'utilisation du logiciel. Ni
#  of the National Research             le nom du Conseil National de
#  Council of Canada nor the            Recherches du Canada ni les noms
#  names of its contributors may        de ses  participants ne peuvent
#  be used to endorse or promote        être utilisés pour approuver ou
#  products derived from this           promouvoir les produits dérivés
#  software without specific prior      de ce logiciel sans autorisation
#  written permission.                  préalable et particulière
#                                       par écrit.
#
#  This file is part of the             Ce fichier fait partie du projet
#  OpenCADC project.                    OpenCADC.
#
#  OpenCADC is free software:           OpenCADC est un logiciel libre ;
#  you can redistribute it and/or       vous pouvez le redistribuer ou le
#  modify it under the terms of         modifier suivant les termes de
#  the GNU Affero General Public        la “GNU Affero General Public
#  License as published by the          License” telle que publiée
#  Free Software Foundation,            par la Free Software Foundation
#  either version 3 of the              : soit la version 3 de cette
#  License, or (at your option)         licence, soit (à votre gré)
#  any later version.                   toute version ultérieure.
#
#  OpenCADC is distributed in the       OpenCADC est distribué
#  hope that it will be useful,         dans l’espoir qu’il vous
#  but WITHOUT ANY WARRANTY;            sera utile, mais SANS AUCUNE
#  without even the implied             GARANTIE : sans même la garantie
#  warranty of MERCHANTABILITY          implicite de COMMERCIALISABILITÉ
#  or FITNESS FOR A PARTICULAR          ni d’ADÉQUATION À UN OBJECTIF
#  PURPOSE.  See the GNU Affero         PARTICULIER. Consultez la Licence
#  General Public License for           Générale Publique GNU Affero
#  more details.                        pour plus de détails.
#
#  You should have received             Vous devriez avoir reçu une
#  a copy of the GNU Affero             copie de la Licence Générale
#  General Public License along         Publique GNU Affero avec
#  with OpenCADC.  If not, see          OpenCADC ; si ce n’est
#  <http://www.gnu.org/licenses/>.      pas le cas, consultez :
#                                       <http://www.gnu.org/licenses/>.
#
#  : 4 $
#
# ***********************************************************************
#

import logging
import tempfile
import traceback

from cadcutils import exceptions
from caom2utils import data_util
from caom2pipe import client_composable as clc
from caom2pipe import manage_composable as mc


__all__ = [
    'DelayedClientReader',
    'FileMetadataReader',
    'Hdf5FileMetadataReader',
    'MetadataReader',
    'reader_factory',
    'StorageClientReader',
    'VaultReader',
]


class MetadataReader:
    """Wrap the mechanism for retrieving metadata from the data source, that is used to create a
    CAOM2 record, and to make decisions about how to create that record. Use
    cases are:
        - FITS files on local disk
        - CADC storage client
        - Gemini http client
        - VOSpace client

    Users of this class hierarchy should be able to reduce the number of
    times file headers and FileInfo are retrieved for the same file.

    Use the source for determining FileInfo information because comparing
    the md5sum at the source to CADC storage is how to determine whether or
    not a file needs to be pushed to CADC for storage, should storing files be
    part of the execution.

    TODO - how to handle thumbnails and previews
    """

    def __init__(self):
        # dicts are indexed by mc.StorageName.destination_uris
        self._headers = {}  # astropy.io.fits.Headers
        self._file_info = {}  # cadcdata.FileInfo
        self._logger = logging.getLogger(self.__class__.__name__)

    def __str__(self):
<<<<<<< HEAD
        file_info_keys = ''.join(ii for ii in self._file_info.keys())
        header_keys = ''.join(ii for ii in self._headers.keys())
=======
        file_info_keys = '\n'.join(ii for ii in self._file_info.keys())
        header_keys = '\n'.join(ii for ii in self._headers.keys())
>>>>>>> c61d4908
        return f'\nheaders:\n{header_keys}\nfile_info:\n{file_info_keys}'
    
    @property
    def file_info(self):
        return self._file_info

    @property
    def headers(self):
        return self._headers

    def _retrieve_file_info(self, key, source_name):
        """
        :param key: Artifact URI
        :param source_name: fully-qualified name at the data source
        """
        raise NotImplementedError

    def _retrieve_headers(self, key, source_name):
        """
        :param key: Artifact URI
        :param source_name: fully-qualified name at the data source
        """
        raise NotImplementedError

    def set(self, storage_name):
        """Retrieves the Header and FileInfo information to memory."""
        self._logger.debug(f'Begin set for {storage_name.file_name}')
        self.set_headers(storage_name)
        self.set_file_info(storage_name)
        self._logger.debug('End set')

    def set_file_info(self, storage_name):
        """Retrieves FileInfo information to memory."""
        self._logger.debug(f'Begin set_file_info for {storage_name.file_name}')
        for index, entry in enumerate(storage_name.destination_uris):
            if entry not in self._file_info:
                self._logger.debug(f'Retrieve FileInfo for {entry}')
                self._retrieve_file_info(entry, storage_name.source_names[index])
        self._logger.debug('End set_file_info')

    def set_headers(self, storage_name):
        """Retrieves the Header information to memory."""
        self._logger.debug(f'Begin set_headers for {storage_name.file_name}')
        for index, entry in enumerate(storage_name.destination_uris):
            if entry not in self._headers:
                self._logger.debug(f'Retrieve headers for {entry}')
                self._retrieve_headers(entry, storage_name.source_names[index])
        self._logger.debug('End set_headers')

    def reset(self):
        self._headers = {}
        self._file_info = {}
        self._logger.debug('End reset')

    def unset(self, storage_name):
        """Remove an entry from the collections. Keeps memory usage down over long runs."""
        for entry in storage_name.destination_uris:
            if entry in self._headers:
                del self._headers[entry]
            if entry in self._file_info:
                del self._file_info[entry]
            self._logger.debug(f'Unset the metadata for {entry}')


class FileMetadataReader(MetadataReader):
    """Use case: FITS files on local disk."""

    def __init__(self):
        super().__init__()

    def _retrieve_file_info(self, key, source_name):
        self._file_info[key] = data_util.get_local_file_info(source_name)

    def _retrieve_headers(self, key, source_name):
        self._headers[key] = []
        if '.fits' in source_name:
            self._headers[key] = data_util.get_local_headers_from_fits(source_name)


class Hdf5FileMetadataReader(FileMetadataReader):

    def __init__(self):
        super().__init__()
        self._descriptors = {}
        self._working_directory = None

    @property
    def descriptors(self):
        return self._descriptors

    @property
    def working_directory(self):
        return self._working_directory

    @working_directory.setter
    def working_directory(self, value):
        self._working_directory = value

    def set_file_info(self, storage_name):
        """Retrieves FileInfo information to memory."""
        self._logger.debug(f'Begin set_file_info for {storage_name.file_name}')
        for index, entry in enumerate(storage_name.destination_uris):
            if entry not in self._file_info:
                self._logger.debug(
                    f'Retrieve FileInfo for {entry} {storage_name.get_file_fqn(self._working_directory)}'
                )
                self._retrieve_file_info(entry, storage_name.get_file_fqn(self._working_directory))
        self._logger.debug('End set_file_info')

    def set_headers(self, storage_name):
        """Retrieves the Header information to memory."""
        self._logger.debug(f'Begin set_headers for {storage_name.file_name}')
        for index, entry in enumerate(storage_name.destination_uris):
            if entry not in self._headers:
                if storage_name.hdf5:
                    self._logger.debug(f'Retrieve hdf5 headers for {entry}')
                    self._retrieve_headers(entry, storage_name.get_file_fqn(self._working_directory))
                elif '.fits' in entry:
                    self._logger.debug(f'Retrieve fits headers for {entry}')
                    super()._retrieve_headers(entry, storage_name.get_file_fqn(self._working_directory))
                else:
                    self._headers[entry] = []
        self._logger.debug('End set_headers')

    def _retrieve_headers(self, key, fqn):
        self._logger.debug(f'Retrieve "attrs" for {fqn}')
        if key not in self._descriptors:
            # local import to limit exposure in Docker builds
            import h5py
            f_in = h5py.File(fqn)
            self._descriptors[key] = f_in
            # Laurie Rosseau-Nepton - 26-04-23
            # The standard_spectrum is related to flux calibration used on the data. The other one is for the science
            # data and is the one that should be used.
            if len(f_in.attrs) > 50:
                self._logger.debug(f'Found attrs for {fqn}')
                self._headers[key] = [f_in.attrs]
            else:
                self._logger.warning(f'No attrs for {fqn}.')
                self._headers[key] = []

    def reset(self):
        super().reset()
        for descriptor in self._descriptors.values():
            descriptor.close()
        self._descriptors = {}

    def unset(self, storage_name):
        super().unset(storage_name)
        for entry in storage_name.destination_uris:
            if entry in self._descriptors:
                self._descriptors[entry].close()
                del self._descriptors[entry]
                self._logger.debug(f'Unsetting descriptors for {entry}')


class StorageClientReader(MetadataReader):
    """Use case: CADC storage.

    The storage_name.destination_uris are always the CADC storage reference,
    so if this specialization is being used, rely on that naming,
    instead of using the source names, which is the default implementation.
    """

    def __init__(self, client):
        """
        :param client: StorageClientWrapper instance
        """
        super().__init__()
        self._client = client

    def _retrieve_file_info(self, key, source_name):
        self._file_info[key] = self._client.info(source_name)

    def _retrieve_headers(self, key, source_name):
        self._headers[key] = []
        if '.fits' in source_name:
            self._headers[key] = self._client.get_head(source_name)

    def set_file_info(self, storage_name):
        """Retrieves FileInfo information from CADC storage to memory."""
        self._logger.debug(f'Begin set_file_info for {storage_name.file_name}')
        for entry in storage_name.destination_uris:
            if entry not in self._file_info:
                self._retrieve_file_info(entry, entry)
        self._logger.debug('End set_file_info')

    def set_headers(self, storage_name):
        """Retrieves the Header information from CADC storage to memory."""
        self._logger.debug(f'Begin set_headers for {storage_name.file_name}')
        for entry in storage_name.destination_uris:
            if entry not in self._headers:
                self._retrieve_headers(entry, entry)
        self._logger.debug('End set_headers')


class DelayedClientReader(StorageClientReader):
    """Use case: TaskType.STORE, with use_local_files set to False.

    The objective is to be able to delay the retrieval of the FileInfo and header information until the file is
    retrieved from the data provider, and stored at CADC. If the files are retrieved from a remote location, for
    example by http or ftp, the STORE task needs to be executable without the MetadataReader causing an execution
    failure.
    """

    def _retrieve_file_info(self, key, source_name):
        """Retrieves FileInfo information to memory. Ignore retrieval failures, as the file may not yet be at CADC.
        """
        temp = self._client.info(source_name)
        if temp is None:
            self._logger.debug(f'Ignore failure to find FileInfo for {source_name}')
        else:
            self._file_info[key] = temp

    def _retrieve_headers(self, key, source_name):
        """Retrieves the Header information to memory. Ignore retrieval failures, as the file may not yet be at CADC.
        """
        if '.fits' in source_name:
            try:
                self._headers[key] = self._client.get_head(source_name)
            except exceptions.UnexpectedException as e:
                # the record was not found, this is expected, keep going
                self._logger.debug(f'Ignore UnexpectedException for {source_name} {e}')
                pass
        else:
            self._headers[key] = []


class VaultReader(MetadataReader):
    """Use case: vault."""

    def __init__(self, client):
        """
        :param client: vos.Client instance
        """
        super().__init__()
        self._client = client

    def _retrieve_file_info(self, key, source_name):
        self._file_info[key] = clc.vault_info(self._client, source_name)

    def _retrieve_headers(self, key, source_name):
        try:
            tmp_file = tempfile.NamedTemporaryFile()
            self._client.copy(source_name, tmp_file.name, head=True)
            temp_header = data_util.get_local_file_headers(tmp_file.name)
            tmp_file.close()
            self._headers[key] = temp_header
        except Exception as e:
            self._logger.debug(traceback.format_exc())
            raise mc.CadcException(f'Did not retrieve {source_name} header because {e}')


def reader_factory(config, clients):
    if config.use_local_files or mc.TaskType.SCRAPE in config.task_types:
        metadata_reader = FileMetadataReader()
    elif config.use_vos and clients.vo_client is not None:
        metadata_reader = VaultReader(clients.vo_client)
    elif mc.TaskType.STORE in config.task_types and not config.use_local_files:
        metadata_reader = DelayedClientReader(clients.data_client)
    else:
        metadata_reader = StorageClientReader(clients.data_client)
    logging.debug(f'Returning {metadata_reader.__class__.__name__} metadata_reader.')
    return metadata_reader<|MERGE_RESOLUTION|>--- conflicted
+++ resolved
@@ -115,13 +115,8 @@
         self._logger = logging.getLogger(self.__class__.__name__)
 
     def __str__(self):
-<<<<<<< HEAD
-        file_info_keys = ''.join(ii for ii in self._file_info.keys())
-        header_keys = ''.join(ii for ii in self._headers.keys())
-=======
         file_info_keys = '\n'.join(ii for ii in self._file_info.keys())
         header_keys = '\n'.join(ii for ii in self._headers.keys())
->>>>>>> c61d4908
         return f'\nheaders:\n{header_keys}\nfile_info:\n{file_info_keys}'
     
     @property
