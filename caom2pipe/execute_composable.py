--- conflicted
+++ resolved
@@ -120,9 +120,6 @@
 from dateutil import tz
 from shutil import move
 
-from cadcdata import CadcDataClient
-from caom2repo import CAOM2RepoClient
-from vos import Client
 from caom2pipe import manage_composable as mc
 from caom2pipe import transfer_composable as tc
 
@@ -477,15 +474,9 @@
         from this class.
         :return an Observation instance, or None, if the observation id
         does not exist."""
-<<<<<<< HEAD
         return mc.repo_get(
             caom_repo_client, collection, observation_id, metrics
         )
-=======
-        logging.error(caom_repo_client)
-        return mc.repo_get(caom_repo_client, collection, observation_id,
-                           metrics)
->>>>>>> 98b5d255
 
 
 class MetaCreate(CaomExecute):
@@ -1422,18 +1413,6 @@
 
 class OrganizeExecutes(object):
     """How to turn on/off various task types in a CaomExecute pipeline."""
-<<<<<<< HEAD
-    def __init__(
-            self,
-            config,
-            command_name,
-            meta_visitors,
-            data_visitors,
-            chooser=None,
-            store_transfer=None,
-            modify_transfer=None,
-=======
-
     def __init__(
         self,
         config,
@@ -1445,7 +1424,6 @@
         modify_transfer=None,
         cadc_client=None,
         caom_client=None
->>>>>>> 98b5d255
     ):
         """
         Why there is support for two transfer instances:
@@ -1644,8 +1622,6 @@
     def _define_cred_param(self):
         """Common code to figure out which credentials to use when
         creating instances clients for CADC services."""
-<<<<<<< HEAD
-        subject = mc.define_subject(self.config)
         if (
             self.config.proxy_fqn is not None and
                 os.path.exists(self.config.proxy_fqn)
@@ -1654,12 +1630,6 @@
                 f'Using proxy certificate {self.config.proxy_fqn} for '
                 f'credentials.'
             )
-=======
-        if (self.config.proxy_fqn is not None and os.path.exists(
-                self.config.proxy_fqn)):
-            logging.debug(f'Using proxy certificate {self.config.proxy_fqn} '
-                          f'for credentials.')
->>>>>>> 98b5d255
             cred_param = f'--cert {self.config.proxy_fqn}'
         elif (
             self.config.netrc_file is not None and
@@ -1672,20 +1642,13 @@
         else:
             cred_param = ''
             logging.warning(
-<<<<<<< HEAD
                 'No credentials provided (proxy certificate or netrc file).'
             )
             logging.warning(
                 f'Proxy certificate is {self.config.proxy_fqn}, netrc file '
                 f'is {self.config.netrc_file}.'
             )
-        return subject, cred_param
-=======
-                'No credentials provided (proxy certificate or netrc file).')
-            logging.warning(f'Proxy certificate is {self.config.proxy_fqn}, '
-                            f'netrc file is {self.config.netrc_file}.')
         return cred_param
->>>>>>> 98b5d255
 
     @staticmethod
     def init_log_file(log_fqn, now_s):
@@ -1745,41 +1708,7 @@
             a file.
         """
         executors = []
-<<<<<<< HEAD
-        if mc.TaskType.SCRAPE in self.task_types:
-            cred_param = None
-            cadc_client = None
-            caom_repo_client = None
-        else:
-            subject, cred_param = self._define_subject()
-            caom_repo_client = CAOM2RepoClient(
-                subject, self.config.logging_level, self.config.resource_id
-            )
-            if self.config.features.supports_latest_client:
-                self._logger.warning('Using vos.Client for storage.')
-                cert_file = self.config.proxy_fqn
-                if cert_file is not None and os.path.exists(cert_file):
-                    cadc_client = Client(vospace_certfile=cert_file)
-                else:
-                    raise mc.CadcException(
-                        'No credentials configured or found. Stopping.'
-                    )
-            else:
-                self._logger.warning(
-                    'Using cadcdata.CadcDataClient for storage.'
-                )
-                cadc_client = CadcDataClient(subject)
-            # Provide access to a single client instance for transactions with
-            # CADC storage services. If the Transfer specialization doesn't
-            # have a cadc_client attribute, it's an external data source that
-            # manages its own connection.
-            #
-            # The cadc_client instances are provided externally to the the 
-            # classes that use them, so that it’s always the same instance 
-            # of the client, reducing the number of connections in use.
-=======
         if mc.TaskType.SCRAPE not in self.task_types:
->>>>>>> 98b5d255
             for entry in [self._modify_transfer, self._store_transfer]:
                 if entry is not None:
                     # set only for Transfer specializations that have a
@@ -1830,12 +1759,14 @@
                 if self.config.use_local_files:
                     executors.append(
                         LocalStore(
-<<<<<<< HEAD
                             self.config,
                             storage_name,
                             self._command_name,
-                            cadc_client,
+                            self._cred_param,
+                            self._cadc_client,
+                            self._caom_client,
                             self.observable,
+                            self._store_transfer,
                         )
                     )
                 else:
@@ -1844,46 +1775,30 @@
                             self.config,
                             storage_name,
                             self._command_name,
-                            cadc_client,
+                            self._cred_param,
+                            self._cadc_client,
+                            self._caom_client,
                             self.observable,
-                            self._store_transfer
+                            self._store_transfer,
                         )
                     )
             elif task_type == mc.TaskType.INGEST:
                 observation = CaomExecute.repo_cmd_get_client(
-                    caom_repo_client,
+                    self._caom_client,
                     self.config.collection,
                     storage_name.obs_id,
                     self.observable.metrics,
                 )
-=======
-                            self.config, storage_name, self._command_name,
-                            self._cred_param, self._cadc_client,
-                            self._caom_client, self.observable,
-                            self._store_transfer))
-                else:
-                    executors.append(
-                        Store(
-                            self.config, storage_name, self._command_name,
-                            self._cred_param, self._cadc_client,
-                            self._caom_client, self.observable,
-                            self._store_transfer))
-            elif task_type == mc.TaskType.INGEST:
-                observation = CaomExecute.repo_cmd_get_client(
-                    self._caom_client, self.config.collection,
-                    storage_name.obs_id, self.observable.metrics)
->>>>>>> 98b5d255
                 if observation is None:
                     if self.config.use_local_files:
                         executors.append(
                             LocalMetaCreate(
-<<<<<<< HEAD
                                 self.config,
                                 storage_name,
                                 self._command_name,
-                                cred_param,
-                                cadc_client,
-                                caom_repo_client,
+                                self._cred_param,
+                                self._cadc_client,
+                                self._caom_client,
                                 self._meta_visitors,
                                 self.observable,
                             )
@@ -1894,25 +1809,13 @@
                                 self.config,
                                 storage_name,
                                 self._command_name,
-                                cred_param,
-                                cadc_client,
-                                caom_repo_client,
+                                self._cred_param,
+                                self._cadc_client,
+                                self._caom_client,
                                 self._meta_visitors,
                                 self.observable,
                             )
                         )
-=======
-                                self.config, storage_name, self._command_name,
-                                self._cred_param, self._cadc_client,
-                                self._caom_client, self._meta_visitors,
-                                self.observable))
-                    else:
-                        executors.append(MetaCreate(
-                            self.config, storage_name, self._command_name,
-                            self._cred_param, self._cadc_client,
-                            self._caom_client,
-                            self._meta_visitors, self.observable))
->>>>>>> 98b5d255
                 else:
                     if self.config.use_local_files:
                         if (
@@ -1924,40 +1827,28 @@
                                     self.config,
                                     storage_name,
                                     self._command_name,
-<<<<<<< HEAD
-                                    cred_param,
-                                    cadc_client,
-                                    caom_repo_client,
+                                    self._cred_param,
+                                    self._cadc_client,
+                                    self._caom_client,
                                     observation,
                                     self._meta_visitors,
                                     self.observable,
                                 )
                             )
-=======
-                                    self._cred_param, self._cadc_client,
-                                    self._caom_client, observation,
-                                    self._meta_visitors, self.observable))
->>>>>>> 98b5d255
                         else:
                             executors.append(
                                 LocalMetaUpdate(
                                     self.config,
                                     storage_name,
                                     self._command_name,
-<<<<<<< HEAD
-                                    cred_param,
-                                    cadc_client,
-                                    caom_repo_client,
+                                    self._cred_param,
+                                    self._cadc_client,
+                                    self._caom_client,
                                     observation,
                                     self._meta_visitors,
                                     self.observable,
                                 )
                             )
-=======
-                                    self._cred_param, self._cadc_client,
-                                    self._caom_client, observation,
-                                    self._meta_visitors, self.observable))
->>>>>>> 98b5d255
                     else:
                         if (
                             self.chooser is not None and
@@ -1968,10 +1859,9 @@
                                     self.config,
                                     storage_name,
                                     self._command_name,
-<<<<<<< HEAD
-                                    cred_param,
-                                    cadc_client,
-                                    caom_repo_client,
+                                    self._cred_param,
+                                    self._cadc_client,
+                                    self._caom_client,
                                     observation,
                                     self._meta_visitors,
                                     self.observable,
@@ -1983,9 +1873,9 @@
                                     self.config,
                                     storage_name,
                                     self._command_name,
-                                    cred_param,
-                                    cadc_client,
-                                    caom_repo_client,
+                                    self._cred_param,
+                                    self._cadc_client,
+                                    self._caom_client,
                                     observation,
                                     self._meta_visitors,
                                     self.observable,
@@ -1993,28 +1883,11 @@
                             )
             elif task_type == mc.TaskType.INGEST_OBS:
                 observation = CaomExecute.repo_cmd_get_client(
-                    caom_repo_client,
+                    self._caom_client,
                     self.config.collection,
                     storage_name.obs_id,
                     self.observable.metrics,
                 )
-=======
-                                    self._cred_param, self._cadc_client,
-                                    self._caom_client, observation,
-                                    self._meta_visitors, self.observable))
-                        else:
-                            executors.append(
-                                MetaUpdate(
-                                    self.config, storage_name,
-                                    self._command_name, self._cred_param,
-                                    self._cadc_client, self._caom_client,
-                                    observation, self._meta_visitors,
-                                    self.observable))
-            elif task_type == mc.TaskType.INGEST_OBS:
-                observation = CaomExecute.repo_cmd_get_client(
-                    self._caom_client, self.config.collection,
-                    storage_name.obs_id, self.observable.metrics)
->>>>>>> 98b5d255
                 if observation is None:
                     raise mc.CadcException(
                         f'"INGEST_OBS" is an update-only task type for '
@@ -2026,25 +1899,17 @@
                     else:
                         executors.append(
                             MetaUpdateObservation(
-<<<<<<< HEAD
                                 self.config,
                                 storage_name,
                                 self._command_name,
-                                cred_param,
-                                cadc_client,
-                                caom_repo_client,
+                                self._cred_param,
+                                self._cadc_client,
+                                self._caom_client,
                                 observation,
                                 self._meta_visitors,
                                 self.observable,
                             )
                         )
-=======
-                                self.config, storage_name, self._command_name,
-                                self._cred_param, self._cadc_client,
-                                self._caom_client,
-                                observation, self._meta_visitors,
-                                self.observable))
->>>>>>> 98b5d255
             elif task_type == mc.TaskType.MODIFY:
                 if storage_name.is_feasible:
                     if self.config.use_local_files:
@@ -2064,11 +1929,10 @@
                         else:
                             executors.append(
                                 LocalDataVisit(
-<<<<<<< HEAD
                                     self.config,
                                     storage_name,
-                                    cadc_client,
-                                    caom_repo_client,
+                                    self._cadc_client,
+                                    self._caom_client,
                                     self._data_visitors,
                                     self.observable,
                                 )
@@ -2078,50 +1942,31 @@
                             DataVisit(
                                 self.config,
                                 storage_name,
-                                cadc_client,
-                                caom_repo_client,
+                                self._cadc_client,
+                                self._caom_client,
                                 self._data_visitors,
                                 mc.TaskType.MODIFY,
                                 self.observable,
                                 self._modify_transfer,
                             )
                         )
-=======
-                                    self.config, storage_name,
-                                    self._cred_param,
-                                    self._cadc_client, self._caom_client,
-                                    self._data_visitors, self.observable))
-                    else:
-                        executors.append(DataVisit(
-                            self.config, storage_name, self._cred_param,
-                            self._cadc_client, self._caom_client,
-                            self._data_visitors, mc.TaskType.MODIFY,
-                            self.observable, self._modify_transfer))
->>>>>>> 98b5d255
                 else:
                     self._logger.info(
                         f'Skipping the MODIFY task for '
                         f'{storage_name.file_name}.'
                     )
             elif task_type == mc.TaskType.VISIT:
-<<<<<<< HEAD
                 executors.append(
                     MetaVisit(
                         self.config,
                         storage_name,
-                        cred_param,
-                        cadc_client,
-                        caom_repo_client,
+                        self._cred_param,
+                        self._cadc_client,
+                        self._caom_client,
                         self._meta_visitors,
                         self.observable,
                     )
                 )
-=======
-                executors.append(MetaVisit(
-                    self.config, storage_name, self._cred_param,
-                    self._cadc_client, self._caom_client, self._meta_visitors,
-                    self.observable))
->>>>>>> 98b5d255
             elif task_type == mc.TaskType.DEFAULT:
                 pass
             else:
