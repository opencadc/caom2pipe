# -*- coding: utf-8 -*-
# ***********************************************************************
# ******************  CANADIAN ASTRONOMY DATA CENTRE  *******************
# *************  CENTRE CANADIEN DE DONNÉES ASTRONOMIQUES  **************
#
#  (c) 2018.                            (c) 2018.
#  Government of Canada                 Gouvernement du Canada
#  National Research Council            Conseil national de recherches
#  Ottawa, Canada, K1A 0R6              Ottawa, Canada, K1A 0R6
#  All rights reserved                  Tous droits réservés
#
#  NRC disclaims any warranties,        Le CNRC dénie toute garantie
#  expressed, implied, or               énoncée, implicite ou légale,
#  statutory, of any kind with          de quelque nature que ce
#  respect to the software,             soit, concernant le logiciel,
#  including without limitation         y compris sans restriction
#  any warranty of merchantability      toute garantie de valeur
#  or fitness for a particular          marchande ou de pertinence
#  purpose. NRC shall not be            pour un usage particulier.
#  liable in any event for any          Le CNRC ne pourra en aucun cas
#  damages, whether direct or           être tenu responsable de tout
#  indirect, special or general,        dommage, direct ou indirect,
#  consequential or incidental,         particulier ou général,
#  arising from the use of the          accessoire ou fortuit, résultant
#  software.  Neither the name          de l'utilisation du logiciel. Ni
#  of the National Research             le nom du Conseil National de
#  Council of Canada nor the            Recherches du Canada ni les noms
#  names of its contributors may        de ses  participants ne peuvent
#  be used to endorse or promote        être utilisés pour approuver ou
#  products derived from this           promouvoir les produits dérivés
#  software without specific prior      de ce logiciel sans autorisation
#  written permission.                  préalable et particulière
#                                       par écrit.
#
#  This file is part of the             Ce fichier fait partie du projet
#  OpenCADC project.                    OpenCADC.
#
#  OpenCADC is free software:           OpenCADC est un logiciel libre ;
#  you can redistribute it and/or       vous pouvez le redistribuer ou le
#  modify it under the terms of         modifier suivant les termes de
#  the GNU Affero General Public        la “GNU Affero General Public
#  License as published by the          License” telle que publiée
#  Free Software Foundation,            par la Free Software Foundation
#  either version 3 of the              : soit la version 3 de cette
#  License, or (at your option)         licence, soit (à votre gré)
#  any later version.                   toute version ultérieure.
#
#  OpenCADC is distributed in the       OpenCADC est distribué
#  hope that it will be useful,         dans l’espoir qu’il vous
#  but WITHOUT ANY WARRANTY;            sera utile, mais SANS AUCUNE
#  without even the implied             GARANTIE : sans même la garantie
#  warranty of MERCHANTABILITY          implicite de COMMERCIALISABILITÉ
#  or FITNESS FOR A PARTICULAR          ni d’ADÉQUATION À UN OBJECTIF
#  PURPOSE.  See the GNU Affero         PARTICULIER. Consultez la Licence
#  General Public License for           Générale Publique GNU Affero
#  more details.                        pour plus de détails.
#
#  You should have received             Vous devriez avoir reçu une
#  a copy of the GNU Affero             copie de la Licence Générale
#  General Public License along         Publique GNU Affero avec
#  with OpenCADC.  If not, see          OpenCADC ; si ce n’est
#  <http://www.gnu.org/licenses/>.      pas le cas, consultez :
#                                       <http://www.gnu.org/licenses/>.
#
#  $Revision: 4 $
#
# ***********************************************************************
#

"""
This module contains pipeline execution classes. Each execution class
corresponds to a single task type, correlated with specific configuration
or implementation assumptions.

The execute methods in each of the class definitions require no if statements.
All the if statements are limited to the choose* methods in the
OrganizeExecutes class. If you find yourself adding an if statement to an
execute method, create a new *Execute class instead. The result is execute
methods that are composable into complex and varied pipelines, while
remaining easily tested. The execute methods do conform to an Airflow API
for operator extension, but please, please, please, do not ever import an
Airflow class here.

Alternatively, if you find yourself adding an if statement here, evaluate
whether the need could be solved with a collection-specific visit method
instead.

Raise the CadcException upon encountering an error. There is no recovery
effort as part of a failure. Log the error and stop the pipeline
execution for an Observation.

The correlations that currently exist:
- use_local_data: True => classes have "Local" in their name
- uses the CadcDataClient, the vos.Client, or the Caom2RepoClient => classes
    have "Client" in their name
- requires metadata access only => classes have "Meta" in their name
- requires data access => classes have "Data" in their name

What VISIT means when it comes to an CaomExecute specialization:
- visit does NOT execute the 'to_caom2' method
- *MetaVisit* executes all metadata visitors. These specializations leave
  the metadata retrieval to the metadata visitor. If the visitor
  implementation in a specific pipeline is careless, this may mean the VISIT
  task type can not stand on its own.
- *DataVisit* executes all data visitors as an implementation of the MODIFY
  task type. These specializations retrieve the data prior to executing the
  visitors.
*DataVisit and *MetaVisit specializations don't behave the same way, or have
the same assumptions about execution environment.

"""

import distutils.sysconfig
import logging
import os
import sys
import traceback

from datetime import datetime
from dateutil import tz
from shutil import move

from cadcdata import CadcDataClient
from caom2repo import CAOM2RepoClient
from vos import Client
from caom2pipe import manage_composable as mc
from caom2pipe import transfer_composable as tc

__all__ = ['CaomExecute', 'OrganizeExecutes', 'OrganizeChooser']


class CaomExecute(object):
    """Abstract class that defines the operations common to all Execute
    classes."""

    def __init__(self, config, task_type, storage_name, command_name,
                 cred_param, cadc_client, caom_repo_client,
                 meta_visitors, observable):
        """
        :param config: Configurable parts of execution, as stored in
            manage_composable.Config.
        :param task_type: manage_composable.TaskType enumeration - identifies
            the work to do, in words that are user-facing. Used in logging
            messages.
        :param storage_name: An instance of StorageName.
        :param command_name: The collection-specific application to apply a
            blueprint. May be 'fits2caom2'.
        :param cred_param: either --netrc <value> or --cert <value>,
            depending on which credentials have been supplied to the
            process.
        :param cadc_client: Instance of CadcDataClient or Client. Used for
            CADC storage service access.
        :param caom_repo_client: Instance of CAOM2Repo client. Used for
            caom2 repository service access.
        :param meta_visitors: List of classes with a
            'visit(observation, **kwargs)' method signature. Requires access
            to metadata only.
        :param observable: things that last longer than a pipeline execution
        """
        self.logger = logging.getLogger(self.__class__.__name__)
        self.logger.setLevel(config.logging_level)
        formatter = logging.Formatter(
            '%(asctime)s:%(levelname)s:%(name)-12s:%(lineno)d:%(message)s')
        for handler in self.logger.handlers:
            handler.setLevel(config.logging_level)
            handler.setFormatter(formatter)
        self.logging_level_param, self.log_level_as = \
            self._specify_logging_level_param(config.logging_level)
        self.obs_id = storage_name.obs_id
        self.uri = storage_name.file_uri
        self.fname = storage_name.file_name
        self.command_name = command_name
        self.root_dir = config.working_directory
        self.collection = config.collection
        self.archive = config.archive
        if config.use_local_files:
            self.working_dir = self.root_dir
        else:
            self.working_dir = os.path.join(self.root_dir, self.obs_id)

        if config.log_to_file:
            self.model_fqn = os.path.join(config.log_file_directory,
                                          storage_name.model_file_name)
        else:
            self.model_fqn = os.path.join(self.working_dir,
                                          storage_name.model_file_name)
        self.resource_id = config.resource_id
        self.cadc_client = cadc_client
        self.caom_repo_client = caom_repo_client
        self.stream = config.stream
        self.meta_visitors = meta_visitors
        self.task_type = task_type
        self.cred_param = cred_param
        self.url = storage_name.url
        self.lineage = storage_name.lineage
        self.external_urls_param = self._specify_external_urls_param(
            storage_name.external_urls)
        self.observable = observable
        self.mime_encoding = storage_name.mime_encoding
        self.mime_type = storage_name.mime_type
        self._storage_name = storage_name
        self._fqn = None
        if self.working_dir and self.fname:
            self._fqn = os.path.join(self.working_dir, self.fname)
        self.log_file_directory = None
        self.data_visitors = []
        self.supports_latest_client = config.features.supports_latest_client
        if hasattr(config, 'store_newer_files_only'):
            self.store_newer_files_only = (config.store_newer_files_only and
                                           config.use_local_files)
        else:
            # do nothing different, if flag is missing from config
            self.store_newer_files_only = False

    def _cleanup(self):
        """Remove a directory and all its contents."""
        if os.path.exists(self.working_dir):
            for ii in os.listdir(self.working_dir):
                os.remove(os.path.join(self.working_dir, ii))
            os.rmdir(self.working_dir)

    def _create_dir(self):
        """Create the working area if it does not already exist."""
        mc.create_dir(self.working_dir)

    def _define_local_dirs(self, storage_name):
        """when files are on disk don't worry about a separate directory
        per observation"""
        self.working_dir = self.root_dir
        self.model_fqn = os.path.join(self.working_dir,
                                      storage_name.model_file_name)

    def _find_fits2caom2_plugin(self):
        """Find the code that is passed as the --plugin parameter to
        fits2caom2.

        This code makes the assumption that execution always occurs within
        the context of a Docker container, and therefore the
        get_python_lib call will always have the appropriately-named
        module installed in a site package location.
        """
        packages = distutils.sysconfig.get_python_lib()
        return os.path.join(
            packages, f'{self.command_name}/{self.command_name}.py')

    def _fits2caom2_cmd_local(self, connected=True):
        """
        Execute fits2caom with a --cert parameter and a --local parameter.
        """
        plugin = self._find_fits2caom2_plugin()
        command = mc.load_module(plugin, 'to_caom2')
        # so far, the plugin is also the module :)
        conn = ''
        if not connected:
            conn = f'--not_connected'
        local_fqn = os.path.join(self.working_dir, self.fname)
        sys.argv = (f'{self.command_name} {self.logging_level_param} {conn} '
                    f'{self.cred_param} --observation {self.collection} '
                    f'{self.obs_id} --local {local_fqn} --out '
                    f'{self.model_fqn} --plugin {plugin} --module {plugin} '
                    f'--lineage {self.lineage}').split()
        result = command.to_caom2()
        if result == -1:
            raise mc.CadcException(f'Error executing to_caom2 with {sys.argv}')

    def _fits2caom2_cmd(self):
        """Execute fits2caom with a --cert parameter."""
        plugin = self._find_fits2caom2_plugin()
        # so far, the plugin is also the module :)
        command = mc.load_module(plugin, 'to_caom2')
        sys.argv = (f'{self.command_name} {self.logging_level_param} '
                    f'{self.cred_param} --observation {self.collection} '
                    f'{self.obs_id} --out {self.model_fqn} '
                    f'{self.external_urls_param} --plugin {plugin} --module '
                    f'{plugin} --lineage {self.lineage}').split()
        result = command.to_caom2()
        if result == -1:
            raise mc.CadcException(f'Error executing to_caom2 with {sys.argv}')

    def _fits2caom2_cmd_in_out(self):
        """Execute fits2caom with a --in, a --external_url and a --cert
        parameter."""
        plugin = self._find_fits2caom2_plugin()
        # so far, the plugin is also the module :)
        command = mc.load_module(plugin, 'to_caom2')
        sys.argv = (f'{self.command_name} {self.logging_level_param} '
                    f'{self.cred_param} --in {self.model_fqn} --out '
                    f'{self.model_fqn} {self.external_urls_param} --plugin '
                    f'{plugin} --module {plugin} --lineage '
                    f'{self.lineage}').split()
        result = command.to_caom2()
        if result == -1:
            raise mc.CadcException(f'Error executing to_caom2 with {sys.argv}')

    def _fits2caom2_cmd_in_out_local(self, connected=True):
        """Execute fits2caom with a --in, --local and a --cert parameter."""
        plugin = self._find_fits2caom2_plugin()
        # so far, the plugin is also the module :)
        command = mc.load_module(plugin, 'to_caom2')
        local_fqn = os.path.join(self.working_dir, self.fname)
        conn = ''
        if not connected:
            conn = f'--not_connected'
        sys.argv = (f'{self.command_name} {self.logging_level_param} {conn} '
                    f'{self.cred_param} --in {self.model_fqn} --out '
                    f'{self.model_fqn} --local ' f'{local_fqn} --plugin '
                    f'{plugin} --module {plugin} --lineage '
                    f'{self.lineage}').split()
        result = command.to_caom2()
        if result == -1:
            raise mc.CadcException(f'Error executing to_caom2 with {sys.argv}')

    def _repo_cmd_create_client(self, observation):
        """Create an observation instance from the input parameter."""
        mc.repo_create(self.caom_repo_client, observation,
                       self.observable.metrics)

    def _repo_cmd_update_client(self, observation):
        """Update an existing observation instance.  Assumes the obs_id
        values are set correctly."""
        mc.repo_update(self.caom_repo_client, observation,
                       self.observable.metrics)

    def _repo_cmd_read_client(self):
        """Retrieve the existing observation model metadata."""
        return mc.repo_get(self.caom_repo_client, self.collection,
                           self.obs_id, self.observable.metrics)

    def _repo_cmd_delete_client(self, observation):
        """Delete an observation instance based on an input parameter."""
        mc.repo_delete(self.caom_repo_client, observation.collection,
                       observation.observation_id, self.observable.metrics)

    def _cadc_put(self, storage_name):
        """
        :param storage_name: Artifact URI
        """
        # if use_local_files is True, and store_newer_files_only is True,
        # and a file already exists at CADC, the file will only be sent for
        # storage if it's last modified time is later than the last modified
        # time of the file already at CADC
        transfer_data = True
        if self.store_newer_files_only:
            # get the metadata locally
            fqn = os.path.join(self.working_dir, self.fname)
            s = os.stat(fqn)
            local_timestamp = s.st_mtime
            # running from a Docker container with timezone UTC
            local_utc = datetime.fromtimestamp(local_timestamp, tz=tz.UTC)

            # get the metadata at CADC
            if self.supports_latest_client:
                cadc_meta = self.cadc_client.get_node(
                    storage_name, limit=None, force=False)
                cadc_timestamp = cadc_meta.props.get('date')
            else:
                cadc_meta = mc.get_cadc_meta_client(
                    self.cadc_client, self.archive, self.fname)
                cadc_timestamp = cadc_meta.get('lastmod')

            # CADC lastmod value looks like:
            # 'lastmod': 'Fri, 28 Feb 2020 05:04:41 GMT'
            cadc_utc = mc.make_time_tz(cadc_timestamp)
            if local_utc > cadc_utc:
                self.logger.debug(f'Transferring. {self.fname} has CADC '
                                  f'timestamp {cadc_utc}.')
            else:
                self.logger.warning(
                    f'{self.fname} newer at CADC. Not transferring.')
                transfer_data = False

        if transfer_data:
            if self.supports_latest_client:
                self._client_put(storage_name)
            else:
                self._cadc_data_put_client()

    def _cadc_data_put_client(self):
        """Store a collection file."""
        mc.data_put(self.cadc_client, self.working_dir,
                    self.fname, self.archive, self.stream, self.mime_type,
                    self.mime_encoding, metrics=self.observable.metrics)

    def _client_put(self, storage_name):
        """Store a collection file using VOS."""
        mc.client_put(self.cadc_client, self.working_dir,
                      self.fname, storage_name, self.observable.metrics)

    def _read_model(self):
        """Read an observation into memory from an XML file on disk."""
        return mc.read_obs_from_file(self.model_fqn)

    def _visit_meta(self, observation):
        """Execute metadata-only visitors on an Observation in
        memory."""
        if self.meta_visitors is not None and len(self.meta_visitors) > 0:
            kwargs = {'working_directory': self.working_dir,
                      'cadc_client': self.cadc_client,
                      'stream': self.stream,
                      'url': self.url,
                      'observable': self.observable}
            for visitor in self.meta_visitors:
                try:
                    self.logger.debug(f'Visit for {visitor}')
                    visitor.visit(observation, **kwargs)
                except Exception as e:
                    raise mc.CadcException(e)

    def _write_model(self, observation):
        """Write an observation to disk from memory, represented in XML."""
        mc.write_obs_to_file(observation, self.model_fqn)

    @staticmethod
    def _specify_external_urls_param(external_urls):
        """Make a list of external urls into a command-line parameter."""
        if external_urls is None:
            result = ''
        else:
            result = f'--external_url {external_urls}'
        return result

    @staticmethod
    def _specify_logging_level_param(logging_level):
        """Make a configured logging level into command-line parameters."""
        lookup = {logging.DEBUG: ('--debug', logging.debug),
                  logging.INFO: ('--verbose', logging.info),
                  logging.WARNING: ('', logging.warning),
                  logging.ERROR: ('--quiet', logging.error)}
        return lookup.get(logging_level, ('', logging.info))

    @staticmethod
    def repo_cmd_get_client(caom_repo_client, collection, observation_id,
                            metrics):
        """Execute the CAOM2Repo 'read' operation using the client instance
        from this class.
        :return an Observation instance, or None, if the observation id
        does not exist."""
        return mc.repo_get(caom_repo_client, collection, observation_id,
                           metrics)


class MetaCreate(CaomExecute):
    """Defines the pipeline step for Collection ingestion of metadata into CAOM.
    This requires access to only header information.

    This pipeline step will execute a caom2-repo create."""

    def __init__(self, config, storage_name, command_name,
                 cred_param, cadc_client, caom_repo_client,
                 meta_visitors, observable):
        super(MetaCreate, self).__init__(
            config, mc.TaskType.INGEST, storage_name, command_name,
            cred_param, cadc_client, caom_repo_client, meta_visitors,
            observable)
        self.logger = logging.getLogger(self.__class__.__name__)

    def execute(self, context):
        self.logger.debug('Begin execute')
        self.logger.debug('the steps:')

        self.logger.debug('create the work space, if it does not exist')
        self._create_dir()

        self.logger.debug('the observation does not exist, so go '
                          'straight to generating the xml, as the main_app '
                          'will retrieve the headers')
        self._fits2caom2_cmd()

        self.logger.debug('read the xml into memory from the file')
        observation = self._read_model()

        self.logger.debug('the metadata visitors')
        self._visit_meta(observation)

        self.logger.debug('write the observation to disk for debugging')
        self._write_model(observation)

        self.logger.debug('create the observation with xml')
        self._repo_cmd_create_client(observation)

        self.logger.debug('clean up the workspace')
        self._cleanup()

        self.logger.debug('End execute')


class MetaUpdate(CaomExecute):
    """Defines the pipeline step for Collection ingestion of metadata into CAOM.
    This requires access to only header information.

    This pipeline step will execute a caom2-repo update."""

    def __init__(self, config, storage_name, command_name, cred_param,
                 cadc_client, caom_repo_client, observation,
                 meta_visitors, observable):
        super(MetaUpdate, self).__init__(
            config, mc.TaskType.INGEST, storage_name, command_name, cred_param,
            cadc_client, caom_repo_client, meta_visitors, observable)
        self.observation = observation
        self.logger = logging.getLogger(self.__class__.__name__)

    def execute(self, context):
        self.logger.debug('Begin execute')
        self.logger.debug('the steps:')

        self.logger.debug('create the work space, if it does not exist')
        self._create_dir()

        self.logger.debug('write the observation to disk for next step')
        self._write_model(self.observation)

        self.logger.debug('generate the xml, as the main_app will retrieve '
                          'the headers')
        self._fits2caom2_cmd_in_out()

        self.logger.debug('read the xml from disk')
        self.observation = self._read_model()

        self.logger.debug('the metadata visitors')
        self._visit_meta(self.observation)

        self.logger.debug('write the observation to disk for next step')
        self._write_model(self.observation)

        self.logger.debug('update the observation with xml')
        self._repo_cmd_update_client(self.observation)

        self.logger.debug('clean up the workspace')
        self._cleanup()

        self.logger.debug('End execute')


class MetaDeleteCreate(CaomExecute):
    """Defines the pipeline step for Collection ingestion of metadata into CAOM.
    This requires access to only header information.

    This pipeline step will execute a caom2-repo delete followed by
    a create, because an update will not support a Simple->Composite
    or Composite->Simple type change for the Observation
    structure."""

    def __init__(self, config, storage_name, command_name,
                 cred_param, cadc_client, caom_repo_client,
                 observation, meta_visitors, observable):
        super(MetaDeleteCreate, self).__init__(
            config, mc.TaskType.INGEST, storage_name, command_name,
            cred_param, cadc_client, caom_repo_client, meta_visitors,
            observable)
        self.observation = observation
        self.logger = logging.getLogger(self.__class__.__name__)

    def execute(self, context):
        self.logger.debug('Begin execute')
        self.logger.debug('the steps:')

        self.logger.debug('create the work space, if it does not exist')
        self._create_dir()

        self.logger.debug('write the observation to disk for next step')
        self._write_model(self.observation)

        self.logger.debug('make a new observation from an existing '
                          'observation')
        self._fits2caom2_cmd_in_out()

        self.logger.debug('read the xml into memory from the file')
        self.observation = self._read_model()

        self.logger.debug('the metadata visitors')
        self._visit_meta(self.observation)

        self.logger.debug('write the observation to disk for debugging')
        self._write_model(self.observation)

        self.logger.debug('the observation exists, delete it')
        self._repo_cmd_delete_client(self.observation)

        self.logger.debug('store the xml')
        self._repo_cmd_create_client(self.observation)

        self.logger.debug('clean up the workspace')
        self._cleanup()

        self.logger.debug('End execute')


class MetaUpdateObservation(CaomExecute):
    """
    Defines the pipeline step for Collection ingestion of metadata into CAOM.
    This requires access to only header information.

    This pipeline step will handle the 1 observation ID to n file names
    relationship when executing fits2caom2, based only on existing
    metadata from a CAOM2 record.
    """

    def __init__(self, config, storage_name, command_name, cred_param,
                 cadc_client, caom_repo_client,
                 observation, meta_visitors, observable):
        super(MetaUpdateObservation, self).__init__(
            config, mc.TaskType.INGEST_OBS, storage_name, command_name,
            cred_param, cadc_client, caom_repo_client, meta_visitors,
            observable)
        self.observation = observation
        # set the pre-conditions, as none of this is known, until
        # the observation is figured out
        self.fname = None
        self.lineage = None
        self.external_urls_param = ''
        self.logger = logging.getLogger(self.__class__.__name__)

    def execute(self, context):
        self.logger.debug(f'Begin execute.')
        self.logger.debug('the steps:')

        self.logger.debug('create the work space, if it does not exist')
        self._create_dir()

        self.logger.debug('set up parameters for to_caom2 call')
        self._set_parameters()

        self.logger.debug('write the observation to disk for next step')
        self._write_model(self.observation)

        self.logger.debug('update an existing observation')
        self._fits2caom2_cmd_in_out()

        self.logger.debug('read the xml into memory from the file')
        self.observation = self._read_model()

        self.logger.debug('the metadata visitors')
        self._visit_meta(self.observation)

        self.logger.debug('write the observation to disk for debugging')
        self._write_model(self.observation)

        self.logger.debug('update the observation')
        self._repo_cmd_update_client(self.observation)

        self.logger.debug('clean up the workspace')
        self._cleanup()

        self.logger.debug(f'End execute')

    def _set_parameters(self):
        lineage = ''
        # make a dict of product ids and artifact uris
        for plane in self.observation.planes.values():
            for artifact in plane.artifacts.values():
                if 'fits' in artifact.uri:
                    scheme, archive, file_name = mc.decompose_uri(artifact.uri)
                    result = mc.get_lineage(
                        archive, plane.product_id, file_name, scheme)
                    lineage = f'{lineage} {result}'

        self.lineage = lineage


class LocalMetaCreate(CaomExecute):
    """Defines the pipeline step for Collection ingestion of metadata into CAOM.
    This requires access to only header information.

    This pipeline step will execute a caom2-repo create."""

    def __init__(self, config, storage_name, command_name, cred_param,
                 cadc_client, caom_repo_client, meta_visitors,
                 observable):
        super(LocalMetaCreate, self).__init__(
            config, mc.TaskType.INGEST, storage_name, command_name, cred_param,
            cadc_client, caom_repo_client, meta_visitors, observable)
        self._define_local_dirs(storage_name)
        self.fname = storage_name.fname_on_disk
        self.logger = logging.getLogger(self.__class__.__name__)

    def execute(self, context):
        self.logger.debug('Begin execute')
        self.logger.debug('the steps:')

        self.logger.debug('the observation does not exist, so go '
                          'straight to generating the xml, as the main_app '
                          'will retrieve the headers')
        self._fits2caom2_cmd_local()

        self.logger.debug('read the xml from disk')
        observation = self._read_model()

        self.logger.debug('the metadata visitors')
        self._visit_meta(observation)

        self.logger.debug('write the observation to disk for debugging')
        self._write_model(observation)

        self.logger.debug('store the xml')
        self._repo_cmd_create_client(observation)

        self.logger.debug('End execute')


class LocalMetaDeleteCreate(CaomExecute):
    """Defines the pipeline step for Collection ingestion of metadata into CAOM.
    This requires access to only header information.

    This pipeline step will execute a caom2-repo delete followed by
    a create, because an update will not support a Simple->Composite
    or Composite->Simple type change for the Observation
    structure."""

    def __init__(self, config, storage_name, command_name, cred_param,
                 cadc_client, caom_repo_client, observation,
                 meta_visitors, observable):
        super(LocalMetaDeleteCreate, self).__init__(
            config, mc.TaskType.INGEST, storage_name, command_name, cred_param,
            cadc_client, caom_repo_client, meta_visitors, observable)
        self._define_local_dirs(storage_name)
        self.observation = observation
        self.logger = logging.getLogger(self.__class__.__name__)

    def execute(self, context):
        self.logger.debug('Begin execute')
        self.logger.debug('the steps:')

        self.logger.debug('write the observation to disk for next step')
        self._write_model(self.observation)

        self.logger.debug('make a new observation from an existing '
                          'observation')
        self._fits2caom2_cmd_in_out_local()

        self.logger.debug('read the xml from disk')
        observation = self._read_model()

        self.logger.debug('the metadata visitors')
        self._visit_meta(observation)

        self.logger.debug('write the observation to disk for debugging')
        self._write_model(self.observation)

        self.logger.debug('the observation exists, delete it')
        self._repo_cmd_delete_client(self.observation)

        self.logger.debug('store the xml')
        self._repo_cmd_create_client(observation)

        self.logger.debug('End execute')


class LocalMetaUpdate(CaomExecute):
    """Defines the pipeline step for Collection ingestion of metadata into CAOM.
    This requires access to only header information.

    This pipeline step will execute a caom2-repo update."""

    def __init__(self, config, storage_name, command_name, cred_param,
                 cadc_client, caom_repo_client, observation,
                 meta_visitors, observable):
        super(LocalMetaUpdate, self).__init__(
            config, mc.TaskType.INGEST, storage_name, command_name, cred_param,
            cadc_client, caom_repo_client, meta_visitors, observable)
        self._define_local_dirs(storage_name)
        self.observation = observation
        self.logger = logging.getLogger(self.__class__.__name__)

    def execute(self, context):
        self.logger.debug('Begin execute')
        self.logger.debug('the steps:')

        self.logger.debug('write the observation to disk for next step')
        self._write_model(self.observation)

        self.logger.debug('generate the xml, as the main_app will retrieve '
                          'the headers')
        self._fits2caom2_cmd_in_out_local()

        self.logger.debug('read the xml from disk')
        self.observation = self._read_model()

        self.logger.debug('the metadata visitors')
        self._visit_meta(self.observation)

        self.logger.debug('write the updated xml to disk for debugging')
        self._write_model(self.observation)

        self.logger.debug('store the xml')
        self._repo_cmd_update_client(self.observation)

        self.logger.debug('End execute')


class MetaVisit(CaomExecute):
    """Defines the pipeline step for Collection augmentation by a visitor
     of metadata into CAOM. This assumes a record already exists in CAOM,
     and the update DOES NOT require access to either the header or the data.

    This pipeline step will execute a caom2-repo update.

    This functionality exists as Séverin's request.
    """

    def __init__(self, config, storage_name, cred_param,
                 cadc_client, caom_repo_client, meta_visitors,
                 observable):
        super(MetaVisit, self).__init__(
            config, mc.TaskType.VISIT, storage_name, command_name=None,
            cred_param=cred_param, cadc_client=cadc_client,
            caom_repo_client=caom_repo_client,
            meta_visitors=meta_visitors, observable=observable)
        self.fname = None
        self.logger = logging.getLogger(self.__class__.__name__)

    def execute(self, context):
        self.logger.debug('Begin execute')
        self.logger.debug('the steps:')

        self.logger.debug('create the work space, if it does not exist')
        self._create_dir()

        self.logger.debug('retrieve the existing observation, if it exists')
        observation = self._repo_cmd_read_client()

        self.logger.debug('the metadata visitors')
        self._visit_meta(observation)

        self.logger.debug('write the updated xml to disk for debugging')
        self._write_model(observation)

        self.logger.debug('store the xml')
        self._repo_cmd_update_client(observation)

        self.logger.debug('clean up the workspace')
        self._cleanup()

        self.logger.debug('End execute')


class DataVisit(CaomExecute):
    """Defines the pipeline step for all the operations that
    require access to the file on disk. The data must be retrieved
    from a separate source.

    :param transferrer: instance of transfer_composable.Transfer -
        how to get data from any DataSource for execution.
    """

    def __init__(self, config, storage_name, cred_param,
                 cadc_client,
                 caom_repo_client, data_visitors, task_type,
                 observable, transferrer):
        super(DataVisit, self).__init__(
            config, task_type=task_type, storage_name=storage_name,
            command_name=None, cred_param=cred_param, cadc_client=cadc_client,
            caom_repo_client=caom_repo_client, meta_visitors=None,
            observable=observable)
        self._data_visitors = data_visitors
        self._log_file_directory = config.log_file_directory
        self._transferrer = transferrer
        self._logger = logging.getLogger(self.__class__.__name__)

    def execute(self, context):
        self._logger.debug('Begin execute')

        self.logger.debug('create the work space, if it does not exist')
        self._create_dir()

        self.logger.debug('get the input file')
        self._transferrer.get(self._storage_name.source_name, self._fqn)

        self.logger.debug('get the observation for the existing model')
        observation = self._repo_cmd_read_client()

        self.logger.debug('execute the data visitors')
        self._visit_data(observation)

        self.logger.debug('write the observation to disk for debugging')
        self._write_model(observation)

        self.logger.debug('store the updated xml')
        self._repo_cmd_update_client(observation)

        self.logger.debug('clean up the workspace')
        self._cleanup()

        self._logger.debug('End execute.')

    def _visit_data(self, observation):
        """Execute the visitors that require access to the full data content
        of a file."""
        kwargs = {'working_directory': self.working_dir,
                  'science_file': self.fname,
                  'log_file_directory': self._log_file_directory,
                  'cadc_client': self.cadc_client,
                  'caom_repo_client': self.caom_repo_client,
                  'stream': self.stream,
                  'observable': self.observable}
        for visitor in self._data_visitors:
            try:
                self.logger.debug(f'Visit for {visitor}')
                visitor.visit(observation, **kwargs)
            except Exception as e:
                raise mc.CadcException(e)


class LocalDataVisit(DataVisit):
    """Defines the pipeline step for all the operations that
    require access to the file on disk. This class assumes it has access to
    the files on disk - i.e. there is not need to retrieve the files from
    the CADC storage system, but there is a need to update CAOM
    entries with the service.
    """

    def __init__(self, config, storage_name, cred_param,
                 cadc_client, caom_repo_client, data_visitors,
                 observable):
        super(LocalDataVisit, self).__init__(
            config, storage_name=storage_name, cred_param=cred_param,
            cadc_client=cadc_client,
            caom_repo_client=caom_repo_client, data_visitors=data_visitors,
            task_type=mc.TaskType.MODIFY, observable=observable,
            transferrer=tc.Transfer())
        self._define_local_dirs(storage_name)
        self.fname = storage_name.fname_on_disk
        self.prev_fname = storage_name.prev
        self.thumb_fname = storage_name.thumb
        self._logger = logging.getLogger(self.__class__.__name__)

    def execute(self, context):
        self._logger.debug(f'Begin execute')

        self._logger.debug('get the observation for the existing model')
        observation = self._repo_cmd_read_client()

        self._logger.debug('execute the data visitors')
        self._visit_data(observation)

        self._logger.debug('write the updated xml to disk for debugging')
        self._write_model(observation)

        self._logger.debug('store the updated xml')
        self._repo_cmd_update_client(observation)

        self._logger.debug(f'End execute')


class DataScrape(DataVisit):
    """Defines the pipeline step for Collection generation and ingestion of
    operations that require access to the file on disk, with no update to the
    service at the end. This class assumes it has access to the files on disk.
    The organization of this class assumes the 'Scrape' task has been done
    previously, so the model instance exists on disk."""

    def __init__(self, config, storage_name, data_visitors, observable):
        super(DataScrape, self).__init__(
            config, storage_name, cred_param='',
            cadc_client=None, caom_repo_client=None,
            data_visitors=data_visitors, task_type=mc.TaskType.SCRAPE,
            observable=observable, transferrer=tc.Transfer())
        self._define_local_dirs(storage_name)
        self.fname = storage_name.fname_on_disk
        self.log_file_directory = config.log_file_directory
        self.prev_fname = storage_name.prev
        self.thumb_fname = storage_name.thumb
        self.logger = logging.getLogger(self.__class__.__name__)

    def execute(self, context):
        self.logger.debug(f'Begin execute')

        self.logger.debug('get observation for the existing model from disk')
        observation = self._read_model()

        self.logger.debug('execute the data visitors')
        self._visit_data(observation)

        self.logger.debug('output the updated xml')
        self._write_model(observation)

        self.logger.debug(f'End execute')


class Store(CaomExecute):
    """Defines the pipeline step for Collection storage of a file. This
    requires access to the file on disk."""

    def __init__(self, config, storage_name, command_name, cred_param,
                 cadc_client, caom_repo_client, observable,
                 transferrer):
        super(Store, self).__init__(
            config, mc.TaskType.STORE, storage_name, command_name, cred_param,
            cadc_client, caom_repo_client, meta_visitors=None,
            observable=observable)
        self.stream = config.stream
        self.multiple_files = storage_name.multiple_files(self.working_dir)
        # handle the case of a URI source
        self._destination_f_names = \
            storage_name.multiple_files(self.working_dir)
        if len(self.multiple_files) == 0:
            self.multiple_files = [storage_name.entry]
            self._destination_f_names = [storage_name.file_name]
            self._destination_uri = [storage_name.file_uri]
        self._transferrer = transferrer
        self.logger = logging.getLogger(self.__class__.__name__)

    def execute(self, context):
        self.logger.debug(f'Begin execute')

        self.logger.debug('create the work space, if it does not exist')
        self._create_dir()

        self.logger.debug(f'Store {len(self.multiple_files)} files to ad.')
        for index, entry in enumerate(self.multiple_files):
            self._fqn = f'{self.working_dir}/{self._destination_f_names[index]}'
            self.logger.debug(f'Retrieve {entry}')
            self._transferrer.get(entry, self._fqn)

            self.fname = self._destination_f_names[index]
            self.logger.debug(f'store the input file {self.fname}')
            self._cadc_put(self._destination_uri[index])

        self.logger.debug('clean up the workspace')
        self._cleanup()

        self.logger.debug(f'End execute')


class LocalStore(Store):
    """Defines the pipeline step for Collection storage of a file. This
    requires access to the file on disk. The file originates from local
    disk."""

    def __init__(self, config, storage_name, command_name, cred_param,
                 cadc_client, caom_repo_client, observable,
                 transferrer):
        super(LocalStore, self).__init__(
            config, storage_name, command_name, cred_param,
            cadc_client, caom_repo_client, observable, transferrer)
        self.logger = logging.getLogger(self.__class__.__name__)

    def execute(self, context):
        self.logger.debug(f'Begin execute')

        self.logger.debug(f'Store {len(self.multiple_files)} files to ad.')
        for index, entry in enumerate(self.multiple_files):
            self.fname = self._destination_f_names[index]
            self.logger.debug(f'store the input file {self.fname}')
            self._cadc_put(self._destination_uri[index])

        self.logger.debug(f'End execute')


class Scrape(CaomExecute):
    """Defines the pipeline step for Collection creation of a CAOM model
    observation. The file containing the metadata is located on disk.
    No record is written to a web service."""

    def __init__(self, config, storage_name, command_name, observable,
                 meta_visitors):
        super(Scrape, self).__init__(
            config, mc.TaskType.SCRAPE, storage_name, command_name,
            cred_param='', cadc_client=None, caom_repo_client=None,
            meta_visitors=meta_visitors, observable=observable)
        self._define_local_dirs(storage_name)
        self.fname = storage_name.fname_on_disk
        if self.fname is None:
            self.fname = storage_name.file_name
        self.logger = logging.getLogger(self.__class__.__name__)

    def execute(self, context):
        self.logger.debug(f'Begin execute')
        self.logger.debug('the steps:')

        self.logger.debug('generate the xml from the file on disk')
        self._fits2caom2_cmd_local(connected=False)

        self.logger.debug('get observation for the existing model from disk')
        observation = self._read_model()

        self.logger.error('the metadata visitors')
        self._visit_meta(observation)

        self.logger.debug('write the updated xml to disk for debugging')
        self._write_model(observation)

        self.logger.debug(f'End execute')


class ScrapeUpdate(CaomExecute):
    """Defines the pipeline step for Collection creation of a CAOM model
    observation. The file containing the metadata is located on disk.
    No record is written to a web service."""

    def __init__(self, config, storage_name, command_name, observable,
                 meta_visitors):
        super(ScrapeUpdate, self).__init__(
            config, mc.TaskType.SCRAPE, storage_name, command_name,
            cred_param='', cadc_client=None, caom_repo_client=None,
            meta_visitors=meta_visitors, observable=observable)
        self._define_local_dirs(storage_name)
        self.fname = storage_name.fname_on_disk
        if self.fname is None:
            self.fname = storage_name.file_name
        self.logger = logging.getLogger(self.__class__.__name__)

    def execute(self, context):
        self.logger.debug(f'Begin execute')
        self.logger.debug('the steps:')

        self.logger.debug('generate the xml from the file on disk')
        self._fits2caom2_cmd_in_out_local(connected=False)

        self.logger.debug('get observation for the existing model from disk')
        observation = self._read_model()

        self.logger.debug('the metadata visitors')
        self._visit_meta(observation)

        self.logger.debug('write the updated xml to disk for debugging')
        self._write_model(observation)

        self.logger.debug(f'End execute')


class OrganizeChooser(object):
    """Extend this class to provide a way to make collection-specific
    complex conditions available within the OrganizeExecute class."""
    def __init__(self):
        pass

    def needs_delete(self, observation):
        return False

    def use_compressed(self, f=None):
        return False


class OrganizeExecutes(object):
    """How to turn on/off various task types in a CaomExecute pipeline."""
    def __init__(self, config, command_name, meta_visitors, data_visitors,
                 chooser=None, store_transfer=None, modify_transfer=None):
        """
        Why there is support for two transfer instances:
        - the store_transfer instance may do an http, ftp, or vo transfer
            from an external source, for the purposes of storage
        - the modify_transfer instance probably does a CADC retrieval,
            so that metadata production that relies on the data content
            (e.g. preview generation) can occur

        :param config:
        :param command_name extension of fits2caom2 for the collection
        :param meta_visitors List of metadata visit methods.
        :param data_visitors List of data visit methods.
        :param chooser:
        :param store_transfer Transfer implementation for retrieving files
        :param modify_transfer Transfer implementation for retrieving files
        """
        self.config = config
        self.chooser = chooser
        self.task_types = config.task_types
        self.todo_fqn = None
        self.success_fqn = None
        self.failure_fqn = None
        self.retry_fqn = None
        self.rejected_fqn = None
        self.set_log_location()
        self._success_count = 0
        self._rejected_count = 0
        self._complete_record_count = 0
        self._timeout = 0
        self.observable = mc.Observable(mc.Rejected(self.rejected_fqn),
                                        mc.Metrics(config))
        self._command_name = command_name
        self._meta_visitors = meta_visitors
        self._data_visitors = data_visitors
        self._modify_transfer = modify_transfer
        self._store_transfer = store_transfer
        # use the same Observable everywhere
        if modify_transfer is not None:
            self._modify_transfer.observable = self.observable
        if store_transfer is not None:
            self._store_transfer.observable = self.observable
        self._log_h = None
        self._logger = logging.getLogger(self.__class__.__name__)
        self._logger.setLevel(config.logging_level)

    def set_log_files(self, config):
        self.todo_fqn = config.work_fqn
        self.success_fqn = config.success_fqn
        self.failure_fqn = config.failure_fqn
        self.retry_fqn = config.retry_fqn
        self.rejected_fqn = config.rejected_fqn

    @property
    def rejected_count(self):
        """:return integer indicating how many inputs (files or observations,
         depending on the configuration) have been rejected for well-known
         reasons."""
        return self._rejected_count

    @property
    def success_count(self):
        """:return integer indicating how many inputs (files or observations,
         depending on the configuration) have been successfully processed."""
        return self._success_count

    @success_count.setter
    def success_count(self, value):
        self._success_count = value

    @property
    def complete_record_count(self):
        """:return integer indicating how many inputs (files or observations,
         depending on the configuration) have been processed."""
        return self._complete_record_count

    @complete_record_count.setter
    def complete_record_count(self, value):
        self._complete_record_count = value

    @property
    def timeouts(self):
        return self._timeout

    def capture_failure(self, storage_name, e, stack_trace):
        """Log an error message to the failure file.

        If the failure is of a known type, also capture it to the rejected
        list. The rejected list will be saved to disk when the execute method
        completes.

        If log_to_file is set to False, don't track the failure log file or
        the retry log file entries, because the application should leave no
        logging trace.

        :obs_id observation ID being processed
        :file_name file name being processed
        :e Exception to log - the entire stack trace, which, if logging
            level is not set to debug, will be lost for debugging purposes.
        """
        self._count_timeouts(stack_trace)
        if self.config.log_to_file:
            with open(self.failure_fqn, 'a') as failure:
<<<<<<< HEAD
                min_error = e.args[0]
=======
                if e.args is not None and len(e.args) > 1:
                    min_error = e.args[0]
                else:
                    min_error = str(e)
>>>>>>> 54a0c963
                failure.write(f'{datetime.now()} {storage_name.obs_id} '
                              f'{storage_name.file_name} {min_error}\n')

        # only retry entries that are not permanently marked as rejected
        reason = mc.Rejected.known_failure(stack_trace)
        if reason == mc.Rejected.NO_REASON:
            if self.config.log_to_file:
                with open(self.retry_fqn, 'a') as retry:
                    if (hasattr(storage_name, '_entry') and
                            storage_name.entry is not None):
                        retry.write(f'{storage_name.entry}\n')
                    else:
                        if self.config.use_local_files:
                            retry.write(f'{storage_name.fname_on_disk}\n')
                        elif self.config.features.use_file_names:
                            retry.write(f'{storage_name.file_name}\n')
                        else:
                            retry.write(f'{storage_name.obs_id}\n')
        else:
            self.observable.rejected.record(reason, storage_name.obs_id)
            self._rejected_count += 1

    def capture_success(self, obs_id, file_name, start_time):
        """Capture, with a timestamp, the successful observations/file names
        that have been processed.
        :obs_id observation ID being processed
        :file_name file name being processed
        :start_time seconds since beginning of execution.
        """
        self.success_count += 1
        execution_s = datetime.utcnow().timestamp() - start_time
        # if log_to_file is set to False, leave no logging trace
        if self.config.log_to_file:
            success = open(self.success_fqn, 'a')
            try:
                success.write(f'{datetime.now()} {obs_id} {file_name} '
                              f'{execution_s:.2f}\n')
            finally:
                success.close()
        logging.debug('******************************************************')
        logging.info(f'Progress - record {self.success_count} of '
                     f'{self.complete_record_count} records processed in '
                     f'{execution_s:.2f} s.')
        logging.debug('******************************************************')

    def set_log_location(self):
        self.set_log_files(self.config)
        if self.config.log_to_file:
            mc.create_dir(self.config.log_file_directory)
            now_s = datetime.utcnow().timestamp()
            for fqn in [self.success_fqn, self.failure_fqn, self.retry_fqn]:
                OrganizeExecutes.init_log_file(fqn, now_s)
        self._success_count = 0

    def is_rejected(self, storage_name):
        """Common code to use the appropriate identifier when checking for
        rejected entries."""
        if self.config.features.use_urls:
            result = self.observable.rejected.is_bad_metadata(
                storage_name.url)
        elif self.config.features.use_file_names:
            result = self.observable.rejected.is_bad_metadata(
                storage_name.file_name)
        else:
            result = self.observable.rejected.is_bad_metadata(
                storage_name.obs_id)
        if result:
            logging.info(f'Rejected observation {storage_name.obs_id} because '
                         f'of bad metadata')
        return result

    def _define_subject(self):
        """Common code to figure out which credentials to use when
        creating instances clients for CADC services."""
        subject = mc.define_subject(self.config)
        if (self.config.proxy_fqn is not None and os.path.exists(
                self.config.proxy_fqn)):
            logging.debug(f'Using proxy certificate {self.config.proxy_fqn} '
                          f'for credentials.')
            cred_param = f'--cert {self.config.proxy_fqn}'
        elif (self.config.netrc_file is not None and os.path.exists(
                self.config.netrc_file)):
            logging.debug(f'Using netrc file {self.config.netrc_file} for '
                          f'credentials.')
            cred_param = f'--netrc {self.config.netrc_file}'
        else:
            cred_param = ''
            logging.warning(
                'No credentials provided (proxy certificate or netrc file).')
            logging.warning(f'Proxy certificate is {self.config.proxy_fqn}, '
                            f'netrc file is {self.config.netrc_file}.')
        return subject, cred_param

    @staticmethod
    def init_log_file(log_fqn, now_s):
        """Keep old versions of the progress files."""
        log_fid = log_fqn.replace('.txt', '')
        back_fqn = f'{log_fid}.{now_s}.txt'
        if os.path.exists(log_fqn) and os.path.getsize(log_fqn) != 0:
            move(log_fqn, back_fqn)
        f_handle = open(log_fqn, 'w')
        f_handle.close()

    def _count_timeouts(self, e):
        if (e is not None and ('Read timed out' in e or
                               'reset by peer' in e or
                               'ConnectTimeoutError' in e or
                               'Broken pipe' in e)):
            self._timeout += 1

    @property
    def command_name(self):
        return self._command_name

    def _set_up_file_logging(self, storage_name):
        """Configure logging to a separate file for each entry being
        processed."""
        if self.config.log_to_file:
            log_fqn = os.path.join(self.config.working_directory,
                                   storage_name.log_file)
            if self.config.log_file_directory is not None:
                log_fqn = os.path.join(self.config.log_file_directory,
                                       storage_name.log_file)
            self._log_h = logging.FileHandler(log_fqn)
            formatter = logging.Formatter(
                '%(asctime)s:%(levelname)s:%(name)-12s:%(lineno)d:%(message)s')
            self._log_h.setLevel(self.config.logging_level)
            self._log_h.setFormatter(formatter)
            logging.getLogger().addHandler(self._log_h)

    def _unset_file_logging(self):
        """Turn off the logging to the separate file for each entry being
        processed."""
        if self.config.log_to_file:
            logging.getLogger().removeHandler(self._log_h)

    def choose(self, storage_name):
        """The logic that decides which descendants of CaomExecute to
        instantiate. This is based on the content of the config.yml file
        for an application.
        :storage_name StorageName extension that handles the naming rules for
            a file.
        """
        executors = []
        if mc.TaskType.SCRAPE in self.task_types:
            cred_param = None
            cadc_client = None
            caom_repo_client = None
        else:
            subject, cred_param = self._define_subject()
            caom_repo_client = CAOM2RepoClient(
                subject, self.config.logging_level,
                self.config.resource_id)
            if self.config.features.supports_latest_client:
                self._logger.warning('Using vos.Client for storage.')
                cert_file = self.config.proxy_fqn
                if cert_file is not None and os.path.exists(cert_file):
                    cadc_client = Client(vospace_certfile=cert_file)
                else:
                    raise mc.CadcException(
                        'No credentials configured or found. Stopping.')
            else:
                self._logger.warning(
                    'Using cadcdata.CadcDataClient for storage.')
                cadc_client = CadcDataClient(subject)
            # Provide access to a single client instance for transactions with
            # CADC storage services. If the Transfer specialization doesn't
            # have a cadc_client attribute, it's an external data source that
            # manages its own connection.
            #
            # The cadc_client instances are provided externally to the the 
            # classes that use them, so that it’s always the same instance 
            # of the client, reducing the number of connections in use.
            for entry in [self._modify_transfer, self._store_transfer]:
                if entry is not None:
                    # set only for Transfer specializations that have a
                    # cadc_client attribute (HttpTransfer, FtpTransfer do not)
                    if hasattr(entry, '_cadc_client'):
                        entry.cadc_client = cadc_client
        for task_type in self.task_types:
            self._logger.debug(task_type)
            if task_type == mc.TaskType.SCRAPE:
                model_fqn = os.path.join(self.config.working_directory,
                                         storage_name.model_file_name)
                exists = os.path.exists(model_fqn)
                if exists:
                    if self.config.use_local_files:
                        executors.append(
                            ScrapeUpdate(
                                self.config, storage_name, self._command_name,
                                self.observable, self._meta_visitors))
                    else:
                        raise mc.CadcException(
                            'use_local_files must be True with '
                            'Task Type "SCRAPE"')
                else:
                    if self.config.use_local_files:
                        executors.append(Scrape(
                            self.config, storage_name, self._command_name,
                            self.observable, self._meta_visitors))
                    else:
                        raise mc.CadcException(
                            'use_local_files must be True with '
                            'Task Type "SCRAPE"')
            elif task_type == mc.TaskType.STORE:
                if self.config.use_local_files:
                    executors.append(
                        LocalStore(
                            self.config, storage_name, self._command_name,
                            cred_param, cadc_client,
                            caom_repo_client, self.observable,
                            self._store_transfer))
                else:
                    executors.append(
                        Store(
                            self.config, storage_name, self._command_name,
                            cred_param, cadc_client,
                            caom_repo_client, self.observable,
                            self._store_transfer))
            elif task_type == mc.TaskType.INGEST:
                observation = CaomExecute.repo_cmd_get_client(
                    caom_repo_client, self.config.collection,
                    storage_name.obs_id, self.observable.metrics)
                if observation is None:
                    if self.config.use_local_files:
                        executors.append(
                            LocalMetaCreate(
                                self.config, storage_name, self._command_name,
                                cred_param, cadc_client,
                                caom_repo_client, self._meta_visitors,
                                self.observable))
                    else:
                        executors.append(MetaCreate(
                            self.config, storage_name, self._command_name,
                            cred_param, cadc_client, caom_repo_client,
                            self._meta_visitors, self.observable))
                else:
                    if self.config.use_local_files:
                        if (self.chooser is not None and
                                self.chooser.needs_delete(observation)):
                            executors.append(
                                LocalMetaDeleteCreate(
                                    self.config, storage_name,
                                    self._command_name,
                                    cred_param, cadc_client,
                                    caom_repo_client, observation,
                                    self._meta_visitors, self.observable))
                        else:
                            executors.append(
                                LocalMetaUpdate(
                                    self.config, storage_name,
                                    self._command_name,
                                    cred_param, cadc_client,
                                    caom_repo_client, observation,
                                    self._meta_visitors, self.observable))
                    else:
                        if (self.chooser is not None and
                                self.chooser.needs_delete(observation)):
                            executors.append(
                                MetaDeleteCreate(
                                    self.config, storage_name,
                                    self._command_name,
                                    cred_param, cadc_client,
                                    caom_repo_client, observation,
                                    self._meta_visitors, self.observable))
                        else:
                            executors.append(
                                MetaUpdate(
                                    self.config, storage_name,
                                    self._command_name, cred_param,
                                    cadc_client, caom_repo_client,
                                    observation, self._meta_visitors,
                                    self.observable))
            elif task_type == mc.TaskType.INGEST_OBS:
                observation = CaomExecute.repo_cmd_get_client(
                    caom_repo_client, self.config.collection,
                    storage_name.obs_id, self.observable.metrics)
                if observation is None:
                    raise mc.CadcException(
                        f'"INGEST_OBS" is an update-only task type for '
                        f'{storage_name.obs_id}.')
                else:
                    if self.config.use_local_files:
                        raise NotImplementedError
                    else:
                        executors.append(
                            MetaUpdateObservation(
                                self.config, storage_name, self._command_name,
                                cred_param, cadc_client, caom_repo_client,
                                observation, self._meta_visitors,
                                self.observable))
            elif task_type == mc.TaskType.MODIFY:
                if storage_name.is_feasible:
                    if self.config.use_local_files:
                        if (executors is not None and len(executors) > 0 and
                                (isinstance(executors[0], Scrape) or
                                 isinstance(executors[0], ScrapeUpdate))):
                            executors.append(
                                DataScrape(self.config, storage_name,
                                           self._data_visitors,
                                           self.observable))
                        else:
                            executors.append(
                                LocalDataVisit(
                                    self.config, storage_name, cred_param,
                                    cadc_client, caom_repo_client,
                                    self._data_visitors, self.observable))
                    else:
                        executors.append(DataVisit(
                            self.config, storage_name, cred_param,
                            cadc_client, caom_repo_client,
                            self._data_visitors, mc.TaskType.MODIFY,
                            self.observable, self._modify_transfer))
                else:
                    self._logger.info(f'Skipping the MODIFY task for '
                                      f'{storage_name.file_name}.')
            elif task_type == mc.TaskType.VISIT:
                executors.append(MetaVisit(
                    self.config, storage_name, cred_param,
                    cadc_client, caom_repo_client, self._meta_visitors,
                    self.observable))
            elif task_type == mc.TaskType.DEFAULT:
                pass
            else:
                raise mc.CadcException(
                    f'Do not understand task type {task_type}')
        return executors

    def do_one(self, storage_name):
        """Process one entry.
        :param storage_name instance of StorageName for the collection
        """
        self._logger.debug(f'Begin do_one {storage_name}')
        self._set_up_file_logging(storage_name)
        start_s = datetime.utcnow().timestamp()
        try:
            if self.is_rejected(storage_name):
                self.capture_failure(storage_name, 
                        BaseException('StorageName.is_rejected'), 'Rejected')
                # successful rejection of the execution case
                return 0
            executors = self.choose(storage_name)
            for executor in executors:
                self._logger.info(f'Step {executor.task_type} with '
                                  f'{executor.__class__.__name__} for '
                                  f'{storage_name.obs_id}')
                executor.execute(context=None)
            if len(executors) > 0:
                self.capture_success(storage_name.obs_id,
                                     storage_name.file_name, start_s)
                return 0
            else:
                self._logger.info(f'No executors for {storage_name}')
                return -1  # cover the case where file name validation fails
        except Exception as e:
            self.capture_failure(storage_name, e, traceback.format_exc())
            self._logger.warning(f'Execution failed for {storage_name.obs_id} '
                                 f'with {e}')
            self._logger.debug(traceback.format_exc())
            return -1
        finally:
            self._unset_file_logging()<|MERGE_RESOLUTION|>--- conflicted
+++ resolved
@@ -1237,14 +1237,10 @@
         self._count_timeouts(stack_trace)
         if self.config.log_to_file:
             with open(self.failure_fqn, 'a') as failure:
-<<<<<<< HEAD
-                min_error = e.args[0]
-=======
                 if e.args is not None and len(e.args) > 1:
                     min_error = e.args[0]
                 else:
                     min_error = str(e)
->>>>>>> 54a0c963
                 failure.write(f'{datetime.now()} {storage_name.obs_id} '
                               f'{storage_name.file_name} {min_error}\n')
 
