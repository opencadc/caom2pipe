--- conflicted
+++ resolved
@@ -259,11 +259,7 @@
 
     def _cadc_put(self, source_fqn, uri):
         interim_fqn = self._decompressor.fix_compression(source_fqn)
-<<<<<<< HEAD
-        self.cadc_client.put(os.path.dirname(interim_fqn), uri, None)
-=======
         self.cadc_client.put(os.path.dirname(interim_fqn), uri)
->>>>>>> 20f6fad4
         # fix FileInfo that becomes out-dated by decompression during a STORE
         # task, in this common location, affecting all collections
         if source_fqn != interim_fqn:
