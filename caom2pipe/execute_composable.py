--- conflicted
+++ resolved
@@ -189,17 +189,10 @@
         self.observable = observable
         self.mime_encoding = storage_name.mime_encoding
         self.mime_type = storage_name.mime_type
-<<<<<<< HEAD
-        if config.features.supports_latest_caom:
-            self.namespace = obs_reader_writer.CAOM24_NAMESPACE
-        else:
-            self.namespace = obs_reader_writer.CAOM23_NAMESPACE
         self._storage_name = storage_name
         self._fqn = os.path.join(self.working_dir, self.fname)
         self.log_file_directory = None
         self.data_visitors = []
-=======
->>>>>>> cb337e15
 
     def _cleanup(self):
         """Remove a directory and all its contents."""
@@ -413,13 +406,6 @@
         """Read an observation into memory from an XML file on disk."""
         return mc.read_obs_from_file(self.model_fqn)
 
-<<<<<<< HEAD
-=======
-    def _write_model(self, observation):
-        """Write an observation to disk from memory, represented in XML."""
-        mc.write_obs_to_file(observation, self.model_fqn)
-
->>>>>>> cb337e15
     def _visit_meta(self, observation):
         """Execute metadata-only visitors on an Observation in
         memory."""
@@ -438,7 +424,7 @@
 
     def _write_model(self, observation):
         """Write an observation to disk from memory, represented in XML."""
-        mc.write_obs_to_file(observation, self.model_fqn, self.namespace)
+        mc.write_obs_to_file(observation, self.model_fqn)
 
     @staticmethod
     def _specify_external_urls_param(external_urls):
@@ -648,7 +634,7 @@
         self.fname = None
         self.lineage = None
         self.external_urls_param = ''
-        self.logger = logging.getLogger(__name__)
+        self.logger = logging.getLogger(self.__class__.__name__)
 
     def execute(self, context):
         self.logger.debug(f'Begin execute.')
@@ -678,66 +664,7 @@
         self.logger.debug('clean up the workspace')
         self._cleanup()
 
-<<<<<<< HEAD
-        self.logger.debug(f'End execute.')
-=======
-        self.logger.debug(f'End execute for {self.__class__.__name__}')
-
-
-class MetaUpdateObservationDirect(CaomExecute):
-    """
-    Defines the pipeline step for Collection ingestion of metadata into CAOM.
-    This requires access to only header information.
-
-    This pipeline step will handle the 1 observation ID to n file names
-    relationship when executing fits2caom2, based only on existing
-    metadata from a CAOM2 record.
-    """
-
-    def __init__(self, config, storage_name, command_name, cred_param,
-                 cadc_data_client, caom_repo_client,
-                 observation, meta_visitors, observable):
-        super(MetaUpdateObservationDirect, self).__init__(
-            config, mc.TaskType.INGEST_OBS, storage_name, command_name,
-            cred_param, cadc_data_client, caom_repo_client, meta_visitors,
-            observable)
-        self.observation = observation
-        # set the pre-conditions, as none of this is known, until
-        # the observation is figured out
-        self.fname = None
-        self.lineage = None
-        self.external_urls_param = ''
-        self.logger = logging.getLogger(__name__)
-
-    def execute(self, context):
-        self.logger.debug(f'Begin execute.')
-        self.logger.debug('the steps:')
-
-        self.logger.debug('create the work space, if it does not exist')
-        self._create_dir()
-
-        self.logger.debug('set up parameters for to_caom2 call')
-        self._set_parameters()
-
-        self.logger.debug('write the observation to disk for next step')
-        self._write_model(self.observation)
-
-        self.logger.debug('update an existing observation')
-        self._fits2caom2_cmd_in_out_direct()
-
-        self.logger.debug('read the xml into memory from the file')
-        self.observation = self._read_model()
-
-        self.logger.debug('the metadata visitors')
-        self._visit_meta(self.observation)
-
-        self.logger.debug('update the observation')
-        self._repo_cmd_update_client(self.observation)
-
-        self.logger.debug('clean up the workspace')
-        self._cleanup()
-
-        self.logger.debug(f'End execute.')
+        self.logger.debug(f'End execute')
 
     def _set_parameters(self):
         lineage = ''
@@ -749,44 +676,6 @@
                     result = mc.get_lineage(
                         archive, plane.product_id, file_name, scheme)
                     lineage = f'{lineage} {result}'
-
-        self.lineage = lineage
-
-
-class LocalMetaCreateClient(CaomExecute):
-    """Defines the pipeline step for Collection ingestion of metadata into CAOM.
-    This requires access to only header information.
-
-    This pipeline step will execute a caom2-repo create."""
-
-    def __init__(self, config, storage_name, command_name, cred_param,
-                 cadc_data_client, caom_repo_client, meta_visitors,
-                 observable):
-        super(LocalMetaCreateClient, self).__init__(
-            config, mc.TaskType.INGEST, storage_name, command_name, cred_param,
-            cadc_data_client, caom_repo_client, meta_visitors, observable)
-        self._define_local_dirs(storage_name)
-        self.fname = storage_name.fname_on_disk
-
-    def execute(self, context):
-        self.logger.debug(f'Begin execute for {self.__class__.__name__}')
-        self.logger.debug('the steps:')
->>>>>>> cb337e15
-
-    def _set_parameters(self):
-        temp = {}
-        # make a dict of product ids and artifact uris
-        for plane in self.observation.planes.values():
-            for artifact in plane.artifacts.values():
-                if 'fits' in artifact.uri:
-                    mc.append_as_array(temp, plane.product_id, artifact.uri)
-
-        lineage = ''
-        for product_id, value in temp.items():
-            for entry in value:
-                scheme, archive, file_name = mc.decompose_uri(entry)
-                result = mc.get_lineage(archive, product_id, file_name)
-                lineage = f'{lineage} {result}'
 
         self.lineage = lineage
 
@@ -936,8 +825,7 @@
         self.logger.debug('End execute')
 
 
-# TODO rename MetaVisit
-class ClientVisit(CaomExecute):
+class MetaVisit(CaomExecute):
     """Defines the pipeline step for Collection augmentation by a visitor
      of metadata into CAOM. This assumes a record already exists in CAOM,
      and the update DOES NOT require access to either the header or the data.
@@ -950,7 +838,7 @@
     def __init__(self, config, storage_name, cred_param,
                  cadc_data_client, caom_repo_client, meta_visitors,
                  observable):
-        super(ClientVisit, self).__init__(
+        super(MetaVisit, self).__init__(
             config, mc.TaskType.VISIT, storage_name, command_name=None,
             cred_param=cred_param, cadc_data_client=cadc_data_client,
             caom_repo_client=caom_repo_client,
@@ -1716,7 +1604,7 @@
                     self._logger.info(f'Skipping the MODIFY task for '
                                       f'{storage_name.file_name}.')
             elif task_type == mc.TaskType.VISIT:
-                executors.append(ClientVisit(
+                executors.append(MetaVisit(
                     self.config, storage_name, cred_param,
                     cadc_data_client, caom_repo_client, self._meta_visitors,
                     self.observable))
