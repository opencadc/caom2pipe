# -*- coding: utf-8 -*-
# ***********************************************************************
# ******************  CANADIAN ASTRONOMY DATA CENTRE  *******************
# *************  CENTRE CANADIEN DE DONNÉES ASTRONOMIQUES  **************
#
#  (c) 2018.                            (c) 2018.
#  Government of Canada                 Gouvernement du Canada
#  National Research Council            Conseil national de recherches
#  Ottawa, Canada, K1A 0R6              Ottawa, Canada, K1A 0R6
#  All rights reserved                  Tous droits réservés
#
#  NRC disclaims any warranties,        Le CNRC dénie toute garantie
#  expressed, implied, or               énoncée, implicite ou légale,
#  statutory, of any kind with          de quelque nature que ce
#  respect to the software,             soit, concernant le logiciel,
#  including without limitation         y compris sans restriction
#  any warranty of merchantability      toute garantie de valeur
#  or fitness for a particular          marchande ou de pertinence
#  purpose. NRC shall not be            pour un usage particulier.
#  liable in any event for any          Le CNRC ne pourra en aucun cas
#  damages, whether direct or           être tenu responsable de tout
#  indirect, special or general,        dommage, direct ou indirect,
#  consequential or incidental,         particulier ou général,
#  arising from the use of the          accessoire ou fortuit, résultant
#  software.  Neither the name          de l'utilisation du logiciel. Ni
#  of the National Research             le nom du Conseil National de
#  Council of Canada nor the            Recherches du Canada ni les noms
#  names of its contributors may        de ses  participants ne peuvent
#  be used to endorse or promote        être utilisés pour approuver ou
#  products derived from this           promouvoir les produits dérivés
#  software without specific prior      de ce logiciel sans autorisation
#  written permission.                  préalable et particulière
#                                       par écrit.
#
#  This file is part of the             Ce fichier fait partie du projet
#  OpenCADC project.                    OpenCADC.
#
#  OpenCADC is free software:           OpenCADC est un logiciel libre ;
#  you can redistribute it and/or       vous pouvez le redistribuer ou le
#  modify it under the terms of         modifier suivant les termes de
#  the GNU Affero General Public        la “GNU Affero General Public
#  License as published by the          License” telle que publiée
#  Free Software Foundation,            par la Free Software Foundation
#  either version 3 of the              : soit la version 3 de cette
#  License, or (at your option)         licence, soit (à votre gré)
#  any later version.                   toute version ultérieure.
#
#  OpenCADC is distributed in the       OpenCADC est distribué
#  hope that it will be useful,         dans l’espoir qu’il vous
#  but WITHOUT ANY WARRANTY;            sera utile, mais SANS AUCUNE
#  without even the implied             GARANTIE : sans même la garantie
#  warranty of MERCHANTABILITY          implicite de COMMERCIALISABILITÉ
#  or FITNESS FOR A PARTICULAR          ni d’ADÉQUATION À UN OBJECTIF
#  PURPOSE.  See the GNU Affero         PARTICULIER. Consultez la Licence
#  General Public License for           Générale Publique GNU Affero
#  more details.                        pour plus de détails.
#
#  You should have received             Vous devriez avoir reçu une
#  a copy of the GNU Affero             copie de la Licence Générale
#  General Public License along         Publique GNU Affero avec
#  with OpenCADC.  If not, see          OpenCADC ; si ce n’est
#  <http://www.gnu.org/licenses/>.      pas le cas, consultez :
#                                       <http://www.gnu.org/licenses/>.
#
#  $Revision: 4 $
#
# ***********************************************************************
#

"""
This module contains pipeline execution classes. Each execution class
corresponds to a single task type, correlated with specific configuration
or implementation assumptions.

The execute methods in each of the class definitions require no if statements.
All the if statements are limited to the choose* methods in the
OrganizeExecutes class. If you find yourself adding an if statement to an
execute method, create a new *Execute class instead. The result is execute
methods that are composable into complex and varied pipelines, while
remaining easily tested. The execute methods do conform to an Airflow API
for operator extension, but please, please, please, do not ever import an
Airflow class here.

Alternatively, if you find yourself adding an if statement here, evaluate
whether the need could be solved with a collection-specific visit method
instead.

Raise the CadcException upon encountering an error. There is no recovery
effort as part of a failure. Log the error and stop the pipeline
execution for an Observation.

The correlations that currently exist:
- use_local_data: True => classes have "Local" in their name
- uses the CadcDataClient, the vos.Client, or the Caom2RepoClient => classes
    have "Client" in their name
- requires metadata access only => classes have "Meta" in their name
- requires data access => classes have "Data" in their name

What VISIT means when it comes to an CaomExecute specialization:
- visit does NOT execute the 'to_caom2' method
- *MetaVisit* executes all metadata visitors. These specializations leave
  the metadata retrieval to the metadata visitor. If the visitor
  implementation in a specific pipeline is careless, this may mean the VISIT
  task type can not stand on its own.
- *DataVisit* executes all data visitors as an implementation of the MODIFY
  task type. These specializations retrieve the data prior to executing the
  visitors.
*DataVisit and *MetaVisit specializations don't behave the same way, or have
the same assumptions about execution environment.

"""

import distutils.sysconfig
import logging
import os
import sys
import traceback

from datetime import datetime
from dateutil import tz
from shutil import move

from caom2pipe import manage_composable as mc
from caom2pipe import transfer_composable as tc

__all__ = ['CaomExecute', 'OrganizeExecutes', 'OrganizeChooser']


class CaomExecute(object):
    """Abstract class that defines the operations common to all Execute
    classes."""

    def __init__(self, config, task_type, storage_name, command_name,
                 cred_param, cadc_client, caom_repo_client,
                 meta_visitors, observable):
        """
        :param config: Configurable parts of execution, as stored in
            manage_composable.Config.
        :param task_type: manage_composable.TaskType enumeration - identifies
            the work to do, in words that are user-facing. Used in logging
            messages.
        :param storage_name: An instance of StorageName.
        :param command_name: The collection-specific application to apply a
            blueprint. May be 'fits2caom2'.
        :param cred_param: either --netrc <value> or --cert <value>,
            depending on which credentials have been supplied to the
            process.
        :param cadc_client: Instance of CadcDataClient or Client. Used for
            CADC storage service access.
        :param caom_repo_client: Instance of CAOM2Repo client. Used for
            caom2 repository service access.
        :param meta_visitors: List of classes with a
            'visit(observation, **kwargs)' method signature. Requires access
            to metadata only.
        :param observable: things that last longer than a pipeline execution
        """
        self.logger = logging.getLogger(self.__class__.__name__)
        self.logger.setLevel(config.logging_level)
        formatter = logging.Formatter(
            '%(asctime)s:%(levelname)s:%(name)-12s:%(lineno)d:%(message)s')
        for handler in self.logger.handlers:
            handler.setLevel(config.logging_level)
            handler.setFormatter(formatter)
        self.logging_level_param, self.log_level_as = \
            self._specify_logging_level_param(config.logging_level)
        self.command_name = command_name
        self.root_dir = config.working_directory
        self.collection = config.collection
        self.archive = config.archive
        self.working_dir = os.path.join(self.root_dir, storage_name.obs_id)

        if config.log_to_file:
            self.model_fqn = os.path.join(config.log_file_directory,
                                          storage_name.model_file_name)
        else:
            self.model_fqn = os.path.join(self.working_dir,
                                          storage_name.model_file_name)
        self.resource_id = config.resource_id
        self.cadc_client = cadc_client
        self.caom_repo_client = caom_repo_client
        self.stream = config.stream
        self.meta_visitors = meta_visitors
        self.task_type = task_type
        self.cred_param = cred_param
        self.external_urls_param = self._specify_external_urls_param(
            storage_name.external_urls)
        self.observable = observable
        self._storage_name = storage_name
        self.log_file_directory = None
        self.data_visitors = []
        self.supports_latest_client = config.features.supports_latest_client
        if hasattr(config, 'store_newer_files_only'):
            self.store_newer_files_only = (config.store_newer_files_only and
                                           config.use_local_files)
        else:
            # do nothing different, if flag is missing from config
            self.store_newer_files_only = False

    def __str__(self):
        return f'\n' \
               f'       command: {self.command_name}\n' \
               f'        obs_id: {self._storage_name.obs_id}\n' \
               f'  source_names: {self._storage_name.source_names}\n' \
               f'     model_fqn: {self.model_fqn}\n' \
               f'       lineage: {self._storage_name.lineage}\n' \
               f'   working_dir: {self.working_dir}\n'

    def _cleanup(self):
        """Remove a directory and all its contents."""
        if os.path.exists(self.working_dir):
            for ii in os.listdir(self.working_dir):
                os.remove(os.path.join(self.working_dir, ii))
            os.rmdir(self.working_dir)

    def _create_dir(self):
        """Create the working area if it does not already exist."""
        mc.create_dir(self.working_dir)

    def _define_local_dirs(self, storage_name):
        """when files are on disk don't worry about a separate directory
        per observation"""
        self.working_dir = self.root_dir
        self.model_fqn = os.path.join(
            self.working_dir, storage_name.model_file_name
        )

    def _find_fits2caom2_plugin(self):
        """Find the code that is passed as the --plugin parameter to
        fits2caom2.

        This code makes the assumption that execution always occurs within
        the context of a Docker container, and therefore the
        get_python_lib call will always have the appropriately-named
        module installed in a site package location.
        """
        packages = distutils.sysconfig.get_python_lib()
        return os.path.join(
            packages, f'{self.command_name}/{self.command_name}.py')

    def _fits2caom2_cmd_local(self, connected=True):
        """
        Execute fits2caom with a credential parameter and a --local parameter.
        """
        plugin = self._find_fits2caom2_plugin()
        # so far, the plugin is also the module :)
        conn = ''
        if not connected:
            conn = f'--not_connected'
<<<<<<< HEAD
        local_fqn = ' '.join(ii for ii in self._storage_name.source_names)
        temp = (
            f'{self.command_name} {self.logging_level_param} {conn} '
            f'{self.cred_param} --observation {self.collection} '
            f'{self._storage_name.obs_id} --local {local_fqn} --out '
            f'{self.model_fqn} --plugin {plugin} --module {plugin} '
            f'--lineage {self._storage_name.lineage}'
=======
        local_fqn = os.path.join(self.working_dir, self.fname)
        temp = (
            f'{self.command_name} {self.logging_level_param} {conn} '
            f'{self.cred_param} --observation {self.collection} '
            f'{self.obs_id} --local {local_fqn} --out {self.model_fqn} '
            f'--plugin {plugin} --module {plugin} --lineage {self.lineage}'
>>>>>>> 5fd19eb5
        )
        self._invoke_to_caom2(temp, plugin)

    def _fits2caom2_cmd(self):
        """Execute fits2caom with a --cert parameter."""
        plugin = self._find_fits2caom2_plugin()
        # so far, the plugin is also the module :)
        temp = (
            f'{self.command_name} {self.logging_level_param} '
            f'{self.cred_param} --observation {self.collection} '
<<<<<<< HEAD
            f'{self._storage_name.obs_id} --out {self.model_fqn} '
            f'{self.external_urls_param} --plugin {plugin} --module {plugin} '
            f'--lineage {self._storage_name.lineage}'
=======
            f'{self.obs_id} --out {self.model_fqn} '
            f'{self.external_urls_param} --plugin {plugin} --module {plugin} '
            f'--lineage {self.lineage}'
>>>>>>> 5fd19eb5
        )
        self._invoke_to_caom2(temp, plugin)

    def _fits2caom2_cmd_in_out(self):
        """Execute fits2caom with a --in, a --external_url and a --cert
        parameter."""
        plugin = self._find_fits2caom2_plugin()
        # so far, the plugin is also the module :)
        temp = (
            f'{self.command_name} {self.logging_level_param} '
            f'{self.cred_param} --in {self.model_fqn} --out {self.model_fqn} '
            f'{self.external_urls_param} --plugin {plugin} --module '
<<<<<<< HEAD
            f'{plugin} --lineage {self._storage_name.lineage}'
=======
            f'{plugin} --lineage {self.lineage}'
>>>>>>> 5fd19eb5
        )
        self._invoke_to_caom2(temp, plugin)

    def _fits2caom2_cmd_in_out_local(self, connected=True):
        """Execute fits2caom with a --in, --local and a --cert parameter."""
        plugin = self._find_fits2caom2_plugin()
        # so far, the plugin is also the module :)
<<<<<<< HEAD
        local_fqn = ' '.join(ii for ii in self._storage_name.source_names)
=======
        local_fqn = os.path.join(self.working_dir, self.fname)
>>>>>>> 5fd19eb5
        conn = ''
        if not connected:
            conn = f'--not_connected'
        temp = (
            f'{self.command_name} {self.logging_level_param} {conn} '
            f'{self.cred_param} --in {self.model_fqn} --out {self.model_fqn} '
            f'--local ' f'{local_fqn} --plugin {plugin} --module {plugin} '
<<<<<<< HEAD
            f'--lineage {self._storage_name.lineage}'
=======
            f'--lineage {self.lineage}'
>>>>>>> 5fd19eb5
        )
        self._invoke_to_caom2(temp, plugin)

    def _invoke_to_caom2(self, cmd_str, plugin):
        """The common bits of call 'to_caom2.'"""
<<<<<<< HEAD
        self.logger.error(cmd_str)
=======
        self.logger.debug(cmd_str)
>>>>>>> 5fd19eb5
        sys.argv = cmd_str.split()
        command = mc.load_module(plugin, 'to_caom2')
        result = command.to_caom2()
        if result == -1:
            raise mc.CadcException(f'Error executing to_caom2 with {cmd_str}')

    def _repo_cmd_create_client(self, observation):
        """Create an observation instance from the input parameter."""
        mc.repo_create(
            self.caom_repo_client, observation, self.observable.metrics
        )

    def _repo_cmd_update_client(self, observation):
        """Update an existing observation instance.  Assumes the obs_id
        values are set correctly."""
        mc.repo_update(
            self.caom_repo_client, observation, self.observable.metrics
        )

    def _repo_cmd_read_client(self):
        """Retrieve the existing observation model metadata."""
        return mc.repo_get(
            self.caom_repo_client,
            self.collection,
            self._storage_name.obs_id,
            self.observable.metrics,
        )

    def _repo_cmd_delete_client(self, observation):
        """Delete an observation instance based on an input parameter."""
        mc.repo_delete(
            self.caom_repo_client,
            observation.collection,
            observation.observation_id,
            self.observable.metrics,
        )

    def _cadc_put(self, source_name, destination_name):
        """
        :param destination_name: Artifact URI
        """
        # if use_local_files is True, and store_newer_files_only is True,
        # and a file already exists at CADC, the file will only be sent for
        # storage if it's last modified time is later than the last modified
        # time of the file already at CADC
        transfer_data = True
        if self.store_newer_files_only:
            # get the metadata locally
            s = os.stat(source_name)
            local_timestamp = s.st_mtime
            # running from a Docker container with timezone UTC
            local_utc = datetime.fromtimestamp(local_timestamp, tz=tz.UTC)

            # get the metadata at CADC
            if self.supports_latest_client:
                cadc_meta = self.cadc_client.get_node(
                    destination_name, limit=None, force=False
                )
                cadc_timestamp = cadc_meta.props.get('date')
            else:
                cadc_meta = mc.get_cadc_meta_client(
                    self.cadc_client,
                    self.archive,
                    self._storage_name.file_name,
                )
                cadc_timestamp = cadc_meta.get('lastmod')

            # CADC lastmod value looks like:
            # 'lastmod': 'Fri, 28 Feb 2020 05:04:41 GMT'
            cadc_utc = mc.make_time_tz(cadc_timestamp)
            if local_utc > cadc_utc:
                self.logger.debug(
                    f'Transferring. {self._storage_name.file_name} has CADC '
                    f'timestamp {cadc_utc}.'
                )
            else:
                self.logger.warning(
                    f'{self._storage_name.file_name} newer at CADC. Not '
                    f'transferring.'
                )
                transfer_data = False

        if transfer_data:
            if self.supports_latest_client:
                self._client_put(source_name, destination_name)
            else:
                self._cadc_data_put_client_fqn(source_name)

    def _cadc_data_put_client_fqn(self, source_name):
        """Store a collection file."""
        mc.data_put_fqn(
            self.cadc_client,
            source_name,
            self._storage_name,
            self.stream,
            self.observable.metrics,
        )

    def _client_put(self, source_name, destination_name):
        """Store a collection file using VOS."""
        mc.client_put_fqn(
            self.cadc_client,
            source_name,
            destination_name,
            self.observable.metrics
        )

    def _read_model(self):
        """Read an observation into memory from an XML file on disk."""
        return mc.read_obs_from_file(self.model_fqn)

    def _visit_meta(self, observation):
        """Execute metadata-only visitors on an Observation in
        memory."""
        if self.meta_visitors is not None and len(self.meta_visitors) > 0:
            kwargs = {
                'working_directory': self.working_dir,
                'cadc_client': self.cadc_client,
                'stream': self.stream,
                'url': self._storage_name.url,
                'observable': self.observable,
            }
            for visitor in self.meta_visitors:
                try:
                    self.logger.debug(f'Visit for {visitor}')
                    visitor.visit(observation, **kwargs)
                except Exception as e:
                    raise mc.CadcException(e)

    def _write_model(self, observation):
        """Write an observation to disk from memory, represented in XML."""
        mc.write_obs_to_file(observation, self.model_fqn)

    @staticmethod
    def _specify_external_urls_param(external_urls):
        """Make a list of external urls into a command-line parameter."""
        if external_urls is None:
            result = ''
        else:
            result = f'--external_url {external_urls}'
        return result

    @staticmethod
    def _specify_logging_level_param(logging_level):
        """Make a configured logging level into command-line parameters."""
        lookup = {
            logging.DEBUG: ('--debug', logging.debug),
            logging.INFO: ('--verbose', logging.info),
            logging.WARNING: ('', logging.warning),
            logging.ERROR: ('--quiet', logging.error),
        }
        return lookup.get(logging_level, ('', logging.info))

    @staticmethod
    def repo_cmd_get_client(caom_repo_client, collection, observation_id,
                            metrics):
        """Execute the CAOM2Repo 'read' operation using the client instance
        from this class.
        :return an Observation instance, or None, if the observation id
        does not exist."""
<<<<<<< HEAD
        return mc.repo_get(
            caom_repo_client, collection, observation_id, metrics
        )
=======
        return mc.repo_get(caom_repo_client, collection, observation_id,
                           metrics)
>>>>>>> 5fd19eb5


class MetaCreate(CaomExecute):
    """Defines the pipeline step for Collection ingestion of metadata into CAOM.
    This requires access to only header information.

    This pipeline step will execute a caom2-repo create."""

    def __init__(
            self,
            config,
            storage_name,
            command_name,
            cred_param,
            cadc_client,
            caom_repo_client,
            meta_visitors,
            observable,
    ):
        super(MetaCreate, self).__init__(
            config,
            mc.TaskType.INGEST,
            storage_name,
            command_name,
            cred_param,
            cadc_client,
            caom_repo_client,
            meta_visitors,
            observable,
        )
        self.logger = logging.getLogger(self.__class__.__name__)

    def execute(self, context):
        self.logger.debug('Begin execute')
        self.logger.debug('the steps:')

        self.logger.debug('create the work space, if it does not exist')
        self._create_dir()

        self.logger.debug(
            'the observation does not exist, so go straight to generating '
            'the xml, as the main_app will retrieve the headers'
        )
        self._fits2caom2_cmd()

        self.logger.debug('read the xml into memory from the file')
        observation = self._read_model()

        self.logger.debug('the metadata visitors')
        self._visit_meta(observation)

        self.logger.debug('write the observation to disk for debugging')
        self._write_model(observation)

        self.logger.debug('create the observation with xml')
        self._repo_cmd_create_client(observation)

        self.logger.debug('clean up the workspace')
        self._cleanup()

        self.logger.debug('End execute')


class MetaUpdate(CaomExecute):
    """Defines the pipeline step for Collection ingestion of metadata into
    CAOM. This requires access to only header information.

    This pipeline step will execute a caom2-repo update."""

    def __init__(
            self,
            config,
            storage_name,
            command_name,
            cred_param,
            cadc_client,
            caom_repo_client,
            observation,
            meta_visitors,
            observable,
    ):
        super(MetaUpdate, self).__init__(
            config,
            mc.TaskType.INGEST,
            storage_name,
            command_name,
            cred_param,
            cadc_client,
            caom_repo_client,
            meta_visitors,
            observable,
        )
        self.observation = observation
        self.logger = logging.getLogger(self.__class__.__name__)

    def execute(self, context):
        self.logger.debug('Begin execute')
        self.logger.debug('the steps:')

        self.logger.debug('create the work space, if it does not exist')
        self._create_dir()

        self.logger.debug('write the observation to disk for next step')
        self._write_model(self.observation)

        self.logger.debug(
            'generate the xml, as the main_app will retrieve the headers'
        )
        self._fits2caom2_cmd_in_out()

        self.logger.debug('read the xml from disk')
        self.observation = self._read_model()

        self.logger.debug('the metadata visitors')
        self._visit_meta(self.observation)

        self.logger.debug('write the observation to disk for next step')
        self._write_model(self.observation)

        self.logger.debug('update the observation with xml')
        self._repo_cmd_update_client(self.observation)

        self.logger.debug('clean up the workspace')
        self._cleanup()

        self.logger.debug('End execute')


class MetaDeleteCreate(CaomExecute):
    """Defines the pipeline step for Collection ingestion of metadata into CAOM.
    This requires access to only header information.

    This pipeline step will execute a caom2-repo delete followed by
    a create, because an update will not support a Simple->Composite
    or Composite->Simple type change for the Observation
    structure."""

    def __init__(
            self,
            config,
            storage_name,
            command_name,
            cred_param,
            cadc_client,
            caom_repo_client,
            observation,
            meta_visitors,
            observable,
    ):
        super(MetaDeleteCreate, self).__init__(
            config,
            mc.TaskType.INGEST,
            storage_name,
            command_name,
            cred_param,
            cadc_client,
            caom_repo_client,
            meta_visitors,
            observable,
        )
        self.observation = observation
        self.logger = logging.getLogger(self.__class__.__name__)

    def execute(self, context):
        self.logger.debug('Begin execute')
        self.logger.debug('the steps:')

        self.logger.debug('create the work space, if it does not exist')
        self._create_dir()

        self.logger.debug('write the observation to disk for next step')
        self._write_model(self.observation)

        self.logger.debug(
            'make a new observation from an existing observation'
        )
        self._fits2caom2_cmd_in_out()

        self.logger.debug('read the xml into memory from the file')
        self.observation = self._read_model()

        self.logger.debug('the metadata visitors')
        self._visit_meta(self.observation)

        self.logger.debug('write the observation to disk for debugging')
        self._write_model(self.observation)

        self.logger.debug('the observation exists, delete it')
        self._repo_cmd_delete_client(self.observation)

        self.logger.debug('store the xml')
        self._repo_cmd_create_client(self.observation)

        self.logger.debug('clean up the workspace')
        self._cleanup()

        self.logger.debug('End execute')


class MetaUpdateObservation(CaomExecute):
    """
    Defines the pipeline step for Collection ingestion of metadata into CAOM.
    This requires access to only header information.

    This pipeline step will handle the 1 observation ID to n file names
    relationship when executing fits2caom2, based only on existing
    metadata from a CAOM2 record.
    """

    def __init__(
            self,
            config,
            storage_name,
            command_name,
            cred_param,
            cadc_client,
            caom_repo_client,
            observation,
            meta_visitors,
            observable,
    ):
        super(MetaUpdateObservation, self).__init__(
            config,
            mc.TaskType.INGEST_OBS,
            storage_name,
            command_name,
            cred_param,
            cadc_client,
            caom_repo_client,
            meta_visitors,
            observable,
        )
        self.observation = observation
        # set the pre-conditions, as none of this is known, until
        # the observation is figured out
        self.fname = None
        self.lineage = None
        self.external_urls_param = ''
        self.logger = logging.getLogger(self.__class__.__name__)

    def execute(self, context):
        self.logger.debug(f'Begin execute.')
        self.logger.debug('the steps:')

        self.logger.debug('create the work space, if it does not exist')
        self._create_dir()

        self.logger.debug('set up parameters for to_caom2 call')
        self._set_parameters()

        self.logger.debug('write the observation to disk for next step')
        self._write_model(self.observation)

        self.logger.debug('update an existing observation')
        self._fits2caom2_cmd_in_out()

        self.logger.debug('read the xml into memory from the file')
        self.observation = self._read_model()

        self.logger.debug('the metadata visitors')
        self._visit_meta(self.observation)

        self.logger.debug('write the observation to disk for debugging')
        self._write_model(self.observation)

        self.logger.debug('update the observation')
        self._repo_cmd_update_client(self.observation)

        self.logger.debug('clean up the workspace')
        self._cleanup()

        self.logger.debug(f'End execute')

    def _set_parameters(self):
        lineage = ''
        # make a dict of product ids and artifact uris
        for plane in self.observation.planes.values():
            for artifact in plane.artifacts.values():
                if 'fits' in artifact.uri:
                    scheme, archive, file_name = mc.decompose_uri(artifact.uri)
                    result = mc.get_lineage(
                        archive, plane.product_id, file_name, scheme
                    )
                    lineage = f'{lineage} {result}'

        self.lineage = lineage


class LocalMetaCreate(CaomExecute):
    """Defines the pipeline step for Collection ingestion of metadata into
    CAOM. This requires access to only header information.

    This pipeline step will execute a caom2-repo create."""

    def __init__(
            self,
            config,
            storage_name,
            command_name,
            cred_param,
            cadc_client,
            caom_repo_client,
            meta_visitors,
            observable,
    ):
        super(LocalMetaCreate, self).__init__(
            config,
            mc.TaskType.INGEST,
            storage_name,
            command_name,
            cred_param,
            cadc_client,
            caom_repo_client,
            meta_visitors,
            observable,
        )
        self.logger = logging.getLogger(self.__class__.__name__)

    def execute(self, context):
        self.logger.debug('Begin execute')

        self.logger.debug('create the work space, if it does not exist')
        self._create_dir()

        self.logger.debug(
            'the observation does not exist, so go straight to generating '
            'the xml, as the main_app will retrieve the headers'
        )
        self._fits2caom2_cmd_local()

        self.logger.debug('read the xml from disk')
        observation = self._read_model()

        self.logger.debug('the metadata visitors')
        self._visit_meta(observation)

        self.logger.debug('write the observation to disk for debugging')
        self._write_model(observation)

        self.logger.debug('store the xml')
        self._repo_cmd_create_client(observation)

        self.logger.debug('clean up the workspace')
        self._cleanup()

        self.logger.debug('End execute')


class LocalMetaDeleteCreate(CaomExecute):
    """Defines the pipeline step for Collection ingestion of metadata into
    CAOM. This requires access to only header information.

    This pipeline step will execute a caom2-repo delete followed by
    a create, because an update will not support a Simple->Derived
    or Derived->Simple type change for the Observation structure."""

    def __init__(
            self,
            config,
            storage_name,
            command_name,
            cred_param,
            cadc_client,
            caom_repo_client,
            observation,
            meta_visitors,
            observable,
    ):
        super(LocalMetaDeleteCreate, self).__init__(
            config,
            mc.TaskType.INGEST,
            storage_name,
            command_name,
            cred_param,
            cadc_client,
            caom_repo_client,
            meta_visitors,
            observable,
        )
        self.observation = observation
        self.logger = logging.getLogger(self.__class__.__name__)

    def execute(self, context):
        self.logger.debug('Begin execute')

        self.logger.debug('create the work space, if it does not exist')
        self._create_dir()

        self.logger.debug('write the observation to disk for fits2caom2 step')
        self._write_model(self.observation)

        self.logger.debug(
            'make a new observation from an existing observation'
        )
        self._fits2caom2_cmd_in_out_local()

        self.logger.debug('read the xml from disk')
        observation = self._read_model()

        self.logger.debug('the metadata visitors')
        self._visit_meta(observation)

        self.logger.debug('write the observation to disk for debugging')
        self._write_model(self.observation)

        self.logger.debug('the observation exists, delete it')
        self._repo_cmd_delete_client(self.observation)

        self.logger.debug('store the xml')
        self._repo_cmd_create_client(observation)

        self.logger.debug('clean up the workspace')
        self._cleanup()

        self.logger.debug('End execute')


class LocalMetaUpdate(CaomExecute):
    """Defines the pipeline step for Collection ingestion of metadata into CAOM.
    This requires access to only header information.

    This pipeline step will execute a caom2-repo update."""

    def __init__(
            self,
            config,
            storage_name,
            command_name,
            cred_param,
            cadc_client,
            caom_repo_client,
            observation,
            meta_visitors,
            observable,
    ):
        super(LocalMetaUpdate, self).__init__(
            config,
            mc.TaskType.INGEST,
            storage_name,
            command_name,
            cred_param,
            cadc_client,
            caom_repo_client,
            meta_visitors,
            observable,
        )
        self.observation = observation
        self.logger = logging.getLogger(self.__class__.__name__)

    def execute(self, context):
        self.logger.debug('Begin execute')

        self.logger.debug('create the work space, if it does not exist')
        self._create_dir()

        self.logger.debug('write the observation to disk for fits2caom2')
        self._write_model(self.observation)

        self.logger.debug(
            'generate the xml, as the main_app will retrieve the headers'
        )
        self._fits2caom2_cmd_in_out_local()

        self.logger.debug('read the xml from disk')
        self.observation = self._read_model()

        self.logger.debug('the metadata visitors')
        self._visit_meta(self.observation)

        self.logger.debug('write the updated xml to disk for debugging')
        self._write_model(self.observation)

        self.logger.debug('store the xml')
        self._repo_cmd_update_client(self.observation)

        self.logger.debug('clean up the workspace')
        self._cleanup()

        self.logger.debug('End execute')


class MetaVisit(CaomExecute):
    """Defines the pipeline step for Collection augmentation by a visitor
     of metadata into CAOM. This assumes a record already exists in CAOM,
     and the update DOES NOT require access to either the header or the data.

    This pipeline step will execute a caom2-repo update.

    This functionality exists as Séverin's request.
    """

    def __init__(
            self,
            config,
            storage_name,
            cred_param,
            cadc_client,
            caom_repo_client,
            meta_visitors,
            observable,
    ):
        super(MetaVisit, self).__init__(
            config,
            mc.TaskType.VISIT,
            storage_name,
            command_name=None,
            cred_param=cred_param,
            cadc_client=cadc_client,
            caom_repo_client=caom_repo_client,
            meta_visitors=meta_visitors,
            observable=observable,
        )
        self.fname = None
        self.logger = logging.getLogger(self.__class__.__name__)

    def execute(self, context):
        self.logger.debug('Begin execute')
        self.logger.debug('the steps:')

        self.logger.debug('create the work space, if it does not exist')
        self._create_dir()

        self.logger.debug('retrieve the existing observation, if it exists')
        observation = self._repo_cmd_read_client()

        self.logger.debug('the metadata visitors')
        self._visit_meta(observation)

        self.logger.debug('write the updated xml to disk for debugging')
        self._write_model(observation)

        self.logger.debug('store the xml')
        self._repo_cmd_update_client(observation)

        self.logger.debug('clean up the workspace')
        self._cleanup()

        self.logger.debug('End execute')


class DataVisit(CaomExecute):
    """Defines the pipeline step for all the operations that
    require access to the file on disk. The data must be retrieved
    from a separate source.

    :param transferrer: instance of transfer_composable.Transfer -
        how to get data from any DataSource for execution.
    """

    def __init__(
            self,
            config,
            storage_name,
            cadc_client,
            caom_repo_client,
            data_visitors,
            task_type,
            observable,
            transferrer,
    ):
        super(DataVisit, self).__init__(
            config,
            task_type=task_type,
            storage_name=storage_name,
            command_name=None,
            cred_param=None,
            cadc_client=cadc_client,
            caom_repo_client=caom_repo_client,
            meta_visitors=None,
            observable=observable,
        )
        self._data_visitors = data_visitors
        self._log_file_directory = config.log_file_directory
        self._transferrer = transferrer
        self._logger = logging.getLogger(self.__class__.__name__)

    def execute(self, context):
        self._logger.debug('Begin execute')

        self.logger.debug('create the work space, if it does not exist')
        self._create_dir()

        self.logger.debug('get the input files')
        for entry in self._storage_name.source_names:
            local_fqn = os.path.join(
                self.working_dir, os.path.basename(entry)
            )
            self._transferrer.get(entry, local_fqn)

        self.logger.debug('get the observation for the existing model')
        observation = self._repo_cmd_read_client()

        self.logger.debug('execute the data visitors')
        self._visit_data(observation)

        self.logger.debug('write the observation to disk for debugging')
        self._write_model(observation)

        self.logger.debug('store the updated xml')
        self._repo_cmd_update_client(observation)

        self.logger.debug('clean up the workspace')
        self._cleanup()

        self._logger.debug('End execute.')

    def _visit_data(self, observation):
        """Execute the visitors that require access to the full data content
        of a file."""
        kwargs = {
            'working_directory': self.working_dir,
            'science_file': self._storage_name.file_name,
            'log_file_directory': self._log_file_directory,
            'cadc_client': self.cadc_client,
            'caom_repo_client': self.caom_repo_client,
            'stream': self.stream,
            'observable': self.observable,
        }
        for visitor in self._data_visitors:
            try:
                self.logger.debug(f'Visit for {visitor}')
                visitor.visit(observation, **kwargs)
            except Exception as e:
                raise mc.CadcException(e)


class LocalDataVisit(DataVisit):
    """Defines the pipeline step for all the operations that
    require access to the file on disk. This class assumes it has access to
    the files on disk - i.e. there is not need to retrieve the files from
    the CADC storage system, but there is a need to update CAOM
    entries with the service.
    """

    def __init__(
            self,
            config,
            storage_name,
            cadc_client,
            caom_repo_client,
            data_visitors,
            observable,
    ):
        super(LocalDataVisit, self).__init__(
            config,
            storage_name=storage_name,
            cadc_client=cadc_client,
            caom_repo_client=caom_repo_client,
            data_visitors=data_visitors,
            task_type=mc.TaskType.MODIFY,
            observable=observable,
            transferrer=tc.Transfer(),
        )
        self._logger = logging.getLogger(self.__class__.__name__)

    def execute(self, context):
        self._logger.debug(f'Begin execute')

        self.logger.debug('create the work space, if it does not exist')
        self._create_dir()

        self._logger.debug('get the observation for the existing model')
        observation = self._repo_cmd_read_client()

        self._logger.debug('execute the data visitors')
        self._visit_data(observation)

        self._logger.debug('write the updated xml to disk for debugging')
        self._write_model(observation)

        self._logger.debug('store the updated xml')
        self._repo_cmd_update_client(observation)

        self.logger.debug('clean up the workspace')
        self._cleanup()

        self._logger.debug(f'End execute')


class DataScrape(DataVisit):
    """Defines the pipeline step for Collection generation and ingestion of
    operations that require access to the file on disk, with no update to the
    service at the end. This class assumes it has access to the files on disk.
    The organization of this class assumes the 'Scrape' task has been done
    previously, so the model instance exists on disk.

    This executor requires manage_composable.Config.log_to_file to be True.
    """

    def __init__(self, config, storage_name, data_visitors, observable):
        super(DataScrape, self).__init__(
            config,
            storage_name,
            cadc_client=None,
            caom_repo_client=None,
            data_visitors=data_visitors,
            task_type=mc.TaskType.SCRAPE,
            observable=observable,
            transferrer=tc.Transfer()
        )
        self.logger = logging.getLogger(self.__class__.__name__)

    def execute(self, context):
        self.logger.debug('Begin execute')

        self.logger.debug('get observation for the existing model from disk')
        observation = self._read_model()

        self.logger.debug('execute the data visitors')
        self._visit_data(observation)

        self.logger.debug('output the updated xml')
        self._write_model(observation)

        self.logger.debug('End execute')


class Store(CaomExecute):
    """Defines the pipeline step for Collection storage of a file. This
    requires access to the file on disk."""

    def __init__(
            self,
            config,
            storage_name,
            command_name,
            cadc_client,
            observable,
            transferrer,
    ):
        super(Store, self).__init__(
            config,
            mc.TaskType.STORE,
            storage_name,
            command_name,
            cred_param=None,
            cadc_client=cadc_client,
            caom_repo_client=None,
            meta_visitors=None,
            observable=observable,
        )
        self._destination_f_names = []
        self._destination_uris = []
        for entry in self._storage_name.source_names:
            self._destination_f_names.append(os.path.basename(entry))
            self._destination_uris.append(
                mc.build_uri(
                    self._storage_name.archive,
                    os.path.basename(entry),
                    self._storage_name.scheme,
                ),
            )
        self._transferrer = transferrer
        self.logger = logging.getLogger(self.__class__.__name__)

    def execute(self, context):
        self.logger.debug('Begin execute')

        self.logger.debug('create the work space, if it does not exist')
        self._create_dir()

        self.logger.debug(
            f'Store {len(self._storage_name.source_names)} files to ad.'
        )
        for index, entry in enumerate(self._storage_name.source_names):
            local_fqn = os.path.join(
                self.working_dir, self._destination_f_names[index]
            )
            self.logger.debug(f'Retrieve {entry}')
            self._transferrer.get(entry, local_fqn)

            self.logger.debug(
                f'store the input file {entry} to '
                f'{self._destination_uris[index]}'
            )
            self._cadc_put(local_fqn, self._destination_uris[index])

        self.logger.debug('clean up the workspace')
        self._cleanup()

        self.logger.debug('End execute')


class LocalStore(Store):
    """Defines the pipeline step for Collection storage of a file. This
    requires access to the file on disk. The file originates from local
    disk.
    """

    def __init__(
            self,
            config,
            storage_name,
            command_name,
            cadc_client,
            observable,
    ):
        super(LocalStore, self).__init__(
            config,
            storage_name,
            command_name,
            cadc_client,
            observable,
            transferrer=None,
        )
        self.logger = logging.getLogger(self.__class__.__name__)

    def execute(self, context):
        self.logger.debug('Begin execute')

        self.logger.debug(
            f'Store {len(self._storage_name.source_names)} files to ad.'
        )
        for index, entry in enumerate(self._storage_name.source_names):
            self.logger.debug(f'store the input file {entry}')
            self._cadc_put(entry, self._destination_uris[index])

        self.logger.debug('End execute')


class Scrape(CaomExecute):
    """Defines the pipeline step for Collection creation of a CAOM model
    observation. The file containing the metadata is located on disk.
    No record is written to a web service."""

    def __init__(
            self,
            config,
            storage_name,
            command_name,
            observable,
            meta_visitors,
    ):
        super(Scrape, self).__init__(
            config,
            mc.TaskType.SCRAPE,
            storage_name,
            command_name,
            cred_param='',
            cadc_client=None,
            caom_repo_client=None,
            meta_visitors=meta_visitors,
            observable=observable,
        )
        self.logger = logging.getLogger(self.__class__.__name__)

    def execute(self, context):
        self.logger.debug(f'Begin execute')

        self.logger.debug('create the work space, if it does not exist')
        self._create_dir()

        self.logger.debug('generate the xml from the file on disk')
        self._fits2caom2_cmd_local(connected=False)

        self.logger.debug('get observation for the existing model from disk')
        observation = self._read_model()

        self.logger.error('the metadata visitors')
        self._visit_meta(observation)

        self.logger.debug('write the updated xml to disk for debugging')
        self._write_model(observation)

        self.logger.debug('clean up the workspace')
        self._cleanup()

        self.logger.debug(f'End execute')


class ScrapeUpdate(CaomExecute):
    """Defines the pipeline step for Collection creation of a CAOM model
    observation. The file containing the metadata is located on disk.
    No record is written to a web service."""

    def __init__(
            self,
            config,
            storage_name,
            command_name,
            observable,
            meta_visitors,
    ):
        super(ScrapeUpdate, self).__init__(
            config,
            mc.TaskType.SCRAPE,
            storage_name,
            command_name,
            cred_param='',
            cadc_client=None,
            caom_repo_client=None,
            meta_visitors=meta_visitors,
            observable=observable,
        )
        self.logger = logging.getLogger(self.__class__.__name__)

    def execute(self, context):
        self.logger.debug(f'Begin execute')
        self.logger.debug('the steps:')

        self.logger.debug('generate the xml from the file on disk')
        self._fits2caom2_cmd_in_out_local(connected=False)

        self.logger.debug('get observation for the existing model from disk')
        observation = self._read_model()

        self.logger.debug('the metadata visitors')
        self._visit_meta(observation)

        self.logger.debug('write the updated xml to disk for debugging')
        self._write_model(observation)

        self.logger.debug(f'End execute')


class OrganizeChooser(object):
    """Extend this class to provide a way to make collection-specific
    complex conditions available within the OrganizeExecute class."""
    def __init__(self):
        pass

    def needs_delete(self, observation):
        return False

    def use_compressed(self, f=None):
        return False


class OrganizeExecutes(object):
    """How to turn on/off various task types in a CaomExecute pipeline."""
    def __init__(
        self,
        config,
        command_name,
        meta_visitors,
        data_visitors,
        chooser=None,
        store_transfer=None,
        modify_transfer=None,
        cadc_client=None,
        caom_client=None
    ):
        """
        Why there is support for two transfer instances:
        - the store_transfer instance may do an http, ftp, or vo transfer
            from an external source, for the purposes of storage
        - the modify_transfer instance probably does a CADC retrieval,
            so that metadata production that relies on the data content
            (e.g. preview generation) can occur

        :param config:
        :param command_name extension of fits2caom2 for the collection
        :param meta_visitors List of metadata visit methods.
        :param data_visitors List of data visit methods.
        :param chooser:
        :param store_transfer Transfer implementation for retrieving files
        :param modify_transfer Transfer implementation for retrieving files
        :param cadc_client CadcDataClient/vos.Client, depending on the
            Features.supports_latest_client flag value
        :param caom_client CAOM2RepoClient
        """
        self.config = config
        self.chooser = chooser
        self.task_types = config.task_types
        self.todo_fqn = None
        self.success_fqn = None
        self.failure_fqn = None
        self.retry_fqn = None
        self.rejected_fqn = None
        self.set_log_location()
        self._success_count = 0
        self._rejected_count = 0
        self._complete_record_count = 0
        self._timeout = 0
        self.observable = mc.Observable(
            mc.Rejected(self.rejected_fqn), mc.Metrics(config)
        )
        self._command_name = command_name
        self._meta_visitors = meta_visitors
        self._data_visitors = data_visitors
        self._modify_transfer = modify_transfer
        self._store_transfer = store_transfer
        # use the same Observable everywhere
        if modify_transfer is not None:
            self._modify_transfer.observable = self.observable
        if store_transfer is not None:
            self._store_transfer.observable = self.observable
        self._cadc_client = cadc_client
        self._caom_client = caom_client
        self._cred_param = self._define_cred_param()
        self._log_h = None
        self._logger = logging.getLogger(self.__class__.__name__)
        self._logger.setLevel(config.logging_level)

    def set_log_files(self, config):
        self.todo_fqn = config.work_fqn
        self.success_fqn = config.success_fqn
        self.failure_fqn = config.failure_fqn
        self.retry_fqn = config.retry_fqn
        self.rejected_fqn = config.rejected_fqn

    @property
    def rejected_count(self):
        """:return integer indicating how many inputs (files or observations,
         depending on the configuration) have been rejected for well-known
         reasons."""
        return self._rejected_count

    @property
    def success_count(self):
        """:return integer indicating how many inputs (files or observations,
         depending on the configuration) have been successfully processed."""
        return self._success_count

    @success_count.setter
    def success_count(self, value):
        self._success_count = value

    @property
    def complete_record_count(self):
        """:return integer indicating how many inputs (files or observations,
         depending on the configuration) have been processed."""
        return self._complete_record_count

    @complete_record_count.setter
    def complete_record_count(self, value):
        self._complete_record_count = value

    @property
    def timeouts(self):
        return self._timeout

    def capture_failure(self, storage_name, e, stack_trace):
        """Log an error message to the failure file.

        If the failure is of a known type, also capture it to the rejected
        list. The rejected list will be saved to disk when the execute method
        completes.

        If log_to_file is set to False, don't track the failure log file or
        the retry log file entries, because the application should leave no
        logging trace.

        :obs_id observation ID being processed
        :file_name file name being processed
        :e Exception to log - the entire stack trace, which, if logging
            level is not set to debug, will be lost for debugging purposes.
        """
        self._count_timeouts(stack_trace)
        if self.config.log_to_file:
            with open(self.failure_fqn, 'a') as failure:
                if e.args is not None and len(e.args) > 1:
                    min_error = e.args[0]
                else:
                    min_error = str(e)
                failure.write(
                    f'{datetime.now()} {storage_name.obs_id} '
                    f'{storage_name.file_name} {min_error}\n'
                )

        # only retry entries that are not permanently marked as rejected
        reason = mc.Rejected.known_failure(stack_trace)
        if reason == mc.Rejected.NO_REASON:
            if self.config.log_to_file:
                with open(self.retry_fqn, 'a') as retry:
                    if (
                        hasattr(storage_name, '_entry') and
                            storage_name.entry is not None
                    ):
                        retry.write(f'{storage_name.entry}\n')
                    else:
                        if self.config.use_local_files:
                            retry.write(f'{storage_name.fname_on_disk}\n')
                        elif self.config.features.use_file_names:
                            retry.write(f'{storage_name.file_name}\n')
                        else:
                            retry.write(f'{storage_name.obs_id}\n')
        else:
            self.observable.rejected.record(reason, storage_name.obs_id)
            self._rejected_count += 1

    def capture_success(self, obs_id, file_name, start_time):
        """Capture, with a timestamp, the successful observations/file names
        that have been processed.
        :obs_id observation ID being processed
        :file_name file name being processed
        :start_time seconds since beginning of execution.
        """
        self.success_count += 1
        execution_s = datetime.utcnow().timestamp() - start_time
        # if log_to_file is set to False, leave no logging trace
        if self.config.log_to_file:
            success = open(self.success_fqn, 'a')
            try:
                success.write(
                    f'{datetime.now()} {obs_id} {file_name} '
                    f'{execution_s:.2f}\n'
                )
            finally:
                success.close()
        logging.debug('******************************************************')
        logging.info(
            f'Progress - record {self.success_count} of '
            f'{self.complete_record_count} records processed in '
            f'{execution_s:.2f} s.'
        )
        logging.debug('******************************************************')

    def set_log_location(self):
        self.set_log_files(self.config)
        if self.config.log_to_file:
            mc.create_dir(self.config.log_file_directory)
            now_s = datetime.utcnow().timestamp()
            for fqn in [self.success_fqn, self.failure_fqn, self.retry_fqn]:
                OrganizeExecutes.init_log_file(fqn, now_s)
        self._success_count = 0

    def is_rejected(self, storage_name):
        """Common code to use the appropriate identifier when checking for
        rejected entries."""
        if self.config.features.use_urls:
            result = self.observable.rejected.is_bad_metadata(
                storage_name.url)
        elif self.config.features.use_file_names:
            result = self.observable.rejected.is_bad_metadata(
                storage_name.file_name)
        else:
            result = self.observable.rejected.is_bad_metadata(
                storage_name.obs_id)
        if result:
            logging.info(
                f'Rejected observation {storage_name.obs_id} because of bad '
                f'metadata'
            )
        return result

    def _define_cred_param(self):
        """Common code to figure out which credentials to use when
        creating instances clients for CADC services."""
        if (
            self.config.proxy_fqn is not None and
                os.path.exists(self.config.proxy_fqn)
        ):
            logging.debug(
                f'Using proxy certificate {self.config.proxy_fqn} for '
                f'credentials.'
            )
            cred_param = f'--cert {self.config.proxy_fqn}'
        elif (
            self.config.netrc_file is not None and
                os.path.exists(self.config.netrc_file)
        ):
            logging.debug(
                f'Using netrc file {self.config.netrc_file} for credentials.'
            )
            cred_param = f'--netrc {self.config.netrc_file}'
        else:
            cred_param = ''
            logging.warning(
                'No credentials provided (proxy certificate or netrc file).'
            )
            logging.warning(
                f'Proxy certificate is {self.config.proxy_fqn}, netrc file '
                f'is {self.config.netrc_file}.'
            )
        return cred_param

    @staticmethod
    def init_log_file(log_fqn, now_s):
        """Keep old versions of the progress files."""
        log_fid = log_fqn.replace('.txt', '')
        back_fqn = f'{log_fid}.{now_s}.txt'
        if os.path.exists(log_fqn) and os.path.getsize(log_fqn) != 0:
            move(log_fqn, back_fqn)
        f_handle = open(log_fqn, 'w')
        f_handle.close()

    def _count_timeouts(self, e):
        if (
            e is not None and (
                'Read timed out' in e or
                'reset by peer' in e or
                'ConnectTimeoutError' in e or
                'Broken pipe' in e
            )
        ):
            self._timeout += 1

    @property
    def command_name(self):
        return self._command_name

    def _set_up_file_logging(self, storage_name):
        """Configure logging to a separate file for each entry being
        processed."""
        if self.config.log_to_file:
            log_fqn = os.path.join(
                self.config.working_directory, storage_name.log_file
            )
            if self.config.log_file_directory is not None:
                log_fqn = os.path.join(
                    self.config.log_file_directory, storage_name.log_file
                )
            self._log_h = logging.FileHandler(log_fqn)
            formatter = logging.Formatter(
                '%(asctime)s:%(levelname)s:%(name)-12s:%(lineno)d:%(message)s'
            )
            self._log_h.setLevel(self.config.logging_level)
            self._log_h.setFormatter(formatter)
            logging.getLogger().addHandler(self._log_h)

    def _unset_file_logging(self):
        """Turn off the logging to the separate file for each entry being
        processed."""
        if self.config.log_to_file:
            logging.getLogger().removeHandler(self._log_h)

    def choose(self, storage_name):
        """The logic that decides which descendants of CaomExecute to
        instantiate. This is based on the content of the config.yml file
        for an application.
        :destination_name StorageName extension that handles the naming rules
            for a file.
        """
        executors = []
        if mc.TaskType.SCRAPE not in self.task_types:
            for entry in [self._modify_transfer, self._store_transfer]:
                if entry is not None:
                    # set only for Transfer specializations that have a
                    # cadc_client attribute (HttpTransfer, FtpTransfer do not)
                    if hasattr(entry, '_cadc_client'):
                        entry.cadc_client = self._cadc_client
        for task_type in self.task_types:
            self._logger.debug(task_type)
            if task_type == mc.TaskType.SCRAPE:
                model_fqn = os.path.join(
                    self.config.working_directory,
                    storage_name.model_file_name,
                )
                exists = os.path.exists(model_fqn)
                if exists:
                    if self.config.use_local_files:
                        executors.append(
                            ScrapeUpdate(
                                self.config,
                                storage_name,
                                self._command_name,
                                self.observable,
                                self._meta_visitors,
                            )
                        )
                    else:
                        raise mc.CadcException(
                            'use_local_files must be True with Task Type '
                            '"SCRAPE"'
                        )
                else:
                    if self.config.use_local_files:
                        executors.append(
                            Scrape(
                                self.config,
                                storage_name,
                                self._command_name,
                                self.observable,
                                self._meta_visitors,
                            )
                        )
                    else:
                        raise mc.CadcException(
                            'use_local_files must be True with Task Type '
                            '"SCRAPE"'
                        )
            elif task_type == mc.TaskType.STORE:
                if self.config.use_local_files:
                    executors.append(
                        LocalStore(
                            self.config,
                            storage_name,
                            self._command_name,
                            self._cadc_client,
                            self.observable,
                        )
                    )
                else:
                    executors.append(
                        Store(
                            self.config,
                            storage_name,
                            self._command_name,
                            self._cadc_client,
                            self.observable,
                            self._store_transfer,
                        )
                    )
            elif task_type == mc.TaskType.INGEST:
                observation = CaomExecute.repo_cmd_get_client(
                    self._caom_client,
                    self.config.collection,
                    storage_name.obs_id,
                    self.observable.metrics,
                )
                if observation is None:
                    if self.config.use_local_files:
                        executors.append(
                            LocalMetaCreate(
                                self.config,
                                storage_name,
                                self._command_name,
                                self._cred_param,
                                self._cadc_client,
                                self._caom_client,
                                self._meta_visitors,
                                self.observable,
                            )
                        )
                    else:
                        executors.append(
                            MetaCreate(
                                self.config,
                                storage_name,
                                self._command_name,
                                self._cred_param,
                                self._cadc_client,
                                self._caom_client,
                                self._meta_visitors,
                                self.observable,
                            )
                        )
                else:
                    if self.config.use_local_files:
                        if (
                            self.chooser is not None and
                                self.chooser.needs_delete(observation)
                        ):
                            executors.append(
                                LocalMetaDeleteCreate(
                                    self.config,
                                    storage_name,
                                    self._command_name,
                                    self._cred_param,
                                    self._cadc_client,
                                    self._caom_client,
                                    observation,
                                    self._meta_visitors,
                                    self.observable,
                                )
                            )
                        else:
                            executors.append(
                                LocalMetaUpdate(
                                    self.config,
                                    storage_name,
                                    self._command_name,
                                    self._cred_param,
                                    self._cadc_client,
                                    self._caom_client,
                                    observation,
                                    self._meta_visitors,
                                    self.observable,
                                )
                            )
                    else:
                        if (
                            self.chooser is not None and
                                self.chooser.needs_delete(observation)
                        ):
                            executors.append(
                                MetaDeleteCreate(
                                    self.config,
                                    storage_name,
                                    self._command_name,
                                    self._cred_param,
                                    self._cadc_client,
                                    self._caom_client,
                                    observation,
                                    self._meta_visitors,
                                    self.observable,
                                )
                            )
                        else:
                            executors.append(
                                MetaUpdate(
                                    self.config,
                                    storage_name,
                                    self._command_name,
                                    self._cred_param,
                                    self._cadc_client,
                                    self._caom_client,
                                    observation,
                                    self._meta_visitors,
                                    self.observable,
                                )
                            )
            elif task_type == mc.TaskType.INGEST_OBS:
                observation = CaomExecute.repo_cmd_get_client(
                    self._caom_client,
                    self.config.collection,
                    storage_name.obs_id,
                    self.observable.metrics,
                )
                if observation is None:
                    raise mc.CadcException(
                        f'"INGEST_OBS" is an update-only task type for '
                        f'{storage_name.obs_id}.'
                    )
                else:
                    if self.config.use_local_files:
                        raise NotImplementedError
                    else:
                        executors.append(
                            MetaUpdateObservation(
                                self.config,
                                storage_name,
                                self._command_name,
                                self._cred_param,
                                self._cadc_client,
                                self._caom_client,
                                observation,
                                self._meta_visitors,
                                self.observable,
                            )
                        )
            elif task_type == mc.TaskType.MODIFY:
                if storage_name.is_feasible:
                    if self.config.use_local_files:
                        if (
                            executors is not None and len(executors) > 0 and
                                (isinstance(executors[0], Scrape) or
                                 isinstance(executors[0], ScrapeUpdate))
                        ):
                            executors.append(
                                DataScrape(
                                    self.config,
                                    storage_name,
                                    self._data_visitors,
                                    self.observable,
                                )
                            )
                        else:
                            executors.append(
                                LocalDataVisit(
                                    self.config,
                                    storage_name,
                                    self._cadc_client,
                                    self._caom_client,
                                    self._data_visitors,
                                    self.observable,
                                )
                            )
                    else:
                        executors.append(
                            DataVisit(
                                self.config,
                                storage_name,
                                self._cadc_client,
                                self._caom_client,
                                self._data_visitors,
                                mc.TaskType.MODIFY,
                                self.observable,
                                self._modify_transfer,
                            )
                        )
                else:
                    self._logger.info(
                        f'Skipping the MODIFY task for '
                        f'{storage_name.file_name}.'
                    )
            elif task_type == mc.TaskType.VISIT:
                executors.append(
                    MetaVisit(
                        self.config,
                        storage_name,
                        self._cred_param,
                        self._cadc_client,
                        self._caom_client,
                        self._meta_visitors,
                        self.observable,
                    )
                )
            elif task_type == mc.TaskType.DEFAULT:
                pass
            else:
                raise mc.CadcException(
                    f'Do not understand task type {task_type}'
                )
        return executors

    def do_one(self, storage_name):
        """Process one entry.
        :param storage_name instance of StorageName for the collection
        """
        self._logger.debug(f'Begin do_one {storage_name}')
        self._set_up_file_logging(storage_name)
        start_s = datetime.utcnow().timestamp()
        try:
            if self.is_rejected(storage_name):
                self.capture_failure(
                    storage_name,
                    BaseException('StorageName.is_rejected'),
                    'Rejected'
                )
                # successful rejection of the execution case
                return 0
            executors = self.choose(storage_name)
            for executor in executors:
                self._logger.info(
                    f'Step {executor.task_type} with '
                    f'{executor.__class__.__name__} for {storage_name.obs_id}'
                )
                executor.execute(context=None)
            if len(executors) > 0:
                self.capture_success(
                    storage_name.obs_id, storage_name.file_name, start_s
                )
                return 0
            else:
                self._logger.info(f'No executors for {storage_name}')
                return -1  # cover the case where file name validation fails
        except Exception as e:
            self.capture_failure(storage_name, e, traceback.format_exc())
            self._logger.warning(
                f'Execution failed for {storage_name.obs_id} with {e}'
            )
            self._logger.debug(traceback.format_exc())
            return -1
        finally:
            self._unset_file_logging()<|MERGE_RESOLUTION|>--- conflicted
+++ resolved
@@ -246,7 +246,6 @@
         conn = ''
         if not connected:
             conn = f'--not_connected'
-<<<<<<< HEAD
         local_fqn = ' '.join(ii for ii in self._storage_name.source_names)
         temp = (
             f'{self.command_name} {self.logging_level_param} {conn} '
@@ -254,14 +253,6 @@
             f'{self._storage_name.obs_id} --local {local_fqn} --out '
             f'{self.model_fqn} --plugin {plugin} --module {plugin} '
             f'--lineage {self._storage_name.lineage}'
-=======
-        local_fqn = os.path.join(self.working_dir, self.fname)
-        temp = (
-            f'{self.command_name} {self.logging_level_param} {conn} '
-            f'{self.cred_param} --observation {self.collection} '
-            f'{self.obs_id} --local {local_fqn} --out {self.model_fqn} '
-            f'--plugin {plugin} --module {plugin} --lineage {self.lineage}'
->>>>>>> 5fd19eb5
         )
         self._invoke_to_caom2(temp, plugin)
 
@@ -272,15 +263,9 @@
         temp = (
             f'{self.command_name} {self.logging_level_param} '
             f'{self.cred_param} --observation {self.collection} '
-<<<<<<< HEAD
             f'{self._storage_name.obs_id} --out {self.model_fqn} '
             f'{self.external_urls_param} --plugin {plugin} --module {plugin} '
             f'--lineage {self._storage_name.lineage}'
-=======
-            f'{self.obs_id} --out {self.model_fqn} '
-            f'{self.external_urls_param} --plugin {plugin} --module {plugin} '
-            f'--lineage {self.lineage}'
->>>>>>> 5fd19eb5
         )
         self._invoke_to_caom2(temp, plugin)
 
@@ -293,11 +278,7 @@
             f'{self.command_name} {self.logging_level_param} '
             f'{self.cred_param} --in {self.model_fqn} --out {self.model_fqn} '
             f'{self.external_urls_param} --plugin {plugin} --module '
-<<<<<<< HEAD
             f'{plugin} --lineage {self._storage_name.lineage}'
-=======
-            f'{plugin} --lineage {self.lineage}'
->>>>>>> 5fd19eb5
         )
         self._invoke_to_caom2(temp, plugin)
 
@@ -305,11 +286,7 @@
         """Execute fits2caom with a --in, --local and a --cert parameter."""
         plugin = self._find_fits2caom2_plugin()
         # so far, the plugin is also the module :)
-<<<<<<< HEAD
         local_fqn = ' '.join(ii for ii in self._storage_name.source_names)
-=======
-        local_fqn = os.path.join(self.working_dir, self.fname)
->>>>>>> 5fd19eb5
         conn = ''
         if not connected:
             conn = f'--not_connected'
@@ -317,21 +294,13 @@
             f'{self.command_name} {self.logging_level_param} {conn} '
             f'{self.cred_param} --in {self.model_fqn} --out {self.model_fqn} '
             f'--local ' f'{local_fqn} --plugin {plugin} --module {plugin} '
-<<<<<<< HEAD
             f'--lineage {self._storage_name.lineage}'
-=======
-            f'--lineage {self.lineage}'
->>>>>>> 5fd19eb5
         )
         self._invoke_to_caom2(temp, plugin)
 
     def _invoke_to_caom2(self, cmd_str, plugin):
         """The common bits of call 'to_caom2.'"""
-<<<<<<< HEAD
-        self.logger.error(cmd_str)
-=======
         self.logger.debug(cmd_str)
->>>>>>> 5fd19eb5
         sys.argv = cmd_str.split()
         command = mc.load_module(plugin, 'to_caom2')
         result = command.to_caom2()
@@ -492,14 +461,9 @@
         from this class.
         :return an Observation instance, or None, if the observation id
         does not exist."""
-<<<<<<< HEAD
         return mc.repo_get(
             caom_repo_client, collection, observation_id, metrics
         )
-=======
-        return mc.repo_get(caom_repo_client, collection, observation_id,
-                           metrics)
->>>>>>> 5fd19eb5
 
 
 class MetaCreate(CaomExecute):
