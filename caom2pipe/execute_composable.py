# -*- coding: utf-8 -*-
# ***********************************************************************
# ******************  CANADIAN ASTRONOMY DATA CENTRE  *******************
# *************  CENTRE CANADIEN DE DONNÉES ASTRONOMIQUES  **************
#
#  (c) 2018.                            (c) 2018.
#  Government of Canada                 Gouvernement du Canada
#  National Research Council            Conseil national de recherches
#  Ottawa, Canada, K1A 0R6              Ottawa, Canada, K1A 0R6
#  All rights reserved                  Tous droits réservés
#
#  NRC disclaims any warranties,        Le CNRC dénie toute garantie
#  expressed, implied, or               énoncée, implicite ou légale,
#  statutory, of any kind with          de quelque nature que ce
#  respect to the software,             soit, concernant le logiciel,
#  including without limitation         y compris sans restriction
#  any warranty of merchantability      toute garantie de valeur
#  or fitness for a particular          marchande ou de pertinence
#  purpose. NRC shall not be            pour un usage particulier.
#  liable in any event for any          Le CNRC ne pourra en aucun cas
#  damages, whether direct or           être tenu responsable de tout
#  indirect, special or general,        dommage, direct ou indirect,
#  consequential or incidental,         particulier ou général,
#  arising from the use of the          accessoire ou fortuit, résultant
#  software.  Neither the name          de l'utilisation du logiciel. Ni
#  of the National Research             le nom du Conseil National de
#  Council of Canada nor the            Recherches du Canada ni les noms
#  names of its contributors may        de ses  participants ne peuvent
#  be used to endorse or promote        être utilisés pour approuver ou
#  products derived from this           promouvoir les produits dérivés
#  software without specific prior      de ce logiciel sans autorisation
#  written permission.                  préalable et particulière
#                                       par écrit.
#
#  This file is part of the             Ce fichier fait partie du projet
#  OpenCADC project.                    OpenCADC.
#
#  OpenCADC is free software:           OpenCADC est un logiciel libre ;
#  you can redistribute it and/or       vous pouvez le redistribuer ou le
#  modify it under the terms of         modifier suivant les termes de
#  the GNU Affero General Public        la “GNU Affero General Public
#  License as published by the          License” telle que publiée
#  Free Software Foundation,            par la Free Software Foundation
#  either version 3 of the              : soit la version 3 de cette
#  License, or (at your option)         licence, soit (à votre gré)
#  any later version.                   toute version ultérieure.
#
#  OpenCADC is distributed in the       OpenCADC est distribué
#  hope that it will be useful,         dans l’espoir qu’il vous
#  but WITHOUT ANY WARRANTY;            sera utile, mais SANS AUCUNE
#  without even the implied             GARANTIE : sans même la garantie
#  warranty of MERCHANTABILITY          implicite de COMMERCIALISABILITÉ
#  or FITNESS FOR A PARTICULAR          ni d’ADÉQUATION À UN OBJECTIF
#  PURPOSE.  See the GNU Affero         PARTICULIER. Consultez la Licence
#  General Public License for           Générale Publique GNU Affero
#  more details.                        pour plus de détails.
#
#  You should have received             Vous devriez avoir reçu une
#  a copy of the GNU Affero             copie de la Licence Générale
#  General Public License along         Publique GNU Affero avec
#  with OpenCADC.  If not, see          OpenCADC ; si ce n’est
#  <http://www.gnu.org/licenses/>.      pas le cas, consultez :
#                                       <http://www.gnu.org/licenses/>.
#
#  $Revision: 4 $
#
# ***********************************************************************
#

"""
This module contains pipeline execution classes. Each execution class
corresponds to a single task type, correlated with specific configuration
or implementation assumptions.

The execute methods in each of the class definitions require no if statements.
All the if statements are limited to the choose* methods in the
OrganizeExecutes class. If you find yourself adding an if statement to an
execute method, create a new *Execute class instead. The result is execute
methods that are composable into complex and varied pipelines, while
remaining easily tested. The execute methods do conform to an Airflow API
for operator extension, but please, please, please, do not ever import an
Airflow class here.

Raise the CadcException upon encountering an error. There is no recovery
effort as part of a failure. Log the error and stop the pipeline
execution for an Observation.

The correlations that currently exist:
- use_local_data: True => classes have "Local" in their name
- uses the CadcDataClient, the Caom2RepoClient => classes have "Client"
    in their name
- requires metadata access only => classes have "Meta" in their name
- requires data access => classes have "Data" in their name

"""

import distutils.sysconfig
import logging
import os
import re
import sys
import traceback

from argparse import ArgumentParser
from datetime import datetime

from cadcutils import net, exceptions
from cadcdata import CadcDataClient
from caom2repo import CAOM2RepoClient
from caom2pipe import manage_composable as mc


__all__ = ['OrganizeExecutes', 'StorageName', 'CaomName',
           'OrganizeChooser']


class StorageName(object):
    """Naming rules for a collection:
    - support mixed-case file name storage
    - support gzipped and not zipped file names

    This class assumes the obs_id is part of the file name. This assumption
    may be broken in the future, in which case lots of CaomExecute
    implementations will need to be re-addressed somehow.

    This class assumes the file name in storage, and the file name on disk
    are not necessarily the same thing.
    """

    def __init__(self, obs_id, collection, collection_pattern,
                 fname_on_disk=None, scheme='ad'):
        """

        :param obs_id: string value for Observation.observationID
        :param collection: string value for Observation.collection
        :param collection_pattern: regular expression that can be used to
            determine if a file name or observation id meets particular
            patterns.
        :param fname_on_disk: string value for the name of a file on disk,
            which is not necessarily the same thing as the name of the file
            in storage (i.e. extensions may exist in one location that do
            not exist in another.
        :param scheme: string value for the scheme of the file URI.
        """
        self.obs_id = obs_id
        self.collection = collection
        self.collection_pattern = collection_pattern
        self.scheme = scheme
        self.fname_on_disk = fname_on_disk

    @property
    def file_uri(self):
        """The ad URI for the file. Assumes compression."""
        return '{}:{}/{}.gz'.format(
            self.scheme, self.collection, self.file_name)

    @property
    def file_name(self):
        """The file name."""
        return '{}.fits'.format(self.obs_id)

    @property
    def compressed_file_name(self):
        """The compressed file name - adds the .gz extension."""
        return '{}.fits.gz'.format(self.obs_id)

    @property
    def model_file_name(self):
        """The file name used on local disk that holds the CAOM2 Observation
        XML."""
        return '{}.fits.xml'.format(self.obs_id)

    @property
    def prev(self):
        """The preview file name for the file."""
        return '{}_prev.jpg'.format(self.obs_id)

    @property
    def thumb(self):
        """The thumbnail file name for the file."""
        return '{}_prev_256.jpg'.format(self.obs_id)

    @property
    def prev_uri(self):
        """The preview URI."""
        return self._get_uri(self.prev)

    @property
    def thumb_uri(self):
        """The thumbnail URI."""
        return self._get_uri(self.thumb)

    @property
    def obs_id(self):
        """The observation ID associated with the file name."""
        return self._obs_id

    @obs_id.setter
    def obs_id(self, value):
        self._obs_id = value

    @property
    def log_file(self):
        """The log file name used when running any of the 'execute' steps."""
        return '{}.log'.format(self.obs_id)

    @property
    def product_id(self):
        """The relationship between the observation ID of an observation, and
        the product ID of a plane."""
        return self.obs_id

    @property
    def fname_on_disk(self):
        """The file name on disk, which is not necessarily the same as the
        file name in ad."""
        return self._fname_on_disk

    @fname_on_disk.setter
    def fname_on_disk(self, value):
        self._fname_on_disk = value

    def is_valid(self):
        """:return True if the observation ID conforms to naming rules."""
        pattern = re.compile(self.collection_pattern)
        return pattern.match(self.obs_id)

    def _get_uri(self, fname):
        """The ad URI for a file, without consideration for compression."""
        return '{}:{}/{}'.format(self.scheme, self.collection, fname)

    @staticmethod
    def remove_extensions(name):
        """How to get the file_id from a file_name."""
        return name.replace('.fits', '').replace('.gz', '').replace('.header',
                                                                    '')


class CaomName(object):
    """The naming rules for making and decomposing CAOM URIs (i.e. Observation
    URIs, Plane URIs, and archive URIs, all isolated in one class. There are
    probably OMM assumptions built in, but those will slowly go away :). """

    def __init__(self, uri):
        self.uri = uri

    @property
    def file_id(self):
        """

        :return: Extracted from an Artifact URI, the file_id is the file
        name portion of the URI with all file type and compression type
        extensions removed.
        """
        return self.uri.split('/')[1].split('.')[0]

    @property
    def file_name(self):
        """:return The file name extracted from an Artifact URI."""
        return self.uri.split('/')[1]

    @property
    def uncomp_file_name(self):
        """:return The file name extracted from an Artifact URI, without
        the compression extension."""
        return self.file_name.replace('.gz', '')

    @staticmethod
    def make_obs_uri_from_obs_id(collection, obs_id):
        """:return A string that conforms to the Observation URI
        specification from CAOM."""
        return 'caom:{}/{}'.format(collection, obs_id)


class CaomExecute(object):
    """Abstract class that defines the operations common to all Execute
    classes."""

    def __init__(self, config, task_type, storage_name, command_name,
                 cred_param, cadc_data_client, caom_repo_client,
                 meta_visitors):
        """

        :param config: Configurable parts of execution, as stored in
            manage_composable.Config.
        :param task_type: manage_composable.TaskType enumeration - identifies
            the work to do, in words that are user-facing. Used in logging
            messages.
        :param storage_name: An instance of StorageName.
        :param command_name: The collection-specific application to apply a
            blueprint. May be 'fits2caom2'.
        :param cred_param: either --netrc <value> or --cert <value>,
            depending on which credentials have been supplied to the
            process.
        :param cadc_data_client: Instance of CadcDataClient. Used for data
            service access.
        :param caom_repo_client: Instance of CAOM2Repo client. Used for
            caom2 repository service access.
        :param meta_visitors: List of classes with a
            'visit(observation, **kwargs)' method signature. Requires access
            to metadata only.
        """
        self.logger = logging.getLogger()
        self.logger.setLevel(config.logging_level)
        formatter = logging.Formatter(
            '%(asctime)s:%(levelname)s:%(name)-12s:%(lineno)d:%(message)s')
        for handler in self.logger.handlers:
            handler.setLevel(config.logging_level)
            handler.setFormatter(formatter)
        self.logging_level_param = self._set_logging_level_param(
            config.logging_level)
        self.obs_id = storage_name.obs_id
        self.product_id = storage_name.product_id
        self.uri = storage_name.file_uri
        self.fname = storage_name.file_name
        self.command_name = command_name
        self.root_dir = config.working_directory
        self.collection = config.collection
        self.working_dir = os.path.join(self.root_dir, self.obs_id)
        if config.log_to_file:
            self.model_fqn = os.path.join(config.log_file_directory,
                                          storage_name.model_file_name)
        else:
            self.model_fqn = os.path.join(self.working_dir,
                                          storage_name.model_file_name)
        self.resource_id = config.resource_id
        self.cadc_data_client = cadc_data_client
        self.caom_repo_client = caom_repo_client
        self.stream = config.stream
        self.meta_visitors = meta_visitors
        self.task_type = task_type
        self.cred_param = cred_param

    def _cleanup(self):
        """Remove a directory and all its contents."""
        if os.path.exists(self.working_dir):
            for ii in os.listdir(self.working_dir):
                os.remove(os.path.join(self.working_dir, ii))
            os.rmdir(self.working_dir)

    def _create_dir(self):
        """Create the working area if it does not already exist."""
        mc.create_dir(self.working_dir)

    def _define_local_dirs(self, storage_name):
        """when files are on disk don't worry about a separate directory
        per observation"""
        self.working_dir = self.root_dir
        self.model_fqn = os.path.join(self.working_dir,
                                      storage_name.model_file_name)

    def _find_fits2caom2_plugin(self):
        """Find the code that is passed as the --plugin parameter to
        fits2caom2.

        This code makes the assumption that execution always occurs within
        the context of a Docker container, and therefore the
        get_python_lib call will always have the appropriately-named
        module installed in a site package location.
        """
        packages = distutils.sysconfig.get_python_lib()
        return os.path.join(packages, '{}/{}.py'.format(self.command_name,
                                                        self.command_name))

    def _fits2caom2_cmd_local(self):
        """Execute fits2caom with a --local parameter."""
        fqn = os.path.join(self.working_dir, self.fname)
        plugin = self._find_fits2caom2_plugin()
        # so far, the plugin is also the module :)
        cmd = '{} {} {} --observation {} {} --out {} ' \
              '--plugin {} --module {} --local {} --lineage {}/{}'.format(
                self.command_name,
                self.logging_level_param, self.cred_param, self.collection,
                self.obs_id, self.model_fqn, plugin, plugin, fqn, self.obs_id,
                self.uri)
        mc.exec_cmd(cmd)

    def _fits2caom2_cmd_client(self):
        """Execute fits2caom with a --cert parameter."""
        plugin = self._find_fits2caom2_plugin()
        # so far, the plugin is also the module :)
        cmd = '{} {} {} --observation {} {} --out {} ' \
              '--plugin {} --module {} --lineage {}/{}'.format(
                self.command_name, self.logging_level_param, self.cred_param,
                self.collection, self.obs_id, self.model_fqn, plugin, plugin,
                self.product_id, self.uri)
        mc.exec_cmd(cmd)

    def _fits2caom2_cmd_client_local(self):
        """Execute fits2caom with a --cert parameter and a --local parameter."""
        plugin = self._find_fits2caom2_plugin()
        # so far, the plugin is also the module :)
        local_fqn = os.path.join(self.working_dir, self.fname)
        cmd = '{} {} {} --observation {} {} --local {} --out {} ' \
              '--plugin {} --module {} --lineage {}/{}'.format(
                self.command_name, self.logging_level_param, self.cred_param,
                self.collection, self.obs_id, local_fqn, self.model_fqn,
                plugin, plugin, self.product_id, self.uri)
        mc.exec_cmd(cmd)

    def _fits2caom2_cmd_in_out_client(self):
        """Execute fits2caom with a --in and a --cert parameter."""
        plugin = self._find_fits2caom2_plugin()
        # so far, the plugin is also the module :)
        # TODO add an input parameter
        cmd = '{} {} {} --in {} --out {} ' \
              '--plugin {} --module {} --lineage {}/{}'.format(
                self.command_name, self.logging_level_param, self.cred_param,
                self.model_fqn, self.model_fqn, plugin, plugin,
                self.product_id, self.uri)
        mc.exec_cmd(cmd)

    def _fits2caom2_cmd_in_out_local_client(self):
        """Execute fits2caom with a --in, --local and a --cert parameter."""
        plugin = self._find_fits2caom2_plugin()
        # so far, the plugin is also the module :)
        local_fqn = os.path.join(self.working_dir, self.fname)
        cmd = '{} {} {} --in {} --out {} --local {} ' \
              '--plugin {} --module {} --lineage {}/{}'.format(
            self.command_name, self.logging_level_param, self.cred_param,
            self.model_fqn, self.model_fqn, local_fqn, plugin, plugin,
            self.product_id, self.uri)
        mc.exec_cmd(cmd)

    def _compare_checksums_client(self, fname):
        """Compare the checksum of a file on disk with a file in ad,
        using the client instance from this class."""
        fqn = os.path.join(self.working_dir, fname)
        mc.compare_checksum_client(
            self.cadc_data_client, self.collection, fqn)

    def _repo_cmd_create_client(self, observation):
        """Create an observation instance from the input parameter."""
        try:
            self.caom_repo_client.create(observation)
        except Exception as e:
            raise mc.CadcException(
                'Could not create an observation record for {} in {}. '
                '{}'.format(self.obs_id, self.resource_id, e))

    def _repo_cmd_update_client(self, observation):
        """Update an existing observation instance.  Assumes the obs_id
        values are set correctly."""
        try:
            self.caom_repo_client.update(observation)
        except Exception as e:
            raise mc.CadcException(
                'Could not update an observation record for {} in {}. '
                '{}'.format(self.obs_id, self.resource_id, e))

    def _repo_cmd_read_client(self):
        """Retrieve the existing observation model metadata."""
        try:
            return self.caom_repo_client.read(self.collection, self.obs_id)
        except Exception as e:
            raise mc.CadcException(
                'Could not read observation record for {} in {}. {}'.format(
                    self.obs_id, self.resource_id, e))

    def _repo_cmd_delete_client(self, observation):
        """Delete an observation instance based on an input parameter."""
        try:
            self.caom_repo_client.delete(observation.collection,
                                         observation.observation_id)
        except Exception as e:
            raise mc.CadcException(
                'Could not delete the observation record for {} in {}. '
                '{}'.format(self.obs_id, self.resource_id, e))

    def _cadc_data_put_client(self, fname):
        """Store a collection file."""
        try:
            self.cadc_data_client.put_file(self.collection, fname, self.stream)
        except Exception as e:
            raise mc.CadcException(
                'Did not store {} with {}'.format(fname, e))

    def _cadc_data_get_client(self):
        """Retrieve a collection file, even if it already exists. This might
        ensure that the latest version of the file is retrieved from
        storage."""

        # all the gets are supposed to be unzipped, so that the
        # footprintfinder is more efficient, so make sure the fully
        # qualified output name isn't the gzip'd version

        if self.fname.endswith('.gz'):
            fqn = os.path.join(self.working_dir, self.fname.replace('.gz', ''))
        else:
            fqn = os.path.join(self.working_dir, self.fname)

        try:
            self.cadc_data_client.get_file(
                self.collection, self.fname, destination=fqn, decompress=True)
            if not os.path.exists(fqn):
                raise mc.CadcException(
                    '{} does not exist.'.format(fqn))
        except Exception:
            raise mc.CadcException(
                'Did not retrieve {}'.format(fqn))

    def _cadc_data_info_file_name_client(self):
        """Execute CadcDataClient.get_file_info with the client instance from
        this class."""
        file_info = self.cadc_data_client.get_file_info(
            self.collection, self.fname)
        self.fname = file_info['name']

    def _read_model(self):
        """Read an observation into memory from an XML file on disk."""
        return mc.read_obs_from_file(self.model_fqn)

    def _write_model(self, observation):
        """Write an observation to disk from memory, represented in XML."""
        mc.write_obs_to_file(observation, self.model_fqn)

    def _visit_meta(self, observation):
        """Execute metadata-only visitors on an Observation in
        memory."""
        if self.meta_visitors is not None and len(self.meta_visitors) > 0:
            kwargs = {'working_directory': self.working_dir}
            for visitor in self.meta_visitors:
                try:
                    self.logger.debug('Visit for {}'.format(visitor))
                    visitor.visit(observation, **kwargs)
                except Exception as e:
                    raise mc.CadcException(e)

    @staticmethod
    def _set_logging_level_param(logging_level):
        """Make a configured logging level into command-line parameters."""
        lookup = {logging.DEBUG: '--debug',
                  logging.INFO: '--verbose',
                  logging.WARNING: '',
                  logging.ERROR: '--quiet'}
        if logging_level in lookup:
            result = lookup[logging_level]
        else:
            result = ''
        return result

    @staticmethod
    def repo_cmd_get_client(caom_repo_client, collection, observation_id):
        """Execute the CAOM2Repo 'read' operation using the client instance
        from this class.
        :return an Observation instance, or None, if the observation id
        does not exist."""
        try:
            observation = caom_repo_client.read(collection, observation_id)
            return observation
        except exceptions.NotFoundException:
            return None
        except Exception:
            raise mc.CadcException(
                'Could not retrieve an observation record for {}.'.format(
                    observation_id))


class Collection2CaomMetaCreateClient(CaomExecute):
    """Defines the pipeline step for Collection ingestion of metadata into CAOM.
    This requires access to only header information.

    This pipeline step will execute a caom2-repo create."""

    def __init__(self, config, storage_name, command_name,
                 cred_param, cadc_data_client, caom_repo_client,
                 meta_visitors):
        super(Collection2CaomMetaCreateClient, self).__init__(
            config, mc.TaskType.INGEST, storage_name, command_name,
            cred_param, cadc_data_client, caom_repo_client, meta_visitors)

    def execute(self, context):
        self.logger.debug('Begin execute for {} Meta'.format(__name__))
        self.logger.debug('the steps:')

        self.logger.debug('Find the file name as stored.')
        self._cadc_data_info_file_name_client()

        self.logger.debug('create the work space, if it does not exist')
        self._create_dir()

        self.logger.debug('the observation does not exist, so go '
                          'straight to generating the xml, as the main_app '
                          'will retrieve the headers')
        self._fits2caom2_cmd_client()

        self.logger.debug('read the xml into memory from the file')
        observation = self._read_model()

        self.logger.debug('the metadata visitors')
        self._visit_meta(observation)

        self.logger.debug('store the xml')
        self._repo_cmd_create_client(observation)

        self.logger.debug('clean up the workspace')
        self._cleanup()

        self.logger.debug('End execute for {}'.format(__name__))


class Collection2CaomMetaUpdateClient(CaomExecute):
    """Defines the pipeline step for Collection ingestion of metadata into CAOM.
    This requires access to only header information.

    This pipeline step will execute a caom2-repo update."""

    def __init__(self, config, storage_name, command_name, cred_param,
                 cadc_data_client, caom_repo_client, observation,
                 meta_visitors):
        super(Collection2CaomMetaUpdateClient, self).__init__(
            config, mc.TaskType.INGEST, storage_name, command_name, cred_param,
            cadc_data_client, caom_repo_client, meta_visitors)
        self.observation = observation

    def execute(self, context):
        self.logger.debug('Begin execute for {} Meta'.format(__name__))
        self.logger.debug('the steps:')

        self.logger.debug('Find the file name as stored.')
        self._cadc_data_info_file_name_client()

        self.logger.debug('create the work space, if it does not exist')
        self._create_dir()

        self.logger.debug('write the observation to disk for next step')
        self._write_model(self.observation)

        self.logger.debug('generate the xml, as the main_app will retrieve '
                          'the headers')
        self._fits2caom2_cmd_in_out_client()

        self.logger.debug('read the xml from disk')
        self.observation = self._read_model()

        self.logger.debug('the metadata visitors')
        self._visit_meta(self.observation)

        self.logger.debug('write the observation to disk for next step')
        self._write_model(self.observation)

        self.logger.debug('store the xml')
        self._repo_cmd_update_client(self.observation)

        self.logger.debug('clean up the workspace')
        self._cleanup()

        self.logger.debug('End execute for {}'.format(__name__))


class Collection2CaomMetaDeleteCreateClient(CaomExecute):
    """Defines the pipeline step for Collection ingestion of metadata into CAOM.
    This requires access to only header information.

    This pipeline step will execute a caom2-repo delete followed by
    a create, because an update will not support a Simple->Composite
    or Composite->Simple type change for the Observation
    structure."""

    def __init__(self, config, storage_name, command_name,
                 cred_param, cadc_data_client, caom_repo_client,
                 meta_visitors, observation=None):
        super(Collection2CaomMetaDeleteCreateClient, self).__init__(
            config, mc.TaskType.INGEST, storage_name, command_name,
            cred_param, cadc_data_client, caom_repo_client, meta_visitors)
        self.observation = observation

    def execute(self, context):
        self.logger.debug('Begin execute for {} Meta'.format(__name__))
        self.logger.debug('the steps:')

        self.logger.debug('Find the file name as stored.')
        self._cadc_data_info_file_name_client()

        self.logger.debug('create the work space, if it does not exist')
        self._create_dir()

        self.logger.debug('write the observation to disk for next step')
        self._write_model(self.observation)

        self.logger.debug('make a new observation from an existing '
                          'observation')
        self._fits2caom2_cmd_in_out_client()

        self.logger.debug('read the xml into memory from the file')
        self.observation = self._read_model()

        self.logger.debug('the metadata visitors')
        self._visit_meta(self.observation)

        self.logger.debug('the observation exists, delete it')
        self._repo_cmd_delete_client(self.observation)

        self.logger.debug('store the xml')
        self._repo_cmd_create_client(self.observation)

        self.logger.debug('clean up the workspace')
        self._cleanup()

        self.logger.debug('End execute for {}'.format(__name__))


class Collection2CaomLocalMetaCreateClient(CaomExecute):
    """Defines the pipeline step for Collection ingestion of metadata into CAOM.
    This requires access to only header information.

    This pipeline step will execute a caom2-repo create."""

    def __init__(self, config, storage_name, command_name, cred_param,
                 cadc_data_client, caom_repo_client, meta_visitors):
        super(Collection2CaomLocalMetaCreateClient, self).__init__(
            config, mc.TaskType.INGEST, storage_name, command_name, cred_param,
            cadc_data_client, caom_repo_client, meta_visitors)
        self._define_local_dirs(storage_name)
        self.fname = storage_name.fname_on_disk

    def execute(self, context):
        self.logger.debug('Begin execute for {} Meta'.format(__name__))
        self.logger.debug('the steps:')

        self.logger.debug('Find the file name as stored.')
        self._cadc_data_info_file_name_client()

        self.logger.debug('the observation does not exist, so go '
                          'straight to generating the xml, as the main_app '
                          'will retrieve the headers')
        self._fits2caom2_cmd_client_local()
<<<<<<< HEAD

        self.logger.debug('read the xml from disk')
        observation = self._read_model()

        self.logger.debug('the metadata visitors')
        self._visit_meta(observation)

        self.logger.debug('store the xml')
        self._repo_cmd_create_client(observation)

        self.logger.debug('write the updated xml to disk for debugging')
        self._write_model(observation)

        self.logger.debug('End execute for {}'.format(__name__))


class Collection2CaomLocalMetaDeleteCreateClient(CaomExecute):
    """Defines the pipeline step for Collection ingestion of metadata into CAOM.
    This requires access to only header information.

    This pipeline step will execute a caom2-repo delete followed by
    a create, because an update will not support a Simple->Composite
    or Composite->Simple type change for the Observation
    structure."""

    def __init__(self, config, storage_name, command_name, cred_param,
                 cadc_data_client, caom_repo_client, meta_visitors,
                 observation):
        super(Collection2CaomLocalMetaDeleteCreateClient, self).__init__(
            config, mc.TaskType.INGEST, storage_name, command_name, cred_param,
            cadc_data_client, caom_repo_client, meta_visitors)
        self._define_local_dirs(storage_name)
        self.observation = observation

    def execute(self, context):
        self.logger.debug('Begin execute for {} Meta'.format(__name__))
        self.logger.debug('the steps:')

        self.logger.debug('Find the file name as stored.')
        self._cadc_data_info_file_name_client()

        self.logger.debug('write the observation to disk for next step')
        self._write_model(self.observation)

        self.logger.debug('make a new observation from an existing '
                          'observation')
        self._fits2caom2_cmd_in_out_local_client()
=======
>>>>>>> 79215f1e

        self.logger.debug('read the xml from disk')
        observation = self._read_model()

        self.logger.debug('the metadata visitors')
        self._visit_meta(observation)

        self.logger.debug('the observation exists, delete it')
        self._repo_cmd_delete_client(self.observation)

        self.logger.debug('store the xml')
        self._repo_cmd_create_client(observation)

        self.logger.debug('write the updated xml to disk for debugging')
        self._write_model(observation)

        self.logger.debug('End execute for {}'.format(__name__))


class Collection2CaomLocalMetaDeleteCreateClient(CaomExecute):
    """Defines the pipeline step for Collection ingestion of metadata into CAOM.
    This requires access to only header information.

    This pipeline step will execute a caom2-repo delete followed by
    a create, because an update will not support a Simple->Composite
    or Composite->Simple type change for the Observation
    structure."""

    def __init__(self, config, storage_name, command_name, cred_param,
                 cadc_data_client, caom_repo_client, meta_visitors,
                 observation):
        super(Collection2CaomLocalMetaDeleteCreateClient, self).__init__(
            config, mc.TaskType.INGEST, storage_name, command_name, cred_param,
            cadc_data_client, caom_repo_client, meta_visitors)
        self._define_local_dirs(storage_name)
        self.observation = observation

    def execute(self, context):
        self.logger.debug('Begin execute for {} Meta'.format(__name__))
        self.logger.debug('the steps:')

        self.logger.debug('Find the file name as stored.')
        self._cadc_data_info_file_name_client()

        self.logger.debug('write the observation to disk for next step')
        self._write_model(self.observation)

        self.logger.debug('make a new observation from an existing '
                          'observation')
        self._fits2caom2_cmd_in_out_local_client()

        self.logger.debug('read the xml from disk')
        observation = self._read_model()

        self.logger.debug('the metadata visitors')
        self._visit_meta(observation)

        self.logger.debug('the observation exists, delete it')
        self._repo_cmd_delete_client(self.observation)

        self.logger.debug('store the xml')
        self._repo_cmd_create_client(observation)

        self.logger.debug('write the updated xml to disk for debugging')
        self._write_model(observation)

        self.logger.debug('End execute for {}'.format(__name__))


class Collection2CaomLocalMetaUpdateClient(CaomExecute):
    """Defines the pipeline step for Collection ingestion of metadata into CAOM.
    This requires access to only header information.

    This pipeline step will execute a caom2-repo update."""

    def __init__(self, config, storage_name, command_name, cred_param,
                 cadc_data_client, caom_repo_client, observation,
                 meta_visitors):
        super(Collection2CaomLocalMetaUpdateClient, self).__init__(
            config, mc.TaskType.INGEST, storage_name, command_name, cred_param,
            cadc_data_client, caom_repo_client, meta_visitors)
        self._define_local_dirs(storage_name)
        self.observation = observation

    def execute(self, context):
        self.logger.debug('Begin execute for {} Meta'.format(__name__))
        self.logger.debug('the steps:')

        self.logger.debug('Find the file name as stored.')
        self._cadc_data_info_file_name_client()

        self.logger.debug('write the observation to disk for next step')
        self._write_model(self.observation)

        self.logger.debug('generate the xml, as the main_app will retrieve '
                          'the headers')
        self._fits2caom2_cmd_in_out_local_client()

        self.logger.debug('read the xml from disk')
        self.observation = self._read_model()

        self.logger.debug('the metadata visitors')
        self._visit_meta(self.observation)

        self.logger.debug('store the xml')
        self._repo_cmd_update_client(self.observation)

        self.logger.debug('write the updated xml to disk for debugging')
        self._write_model(self.observation)

        self.logger.debug('End execute for {}'.format(__name__))


class Collection2CaomClientVisit(CaomExecute):
    """Defines the pipeline step for Collection augmentation by a visitor
     of metadata into CAOM. This assumes a record already exists in CAOM,
     and the update DOES NOT require access to either the header or the data.

    This pipeline step will execute a caom2-repo update."""

    def __init__(self, config, storage_name, cred_param,
                 cadc_data_client, caom_repo_client, meta_visitors):
        super(Collection2CaomClientVisit, self).__init__(
            config, mc.TaskType.VISIT, storage_name, command_name=None,
            cred_param=cred_param, cadc_data_client=cadc_data_client,
            caom_repo_client=caom_repo_client,
            meta_visitors=meta_visitors)
        self.fname = None

    def execute(self, context):
        self.logger.debug('Begin execute for {} Meta'.format(__name__))
        self.logger.debug('the steps:')

        # TODO - run a test to see if this is necessary
        # self.logger.debug('Find the file name as stored.')
        # self._find_file_name_storage_client()

        self.logger.debug('retrieve the existing observation, if it exists')
        observation = self._repo_cmd_read_client()

        self.logger.debug('the metadata visitors')
        self._visit_meta(observation)

        self.logger.debug('store the xml')
        self._repo_cmd_update_client(observation)

        self.logger.debug('clean up the workspace')
        self._cleanup()

        self.logger.debug('End execute for {}'.format(__name__))


class Collection2CaomDataClient(CaomExecute):
    """Defines the pipeline step for all the operations that
    require access to the file on disk, not just the header data. """

    def __init__(self, config, storage_name, command_name, cred_param,
                 cadc_data_client, caom_repo_client, data_visitors,
                 task_type):
        super(Collection2CaomDataClient, self).__init__(
            config, task_type, storage_name, command_name, cred_param,
            cadc_data_client, caom_repo_client, meta_visitors=None)
        self.log_file_directory = config.log_file_directory
        self.data_visitors = data_visitors
        self.prev_fname = storage_name.prev
        self.thumb_fname = storage_name.thumb

    def execute(self, context):
        self.logger.debug('Begin execute for {} Data'.format(__name__))

        self.logger.debug('Find the file name as stored.')
        self._cadc_data_info_file_name_client()

        self.logger.debug('create the work space, if it does not exist')
        self._create_dir()

        self.logger.debug('get the input file')
        self._cadc_data_get_client()

        self.logger.debug('get the observation for the existing model')
        observation = self._repo_cmd_read_client()

        self.logger.debug('execute the data visitors')
        self._visit_data(observation)

        self.logger.debug('store the updated xml')
        self._repo_cmd_update_client(observation)

        self.logger.debug('clean up the workspace')
        self._cleanup()

        self.logger.debug('End execute for {}'.format(__name__))

    def _visit_data(self, observation):
        """Execute the visitors that require access to the full data content
        of a file."""
        kwargs = {'working_directory': self.working_dir,
                  'science_file': self.fname,
                  'log_file_directory': self.log_file_directory,
                  'cadc_client': self.cadc_data_client}
        for visitor in self.data_visitors:
            try:
                self.logger.debug('Visit for {}'.format(visitor))
                visitor.visit(observation, **kwargs)
            except Exception as e:
                raise mc.CadcException(e)


class Collection2CaomLocalDataClient(Collection2CaomDataClient):
    """Defines the pipeline step for all the operations that
    require access to the file on disk. This class assumes it has access to
    the files on disk."""

    def __init__(self, config, storage_name, command_name, cred_param,
                 cadc_data_client, caom_repo_client, data_visitors):
        super(Collection2CaomLocalDataClient, self).__init__(
            config, storage_name, command_name, cred_param,
            cadc_data_client=cadc_data_client,
            caom_repo_client=caom_repo_client, data_visitors=data_visitors,
            task_type=mc.TaskType.MODIFY)
        self._define_local_dirs(storage_name)
        self.fname = storage_name.fname_on_disk

    def execute(self, context):
        self.logger.debug('Begin execute for {} Data'.format(__name__))

        self.logger.debug('get the observation for the existing model')
        observation = self._repo_cmd_read_client()

        self.logger.debug('execute the data visitors')
        self._visit_data(observation)

        self.logger.debug('store the updated xml')
        self._repo_cmd_update_client(observation)

        self.logger.debug('write the updated xml to disk for debugging')
        self._write_model(observation)

        self.logger.debug('End execute for {}'.format(__name__))


class Collection2CaomStoreClient(CaomExecute):
    """Defines the pipeline step for Collection storage of a file. This requires
    access to the file on disk."""

    def __init__(self, config, storage_name, command_name, cred_param,
                 cadc_data_client, caom_repo_client):
        super(Collection2CaomStoreClient, self).__init__(
            config, mc.TaskType.STORE, storage_name, command_name, cred_param,
            cadc_data_client, caom_repo_client, meta_visitors=None)
        # when files are on disk don't worry about a separate directory
        # per observation
        self.working_dir = self.root_dir
        self.storage_host = config.storage_host
        self.stream = config.stream
        self.fname = storage_name.fname_on_disk

    def execute(self, context):
        self.logger.debug('Begin execute for {} Data'.format(__name__))

        self.logger.debug('store the input file {} to ad'.format(self.fname))
        self._cadc_data_put_client(self.fname)

        self.logger.debug('End execute for {}'.format(__name__))


class Collection2CaomScrape(CaomExecute):
    """Defines the pipeline step for Collection creation of a CAOM model
    observation. The file containing the metadata is located on disk.
    No record is written to a web service."""

    def __init__(self, config, storage_name, command_name):
        super(Collection2CaomScrape, self).__init__(
            config, mc.TaskType.SCRAPE, storage_name, command_name,
            cred_param='', cadc_data_client=None, caom_repo_client=None,
            meta_visitors=None)
        self._define_local_dirs(storage_name)
        self.fname = storage_name.fname_on_disk

    def execute(self, context):
        self.logger.debug('Begin execute for {} Meta'.format(__name__))
        self.logger.debug('the steps:')

        self.logger.debug('generate the xml from the file on disk')
        self._fits2caom2_cmd_local()

        self.logger.debug('End execute for {}'.format(__name__))


class Collection2CaomDataScrape(Collection2CaomDataClient):
    """Defines the pipeline step for Collection generation and ingestion of
    operations that require access to the file on disk, with no update to the
    service at the end. This class assumes it has access to the files on disk.
    The organization of this class assumes the 'Scrape' task has been done
    previously, so the model instance exists on disk."""

    def __init__(self, config, storage_name, command_name, data_visitors):
        super(Collection2CaomDataScrape, self).__init__(
            config, storage_name, command_name, cred_param='',
            cadc_data_client=None, caom_repo_client=None,
            data_visitors=data_visitors, task_type=mc.TaskType.SCRAPE)
        self._define_local_dirs(storage_name)
        self.fname = storage_name.fname_on_disk
        self.log_file_directory = config.log_file_directory
        self.data_visitors = data_visitors
        self.prev_fname = storage_name.prev
        self.thumb_fname = storage_name.thumb

    def execute(self, context):
        self.logger.debug('Begin execute for {} Data'.format(__name__))

        self.logger.debug('get observation for the existing model from disk')
        observation = self._read_model()

        self.logger.debug('execute the data visitors')
        self._visit_data(observation)

        self.logger.debug('output the updated xml')
        self._write_model(observation)

        self.logger.debug('End execute for {}'.format(__name__))


class Collection2CaomCompareChecksumClient(CaomExecute):
    """Defines the pipeline step for comparing the checksum of a file on disk
    with the checksum of the supposedly-the-same file stored at CADC.

    This step should be invoked with any other task type that relies on
    files on local disk.
    """

    def __init__(self, config, storage_name, command_name, cred_param,
                 cadc_data_client, caom_repo_client):
        super(Collection2CaomCompareChecksumClient, self).__init__(
            config, mc.TaskType.CHECKSUM, storage_name, command_name,
            cred_param, cadc_data_client, caom_repo_client,
            meta_visitors=None)
        self._define_local_dirs(storage_name)
        self.fname = storage_name.fname_on_disk

    def execute(self, context):
        self.logger.debug('Begin execute for {} '
                          'CompareChecksum'.format(__name__))
        self.logger.debug('the steps:')

        self.logger.debug('generate the xml from the file on disk')
        self._compare_checksums_client(self.fname)

        self.logger.debug('End execute for {}'.format(__name__))


class LocalMetaCreateClientRemoteStorage(CaomExecute):
    """Defines the pipeline step for Collection ingestion of metadata into
    CAOM. This requires access to only header information.

    The file that contains the metadata is available locally, but this file
    is not, nor will it, be stored in CADC.

    This pipeline step will execute a caom2-repo create."""

    def __init__(self, config, storage_name, command_name,
                 cred_param, cadc_data_client, caom_repo_client,
                 meta_visitors):
        super(LocalMetaCreateClientRemoteStorage, self).__init__(
            config, mc.TaskType.REMOTE, storage_name, command_name,
            cred_param, cadc_data_client, caom_repo_client, meta_visitors)
        self._define_local_dirs(storage_name)

    def execute(self, context):
        self.logger.debug('Begin execute for {} Meta'.format(__name__))
        self.logger.debug('the steps:')

        self.logger.debug('the observation does not exist, so go '
                          'straight to generating the xml, as the main_app '
                          'will retrieve the headers')
        self._fits2caom2_cmd_client_local()

        self.logger.debug('read the xml into memory from the file')
        observation = self._read_model()

        self.logger.debug('the metadata visitors')
        self._visit_meta(observation)

        self.logger.debug('store the xml')
        self._repo_cmd_create_client(observation)

        self.logger.debug('clean up the workspace')
        self._cleanup()

        self.logger.debug('End execute for {}'.format(__name__))


class LocalMetaUpdateClientRemoteStorage(CaomExecute):
    """Defines the pipeline step for Collection ingestion of metadata into
    CAOM. This requires access to only header information.

    The file that contains the metadata is available locally, but this file
    is not, nor will it, be stored in CADC.

    This pipeline step will execute a caom2-repo update."""

    def __init__(self, config, storage_name, command_name, cred_param,
                 cadc_data_client, caom_repo_client, observation,
                 meta_visitors):
        super(LocalMetaUpdateClientRemoteStorage, self).__init__(
            config, mc.TaskType.INGEST, storage_name, command_name, cred_param,
            cadc_data_client, caom_repo_client, meta_visitors)
        self._define_local_dirs(storage_name)
        self.observation = observation

    def execute(self, context):
        self.logger.debug('Begin execute for {} Meta'.format(__name__))
        self.logger.debug('the steps:')

        self.logger.debug('write the observation to disk for next step')
        self._write_model(self.observation)

        self.logger.debug('generate the xml, as the main_app will retrieve '
                          'the headers')
        self._fits2caom2_cmd_in_out_local_client()

        self.logger.debug('read the xml from disk')
        self.observation = self._read_model()

        self.logger.debug('the metadata visitors')
        self._visit_meta(self.observation)

        self.logger.debug('store the xml')
        self._repo_cmd_update_client(self.observation)

        self.logger.debug('write the updated xml to disk for debugging')
        self._write_model(self.observation)

        self.logger.debug('End execute for {}'.format(__name__))


class OrganizeChooser(object):
    """Extend this class to provide a way to make collection-specifi
    complex conditions available within the OrganizeExecute class."""
    def __init__(self):
        pass

    def needs_delete(self, observation):
        return False


class OrganizeExecutes(object):
    """How to turn on/off various task types in a CaomExecute pipeline."""
    def __init__(self, config, chooser=None, todo_file=None):
        self.config = config
        self.chooser = chooser
        self.task_types = config.task_types
        self.logger = logging.getLogger()
        self.logger.setLevel(config.logging_level)
        if todo_file is not None:
            self.todo_fqn = todo_file
            todo_name = os.path.basename(todo_file).split('.')[0]
            self.success_fqn = os.path.join(
                self.config.log_file_directory,
                '{}_success_log.txt'.format(todo_name))
            config.success_fqn = self.success_fqn
            self.failure_fqn = os.path.join(
                self.config.log_file_directory,
                '{}_failure_log.txt'.format(todo_name))
            config.failure_fqn = self.failure_fqn
            self.retry_fqn = os.path.join(
                self.config.log_file_directory,
                '{}_retries.txt'.format(todo_name))
            config.retry_fqn = self.retry_fqn
        else:
            self.todo_fqn = config.work_fqn
            self.success_fqn = config.success_fqn
            self.failure_fqn = config.failure_fqn
            self.retry_fqn = config.retry_fqn

        if self.config.log_to_file:
            mc.create_dir(self.config.log_file_directory)
            failure = open(self.failure_fqn, 'w')
            failure.close()
            retry = open(self.retry_fqn, 'w')
            retry.close()
            success = open(self.success_fqn, 'w')
            success.close()
        self.success_count = 0
        self.complete_record_count = 0

    @property
    def complete_record_count(self):
        """:return integer indicating how many inputs (files or observations,
         depending on the configuration) have been processed."""
        return self._complete_record_count

    @complete_record_count.setter
    def complete_record_count(self, value):
        self._complete_record_count = value

    def choose(self, storage_name, command_name, meta_visitors, data_visitors):
        """The logic that decides which descendants of CaomExecute to
        instantiate. This is based on the content of the config.yml file
        for an application.
        :storage_name StorageName extension that handles the naming rules for
            a file in ad.
        :command_name Extension of fits2caom2 (or fits2caom2) that is executed
            for blueprint handling.
        :meta_visitors List of methods that implement the
            visit(observation, **kwargs) signature that require metadata
            access.
        :data_visitors List of methods that implement the
            visit(observation, **kwargs) signature that require data access."""
        executors = []
        if storage_name.is_valid():
            subject, cred_param = self._define_subject()
            cadc_data_client = CadcDataClient(subject)
            caom_repo_client = CAOM2RepoClient(
                subject, self.config.logging_level, self.config.resource_id)
            for task_type in self.task_types:
                self.logger.debug(task_type)
                if task_type == mc.TaskType.SCRAPE:
                    if self.config.use_local_files:
                        executors.append(
                            Collection2CaomScrape(self.config, storage_name,
                                                  command_name))
                    else:
                        raise mc.CadcException(
                            'use_local_files must be True with '
                            'Task Type "SCRAPE"')
                elif task_type == mc.TaskType.STORE:
                    if self.config.use_local_files:
                        executors.append(
                            Collection2CaomStoreClient(
                                self.config, storage_name, command_name,
                                cred_param, cadc_data_client,
                                caom_repo_client))
                    else:
                        raise mc.CadcException(
                            'use_local_files must be True with '
                            'Task Type "STORE"')
                elif task_type == mc.TaskType.INGEST:
                    observation = CaomExecute.repo_cmd_get_client(
                        caom_repo_client, self.config.collection,
                        storage_name.obs_id)
                    if observation is None:
                        if self.config.use_local_files:
                            executors.append(
                                Collection2CaomLocalMetaCreateClient(
                                    self.config, storage_name, command_name,
                                    cred_param, cadc_data_client,
                                    caom_repo_client, meta_visitors))
                        else:
                            executors.append(Collection2CaomMetaCreateClient(
                                self.config, storage_name, command_name,
                                cred_param, cadc_data_client, caom_repo_client,
                                meta_visitors))
                    else:
                        if self.config.use_local_files:
                            if (self.chooser is not None and
                                    self.chooser.needs_delete(observation)):
                                executors.append(
                                    Collection2CaomLocalMetaDeleteCreateClient(
                                        self.config, storage_name, command_name,
                                        cred_param, cadc_data_client,
                                        caom_repo_client, observation,
                                        meta_visitors))
                            else:
                                executors.append(
                                    Collection2CaomLocalMetaUpdateClient(
                                        self.config, storage_name, command_name,
                                        cred_param, cadc_data_client,
                                        caom_repo_client, observation,
                                        meta_visitors))
                        else:
                            if (self.chooser is not None and
                                    self.chooser.needs_delete(observation)):
                                executors.append(
                                    Collection2CaomMetaDeleteCreateClient(
                                        self.config, storage_name, command_name,
                                        cred_param, cadc_data_client,
                                        caom_repo_client, observation,
                                        meta_visitors))
                            else:
                                executors.append(Collection2CaomMetaUpdateClient(
                                    self.config, storage_name, command_name,
                                    cred_param, cadc_data_client, caom_repo_client,
                                    observation, meta_visitors))
                elif task_type == mc.TaskType.MODIFY:
                    if self.config.use_local_files:
                        if (executors is not None and len(executors) > 0 and
                                isinstance(
                                    executors[0], Collection2CaomScrape)):
                            executors.append(
                                Collection2CaomDataScrape(self.config,
                                                          storage_name,
                                                          command_name,
                                                          data_visitors))
                        else:
                            executors.append(
                                Collection2CaomLocalDataClient(
                                    self.config, storage_name, command_name,
                                    cred_param, cadc_data_client,
                                    caom_repo_client, data_visitors))
                    else:
                        executors.append(Collection2CaomDataClient(
                            self.config, storage_name,
                            command_name, cred_param,
                            cadc_data_client, caom_repo_client, data_visitors,
                            mc.TaskType.MODIFY))
                elif task_type == mc.TaskType.VISIT:
                    executors.append(Collection2CaomClientVisit(
                        self.config, storage_name, cred_param,
                        cadc_data_client, caom_repo_client, meta_visitors))
                elif task_type == mc.TaskType.REMOTE:
                    observation = CaomExecute.repo_cmd_get_client(
                        caom_repo_client, self.config.collection,
                        storage_name.obs_id)
                    if observation is None:
                        if self.config.use_local_files:
                            executors.append(
                                LocalMetaCreateClientRemoteStorage(
                                    self.config, storage_name, command_name,
                                    cred_param, cadc_data_client,
                                    caom_repo_client, meta_visitors))
                        else:
                            raise mc.CadcException(
                                'use_local_files must be True with '
                                'Task Type "REMOTE"')
                    else:
                        if self.config.use_local_files:
                            executors.append(
                                LocalMetaUpdateClientRemoteStorage(
                                    self.config, storage_name, command_name,
                                    cred_param, cadc_data_client,
                                    caom_repo_client, observation,
                                    meta_visitors))
                        else:
                            raise mc.CadcException(
                                'use_local_files must be True with '
                                'Task Type "REMOTE"')
                else:
                    raise mc.CadcException(
                        'Do not understand task type {}'.format(task_type))
            if (self.config.use_local_files and
                    mc.TaskType.SCRAPE not in self.task_types and
                    mc.TaskType.REMOTE not in self.task_types):
                executors.append(
                    Collection2CaomCompareChecksumClient(
                        self.config, storage_name, command_name,
                        cred_param, cadc_data_client, caom_repo_client))
        else:
            logging.error('{} failed naming validation check.'.format(
                storage_name.obs_id))
            self.capture_failure(storage_name.obs_id,
                                 storage_name.file_name,
                                 'Invalid observation ID')
        return executors

    def capture_failure(self, obs_id, file_name, e):
        """Log an error message to the failure file.
        :obs_id observation ID being processed
        :file_name file name being processed
        :e Exception to log"""
        if self.config.log_to_file:
            failure = open(self.failure_fqn, 'a')
            try:
                min_error = self._minimize_error_message(e)
                failure.write(
                    '{} {} {} {}\n'.format(datetime.now(), obs_id, file_name,
                                           min_error))
            finally:
                failure.close()

            retry = open(self.retry_fqn, 'a')
            try:
                if (self.config.features.use_file_names or
                        self.config.use_local_files):
                    retry.write('{}\n'.format(file_name))
                else:
                    retry.write('{}\n'.format(obs_id))
            finally:
                retry.close()

    def capture_success(self, obs_id, file_name):
        """Capture, with a timestamp, the successful observations/file names
        that have been processed.
        :obs_id observation ID being processed
        :file_name file name being processed"""
        self.success_count += 1
        if self.config.log_to_file:
            success = open(self.success_fqn, 'a')
            try:
                success.write(
                    '{} {} {}\n'.format(datetime.now(), obs_id, file_name))
                logging.info('Progress - processed {} of {} records.'.format(
                    self.success_count, self.complete_record_count))
            finally:
                success.close()

    def _define_subject(self):
        """Common code to figure out which credentials to use when
        creating an instance of the CadcDataClient and the CAOM2Repo client."""
        if (self.config.proxy_fqn is not None and os.path.exists(
                self.config.proxy_fqn)):
            logging.debug('Using proxy certificate {} for credentials.'.format(
                self.config.proxy_fqn))
            subject = net.Subject(username=None,
                                  certificate=self.config.proxy_fqn)
            cred_param = '--cert {}'.format(self.config.proxy_fqn)
        elif (self.config.netrc_file is not None and os.path.exists(
                self.config.netrc_file)):
            logging.debug('Using netrc file {} for credentials.'.format(
                self.config.netrc_file))
            subject = net.Subject(username=None, certificate=None,
                                  netrc=self.config.netrc_file)
            cred_param = '--netrc {}'.format(self.config.netrc_file)
        else:
            subject = None
            cred_param = ''
            logging.warning(
                'No credentials provided (proxy certificate or netrc file).')
        return subject, cred_param

    @staticmethod
    def _minimize_error_message(e):
        """Turn the long-winded stack trace into something minimal that lends
        itself to awk."""
        if 'Read timed out' in e:
            return 'Read timed out'
        elif 'failed to load external entity' in e:
            return 'caom2repo xml error'
        elif 'Did not retrieve' in e:
            return 'cadc-data get error'
        elif 'NAXES was not set' in e:
            return 'NAXES was not set'
        elif 'Invalid SpatialWCS' in e:
            return 'Invalid SpatialWCS'
        elif 'getProxyCertficate failed' in e:
            return 'getProxyCertificate failed'
        elif 'AlreadyExistsException' in e:
            return 'already exists'
        elif 'Could not find the file' in e:
            return 'cadc-data info failed'
        elif 'md5sum not the same' in e:
            return 'md5sum not the same'
        elif 'Start tag expected' in e:
            return 'XML Syntax Exception'
        elif 'failed to compute metadata' in e:
            return 'Failed to compute metadata'
        elif 'reset by peer' in e:
            return 'Connection reset by peer'
        elif 'ConnectTimeoutError' in e:
            return 'Connection to host timed out'
        elif 'FileNotFoundError' in e:
            return 'No such file or directory'
<<<<<<< HEAD
=======
        elif 'Must set a value of' in e:
            return 'Value Error'
        elif 'This does not look like a FITS file' in e:
            return 'Not a FITS file'
>>>>>>> 79215f1e
        else:
            return str(e)


def _set_up_file_logging(config, storage_name):
    """Configure logging to a separate file for each entry being processed."""
    log_h = None
    if config.log_to_file:
        log_fqn = os.path.join(config.working_directory,
                               storage_name.log_file)
        if config.log_file_directory is not None:
            log_fqn = os.path.join(config.log_file_directory,
                                   storage_name.log_file)
        log_h = logging.FileHandler(log_fqn)
        formatter = logging.Formatter(
            '%(asctime)s:%(levelname)s:%(name)-12s:%(lineno)d:%(message)s')
        log_h.setLevel(config.logging_level)
        log_h.setFormatter(formatter)
        logging.getLogger().addHandler(log_h)
    return log_h


def _unset_file_logging(config, log_h):
    """Turn off the logging to the separate file for each entry being
    processed."""
    if config.log_to_file:
        logging.getLogger().removeHandler(log_h)


def _do_one(config, organizer, storage_name, command_name, meta_visitors,
            data_visitors):
    """Process one entry.
    :param config mc.Config
    :param organizer instance of OrganizeExecutes - for calling the choose
        method.
    :param storage_name instance of StorageName for the collection
    :param command_name extension of fits2caom2 for the collection
    :param meta_visitors List of metadata visit methods.
    :param data_visitors List of data visit methods.
    """
    log_h = _set_up_file_logging(config, storage_name)
    try:
        executors = organizer.choose(storage_name, command_name,
                                     meta_visitors, data_visitors)
        for executor in executors:
            logging.info('Step {} for {}'.format(
                executor.task_type, storage_name.obs_id))
            executor.execute(context=None)
        if len(executors) > 0:
            organizer.capture_success(storage_name.obs_id,
                                      storage_name.file_name)
            return 0
        else:
            logging.info('No executors for {}'.format(
                storage_name.obs_id))
            return -1  # cover the case where file name validation fails
    except Exception as e:
        organizer.capture_failure(storage_name.obs_id,
                                  storage_name.file_name,
                                  e=traceback.format_exc())
        logging.info('Execution failed for {} with {}'.format(
            storage_name.obs_id, e))
        logging.error(traceback.format_exc())
        return -1
    finally:
        _unset_file_logging(config, log_h)


def _run_by_file_list(config, organizer, sname, command_name, proxy,
                      meta_visitors, data_visitors, entry):
    """Process an entry from a list of files. Creates the correct instance
    of the StorageName extension, based on Config values.

    :param config mc.Config
    :param organizer instance of OrganizeExecutes - for calling the choose
        method.
    :param sname which extension of StorageName to instantiate for the
        collection
    :param command_name extension of fits2caom2 for the collection
    :param proxy Certificate proxy.
    :param meta_visitors List of metadata visit methods.
    :param data_visitors List of data visit methods.
    :param entry what is being processed.
    """
    logging.error('processing {}'.format(entry))
    if config.features.use_file_names:
        if config.use_local_files:
            storage_name = sname(file_name=entry, fname_on_disk=entry)
        else:
            logging.error(sname.__name__)
            logging.error(entry)
            storage_name = sname(file_name=entry)
    else:
        if config.use_local_files:
            storage_name = sname(file_name=entry, fname_on_disk=entry)
        else:
            storage_name = sname(obs_id=entry)
    logging.info('Process observation id {} as {}'.format(
        storage_name.obs_id, storage_name.file_name))
    config.proxy_fqn = proxy
    _do_one(config, organizer, storage_name, command_name,
            meta_visitors, data_visitors)


def _run_todo_file(config, organizer, sname, command_name, proxy,
                   meta_visitors, data_visitors):
    """Process all entries listed in a file.

    :param config mc.Config
    :param organizer instance of OrganizeExecutes - for calling the choose
        method.
    :param sname which extension of StorageName to instantiate for the
        collection
    :param command_name extension of fits2caom2 for the collection
    :param proxy Certificate proxy.
    :param meta_visitors List of metadata visit methods.
    :param data_visitors List of data visit methods.
    """
    with open(organizer.todo_fqn) as f:
        todo_list_length = sum(1 for _ in f)
    organizer.complete_record_count = todo_list_length
    with open(organizer.todo_fqn) as f:
        for line in f:
            _run_by_file_list(config, organizer, sname, command_name,
                              proxy, meta_visitors, data_visitors,
                              line.strip())


def _run_local_files(config, organizer, sname, command_name, proxy,
                     meta_visitors, data_visitors, chooser):
    """Process all entries located in the current working directory.

    :param config mc.Config
    :param organizer instance of OrganizeExecutes - for calling the choose
        method.
    :param sname which extension of StorageName to instantiate for the
        collection
    :param command_name extension of fits2caom2 for the collection
    :param proxy Certificate proxy.
    :param meta_visitors List of metadata visit methods.
    :param data_visitors List of data visit methods.
    :param chooser OrganizeChooser access to collection-specific rules
    """
    file_list = os.listdir(config.working_directory)
    todo_list = []
    for f in file_list:
        if f.endswith('.fits') or f.endswith('.fits.gz'):
            todo_list.append(f)

    organizer.complete_record_count = len(todo_list)
    for do_file in todo_list:
        _run_by_file_list(config, organizer, sname, command_name,
                          proxy, meta_visitors, data_visitors, do_file)

    if config.need_to_retry():
        for count in range(0, config.retry_count):
            logging.warning(
                'Beginning retry {} in {}'.format(count + 1, os.getcwd()))
            config.update_for_retry(count)

            # make another file list
            temp_list = mc.read_from_file(config.work_fqn)
            todo_list = []
            for ii in temp_list:
                # because the entries in retry aren't compressed names
                todo_list.append('{}.gz'.format(ii.strip()))
            organizer = OrganizeExecutes(config, chooser)
            organizer.complete_record_count = len(todo_list)
            logging.info('Retry {} entries'.format(
                organizer.complete_record_count))
            for redo_file in todo_list:
                try:
                    _run_by_file_list(config, organizer, sname, command_name,
                                      proxy, meta_visitors, data_visitors,
                                      redo_file.strip())
                except Exception as e:
                    logging.error(e)
            if not config.need_to_retry():
                break
        logging.warning('Done retry attempts.')


def _run_by_file(config, storage_name, command_name, proxy, meta_visitors,
                 data_visitors, chooser=None):
    """Process all entries by file name. The file names may be obtained
    from the Config todo entry, from the --todo parameter, or from listing
    files on local disk.

    :param config configures the execution of the application
    :param storage_name which extension of StorageName to instantiate for the
        collection
    :param command_name extension of fits2caom2 for the collection
    :param proxy Certificate proxy.
    :param meta_visitors List of metadata visit methods.
    :param data_visitors List of data visit methods.
    """
    try:
        if config.use_local_files:
            logging.debug(
                'Using files from {}'.format(config.working_directory))
            organize = OrganizeExecutes(config, chooser)
            _run_local_files(config, organize, storage_name, command_name,
                             proxy, meta_visitors, data_visitors, chooser)
        else:
            parser = ArgumentParser()
            parser.add_argument('--todo',
                                help='Fully-qualified todo file name.')
            args = parser.parse_args()
            if args.todo is not None:
                logging.debug('Using entries from todo file {}'.format(
                    args.todo))
                organize = OrganizeExecutes(config, chooser, args.todo)
            else:
                logging.debug('Using entries from file {}'.format(
                    config.work_file))
                organize = OrganizeExecutes(config, chooser)
            _run_todo_file(
                config, organize, storage_name, command_name,
                proxy, meta_visitors, data_visitors)
            if config.need_to_retry():
                for count in range(0, config.retry_count):
                    logging.warning('Beginning retry {}'.format(count + 1))
                    config.update_for_retry(count)
                    try:
                        _run_by_file(config, storage_name, command_name, proxy,
                                     meta_visitors, data_visitors, chooser)
                    except Exception as e:
                        logging.error(e)
                    if not config.need_to_retry():
                        break
                logging.warning('Done retry attempts.')

        logging.info('Done, processed {} of {} correctly.'.format(
                organize.success_count, organize.complete_record_count))
    except Exception as e:
        logging.error(e)
        tb = traceback.format_exc()
        logging.error(tb)


def run_by_file(storage_name, command_name, collection, proxy, meta_visitors,
                data_visitors, chooser=None):
    """Process all entries by file name. The file names may be obtained
    from the Config todo entry, from the --todo parameter, or from listing
    files on local disk.

    :param storage_name which extension of StorageName to instantiate for the
        collection
    :param command_name extension of fits2caom2 for the collection
    :param collection string which indicates which collection CAOM instances
        are being created for
    :param proxy Certificate proxy.
    :param meta_visitors List of metadata visit methods.
    :param data_visitors List of data visit methods.
    :param chooser OrganizeChooser instance for detailed CaomExecute
        descendant choices
    """
    try:
        config = mc.Config()
        config.get_executors()
        config.collection = collection
        logging.debug(config)
        logger = logging.getLogger()
        logger.setLevel(config.logging_level)
        config.features.supports_composite = False
        _run_by_file(config, storage_name, command_name, proxy, meta_visitors,
                     data_visitors, chooser)
<<<<<<< HEAD
=======
        return 0
>>>>>>> 79215f1e
    except Exception as e:
        logging.error(e)
        tb = traceback.format_exc()
        logging.error(tb)
        return -1


def run_single(config, storage_name, command_name, meta_visitors,
               data_visitors, chooser=None):
    """Process a single entry by StorageName detail.

    :param config mc.Config
    :param storage_name instance of StorageName for the collection
    :param command_name extension of fits2caom2 for the collection
    :param meta_visitors List of metadata visit methods.
    :param data_visitors List of data visit methods.
    :param chooser OrganizeChooser instance for detailed CaomExecute
        descendant choices
    """
    organizer = OrganizeExecutes(config, chooser)
    result = _do_one(config, organizer, storage_name,
                     command_name, meta_visitors, data_visitors)
    sys.exit(result)<|MERGE_RESOLUTION|>--- conflicted
+++ resolved
@@ -725,65 +725,12 @@
                           'straight to generating the xml, as the main_app '
                           'will retrieve the headers')
         self._fits2caom2_cmd_client_local()
-<<<<<<< HEAD
 
         self.logger.debug('read the xml from disk')
         observation = self._read_model()
 
         self.logger.debug('the metadata visitors')
         self._visit_meta(observation)
-
-        self.logger.debug('store the xml')
-        self._repo_cmd_create_client(observation)
-
-        self.logger.debug('write the updated xml to disk for debugging')
-        self._write_model(observation)
-
-        self.logger.debug('End execute for {}'.format(__name__))
-
-
-class Collection2CaomLocalMetaDeleteCreateClient(CaomExecute):
-    """Defines the pipeline step for Collection ingestion of metadata into CAOM.
-    This requires access to only header information.
-
-    This pipeline step will execute a caom2-repo delete followed by
-    a create, because an update will not support a Simple->Composite
-    or Composite->Simple type change for the Observation
-    structure."""
-
-    def __init__(self, config, storage_name, command_name, cred_param,
-                 cadc_data_client, caom_repo_client, meta_visitors,
-                 observation):
-        super(Collection2CaomLocalMetaDeleteCreateClient, self).__init__(
-            config, mc.TaskType.INGEST, storage_name, command_name, cred_param,
-            cadc_data_client, caom_repo_client, meta_visitors)
-        self._define_local_dirs(storage_name)
-        self.observation = observation
-
-    def execute(self, context):
-        self.logger.debug('Begin execute for {} Meta'.format(__name__))
-        self.logger.debug('the steps:')
-
-        self.logger.debug('Find the file name as stored.')
-        self._cadc_data_info_file_name_client()
-
-        self.logger.debug('write the observation to disk for next step')
-        self._write_model(self.observation)
-
-        self.logger.debug('make a new observation from an existing '
-                          'observation')
-        self._fits2caom2_cmd_in_out_local_client()
-=======
->>>>>>> 79215f1e
-
-        self.logger.debug('read the xml from disk')
-        observation = self._read_model()
-
-        self.logger.debug('the metadata visitors')
-        self._visit_meta(observation)
-
-        self.logger.debug('the observation exists, delete it')
-        self._repo_cmd_delete_client(self.observation)
 
         self.logger.debug('store the xml')
         self._repo_cmd_create_client(observation)
@@ -1527,13 +1474,10 @@
             return 'Connection to host timed out'
         elif 'FileNotFoundError' in e:
             return 'No such file or directory'
-<<<<<<< HEAD
-=======
         elif 'Must set a value of' in e:
             return 'Value Error'
         elif 'This does not look like a FITS file' in e:
             return 'Not a FITS file'
->>>>>>> 79215f1e
         else:
             return str(e)
 
@@ -1801,10 +1745,7 @@
         config.features.supports_composite = False
         _run_by_file(config, storage_name, command_name, proxy, meta_visitors,
                      data_visitors, chooser)
-<<<<<<< HEAD
-=======
         return 0
->>>>>>> 79215f1e
     except Exception as e:
         logging.error(e)
         tb = traceback.format_exc()
