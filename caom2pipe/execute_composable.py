--- conflicted
+++ resolved
@@ -992,11 +992,7 @@
         self.logger = logging.getLogger(__name__)
 
     def execute(self, context):
-<<<<<<< HEAD
-        self.logger.debug(f'Begin execute for {self.__class__.__name__}')
-=======
         self.logger.debug('Begin execute')
->>>>>>> 7ce6791f
         self.logger.debug('the steps:')
 
         self.logger.debug('Find the file name as stored.')
@@ -1021,11 +1017,7 @@
         self.logger.debug('write the updated xml to disk for debugging')
         self._write_model(self.observation)
 
-<<<<<<< HEAD
-        self.logger.debug(f'End execute for {self.__class__.__name__}')
-=======
         self.logger.debug('End execute')
->>>>>>> 7ce6791f
 
 
 class ClientVisit(CaomExecute):
@@ -1276,7 +1268,6 @@
         self.working_dir = self.root_dir
         self.stream = config.stream
         self.fname = storage_name.fname_on_disk
-<<<<<<< HEAD
 
     def execute(self, context):
         self.logger.debug(f'Begin execute for {self.__class__.__name__}')
@@ -1314,26 +1305,6 @@
             self._cadc_data_put_client()
 
         self.logger.debug(f'End execute for {self.__class__.__name__}')
-=======
-        self.multi = config.features.supports_multiple_files
-        self.multiple_files = storage_name.multiple_files(self.working_dir)
-        self.logger = logging.getLogger(__name__)
-
-    def execute(self, context):
-        self.logger.debug('Begin execute.')
-        if self.multi:
-            self.logger.debug('Store multiple files to ad.')
-            for entry in self.multiple_files:
-                self.fname = entry
-                self.logger.debug(
-                    'store the input file {} to ad'.format(self.fname))
-                self._cadc_data_put_client()
-        else:
-            self.logger.debug(
-                'store the input file {} to ad'.format(self.fname))
-            self._cadc_data_put_client()
-        self.logger.debug('End execute.')
->>>>>>> 7ce6791f
 
 
 class Scrape(CaomExecute):
