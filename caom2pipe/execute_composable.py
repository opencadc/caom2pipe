--- conflicted
+++ resolved
@@ -197,11 +197,7 @@
         # track whether the caom2repo call will be a create or an update
         self._caom2_update_needed = False
         self._decompressor = decompressor_factory(
-<<<<<<< HEAD
-            config.collection, self.working_dir, self.log_level_as
-=======
             config, self.working_dir, self.log_level_as
->>>>>>> 0847642d
         )
 
     def __str__(self):
