# ***********************************************************************
# ******************  CANADIAN ASTRONOMY DATA CENTRE  *******************
# *************  CENTRE CANADIEN DE DONNÉES ASTRONOMIQUES  **************
#
#  (c) 2018.                            (c) 2018.
#  Government of Canada                 Gouvernement du Canada
#  National Research Council            Conseil national de recherches
#  Ottawa, Canada, K1A 0R6              Ottawa, Canada, K1A 0R6
#  All rights reserved                  Tous droits réservés
#
#  NRC disclaims any warranties,        Le CNRC dénie toute garantie
#  expressed, implied, or               énoncée, implicite ou légale,
#  statutory, of any kind with          de quelque nature que ce
#  respect to the software,             soit, concernant le logiciel,
#  including without limitation         y compris sans restriction
#  any warranty of merchantability      toute garantie de valeur
#  or fitness for a particular          marchande ou de pertinence
#  purpose. NRC shall not be            pour un usage particulier.
#  liable in any event for any          Le CNRC ne pourra en aucun cas
#  damages, whether direct or           être tenu responsable de tout
#  indirect, special or general,        dommage, direct ou indirect,
#  consequential or incidental,         particulier ou général,
#  arising from the use of the          accessoire ou fortuit, résultant
#  software.  Neither the name          de l'utilisation du logiciel. Ni
#  of the National Research             le nom du Conseil National de
#  Council of Canada nor the            Recherches du Canada ni les noms
#  names of its contributors may        de ses  participants ne peuvent
#  be used to endorse or promote        être utilisés pour approuver ou
#  products derived from this           promouvoir les produits dérivés
#  software without specific prior      de ce logiciel sans autorisation
#  written permission.                  préalable et particulière
#                                       par écrit.
#
#  This file is part of the             Ce fichier fait partie du projet
#  OpenCADC project.                    OpenCADC.
#
#  OpenCADC is free software:           OpenCADC est un logiciel libre ;
#  you can redistribute it and/or       vous pouvez le redistribuer ou le
#  modify it under the terms of         modifier suivant les termes de
#  the GNU Affero General Public        la “GNU Affero General Public
#  License as published by the          License” telle que publiée
#  Free Software Foundation,            par la Free Software Foundation
#  either version 3 of the              : soit la version 3 de cette
#  License, or (at your option)         licence, soit (à votre gré)
#  any later version.                   toute version ultérieure.
#
#  OpenCADC is distributed in the       OpenCADC est distribué
#  hope that it will be useful,         dans l’espoir qu’il vous
#  but WITHOUT ANY WARRANTY;            sera utile, mais SANS AUCUNE
#  without even the implied             GARANTIE : sans même la garantie
#  warranty of MERCHANTABILITY          implicite de COMMERCIALISABILITÉ
#  or FITNESS FOR A PARTICULAR          ni d’ADÉQUATION À UN OBJECTIF
#  PURPOSE.  See the GNU Affero         PARTICULIER. Consultez la Licence
#  General Public License for           Générale Publique GNU Affero
#  more details.                        pour plus de détails.
#
#  You should have received             Vous devriez avoir reçu une
#  a copy of the GNU Affero             copie de la Licence Générale
#  General Public License along         Publique GNU Affero avec
#  with OpenCADC.  If not, see          OpenCADC ; si ce n’est
#  <http://www.gnu.org/licenses/>.      pas le cas, consultez :
#                                       <http://www.gnu.org/licenses/>.
#
#  $Revision: 4 $
#
# ***********************************************************************
#

"""
This module contains pipeline execution classes. Each execution class
corresponds to a single task type, correlated with specific configuration
or implementation assumptions.

The execute methods in each of the class definitions require no if statements.
All the if statements are limited to the choose* methods in the
OrganizeExecutes class. If you find yourself adding an if statement to an
execute method, create a new *Execute class instead. The result is execute
methods that are composable into complex and varied pipelines, while
remaining easily tested. The execute methods do conform to an Airflow API
for operator extension, but please, please, please, do not ever import an
Airflow class here.

Alternatively, if you find yourself adding an if statement here, evaluate
whether the need could be solved with a collection-specific visit method
instead.

Raise the CadcException upon encountering an error. There is no recovery
effort as part of a failure. Log the error and stop the pipeline
execution for an Observation.

The correlations that currently exist:
- use_local_data: True => classes have "Local" in their name
- uses the CadcDataClient, the vos.Client, or the Caom2RepoClient => classes
    have "Client" in their name
- requires metadata access only => classes have "Meta" in their name
- requires data access => classes have "Data" in their name

What VISIT means when it comes to an CaomExecute specialization:
- visit does NOT execute the 'to_caom2' method
- *MetaVisit* executes all metadata visitors. These specializations leave
  the metadata retrieval to the metadata visitor. If the visitor
  implementation in a specific pipeline is careless, this may mean the VISIT
  task type can not stand on its own.
- *DataVisit* executes all data visitors as an implementation of the MODIFY
  task type. These specializations retrieve the data prior to executing the
  visitors.
*DataVisit and *MetaVisit specializations don't behave the same way, or have
the same assumptions about execution environment.

"""

import bz2
import gzip
import logging
import os
import traceback

from datetime import datetime
from shutil import copyfileobj, move
from urllib.parse import urlparse

from caom2utils.data_util import get_local_file_info
from caom2pipe import client_composable as clc
from caom2pipe import manage_composable as mc
from caom2pipe import transfer_composable as tc

__all__ = ['CaomExecute', 'OrganizeExecutes', 'OrganizeChooser']


class CaomExecute:
    """Abstract class that defines the operations common to all Execute
    classes."""

    def __init__(
        self,
        config,
        meta_visitors,
        observable,
        metadata_reader,
        clients,
    ):
        """
        :param config: Configurable parts of execution, as stored in
            manage_composable.Config.
        :param meta_visitors: List of classes with a
            'visit(observation, **kwargs)' method signature. Requires access
            to metadata only.
        :param observable: things that last longer than a pipeline execution
        :param metadata_reader: instance of MetadataReader, for retrieving
            metadata, for implementations that visit on metadata only.
        :param clients: instance of ClientCollection, for passing around
            long-lived https sessions, mostly
        """
        self._logger = logging.getLogger(self.__class__.__name__)
        self._logger.setLevel(config.logging_level)
        formatter = logging.Formatter(
            '%(asctime)s:%(levelname)s:%(name)-12s:%(lineno)d:%(message)s'
        )
        for handler in self._logger.handlers:
            handler.setLevel(config.logging_level)
            handler.setFormatter(formatter)
        (
            self.logging_level_param,
            self.log_level_as,
        ) = self._specify_logging_level_param(config.logging_level)
        self.root_dir = config.working_directory
        self._config = config
        self._working_dir = None
        self._model_fqn = None
        self._storage_name = None
        self._decompressor = None
        if clients is not None:
            self.cadc_client = clients.data_client
            self.caom_repo_client = clients.metadata_client
        self._clients = clients
        self.stream = None
        if hasattr(config, 'stream'):
            self.stream = (
                None
                if config.features.supports_latest_client
                else config.stream
            )
        self.meta_visitors = meta_visitors
        self.observable = observable
        self.log_file_directory = None
        self.data_visitors = []
        self.supports_latest_client = config.features.supports_latest_client
        self._metadata_reader = metadata_reader
        self._observation = None
        # track whether the caom2repo call will be a create or an update
        self._caom2_update_needed = False
        self._decompressor = decompressor_factory(
            config.collection, self.working_dir, self.log_level_as)

    def __str__(self):
        return (
            f'\n'
            f'        obs_id: {self._storage_name.obs_id}\n'
<<<<<<< HEAD
            f'  source_names: {self._storage_name.source_names}\n'
            f'     model_fqn: {self.model_fqn}\n'
            f'   working_dir: {self.working_dir}\n'
=======
            f'     model_fqn: {self._model_fqn}\n'
            f'   working_dir: {self._working_dir}\n'
>>>>>>> 636699ae
        )

    @property
    def storage_name(self):
        return self._storage_name

    @storage_name.setter
    def storage_name(self, value):
        self._storage_name = value
        self._working_dir = os.path.join(self.root_dir, value.obs_id)
        if self._config.log_to_file:
            self._model_fqn = os.path.join(self._config.log_file_directory, value.model_file_name)
        else:
            self._model_fqn = os.path.join(self._working_dir, value.model_file_name)
        self._decompressor = decompressor_factory(
            self._config, self._working_dir, self.log_level_as, value
        )

    @property
    def working_dir(self):
        return self._working_dir

    def _caom2_read(self):
        """Retrieve the existing observation model metadata."""
        self._observation = clc.repo_get(
            self.caom_repo_client,
            self._storage_name.collection,
            self._storage_name.obs_id,
            self.observable.metrics,
        )
        self._caom2_update_needed = (
            False if self._observation is None else True
        )
        if self._caom2_update_needed:
            self._logger.debug(
                f'Found observation {self._observation.observation_id}'
            )

    def _caom2_store(self):
        """Update an existing observation instance.  Assumes the obs_id
        values are set correctly."""
        if self._caom2_update_needed:
            clc.repo_update(
                self.caom_repo_client,
                self._observation,
                self.observable.metrics,
            )
        else:
            clc.repo_create(
                self.caom_repo_client,
                self._observation,
                self.observable.metrics,
            )

    def _caom2_delete_create(self):
        """Delete an observation instance based on an input parameter."""
        if self._caom2_update_needed:
            clc.repo_delete(
                self.caom_repo_client,
                self._observation.collection,
                self._observation.observation_id,
                self.observable.metrics,
            )
        clc.repo_create(
            self.caom_repo_client,
            self._observation,
            self.observable.metrics,
        )

    def _cadc_put(self, source_fqn, uri):
        interim_fqn = self._decompressor.fix_compression(source_fqn)
        self.cadc_client.put(os.path.dirname(interim_fqn), uri, self.stream)
<<<<<<< HEAD
=======
        # fix FileInfo that becomes out-dated by decompression during a STORE
        # task, in this common location, affecting all collections
        if source_fqn != interim_fqn:
            self._logger.debug(f'Recalculate FileInfo for {interim_fqn}')
            interim_file_info = get_local_file_info(interim_fqn)
            self._metadata_reader.file_info[uri] = interim_file_info
>>>>>>> 636699ae

    def _read_model(self):
        """Read an observation into memory from an XML file on disk."""
        self._observation = None
        if os.path.exists(self._model_fqn):
            self._observation = mc.read_obs_from_file(self._model_fqn)
        self._caom2_update_needed = (
            False if self._observation is None else True
        )

    def _visit_meta(self):
        """Execute metadata-only visitors on an Observation in
        memory."""
        if self.meta_visitors is not None and len(self.meta_visitors) > 0:
            kwargs = {
                'working_directory': self._working_dir,
                'clients': self._clients,
                'stream': self.stream,
                'storage_name': self._storage_name,
                'metadata_reader': self._metadata_reader,
                'observable': self.observable,
            }
            for visitor in self.meta_visitors:
                try:
                    self._logger.debug(f'Visit for {visitor}')
                    self._observation = visitor.visit(
                        self._observation, **kwargs
                    )
                    if self._observation is None:
                        msg = (
                            f'Observation construction failed for '
                            f'{self._storage_name.file_uri}'
                        )
                        self._logger.error(
                            f'Stopping _visit_meta in {visitor.__name__} '
                            f'with {msg}'
                        )
                        raise mc.CadcException(msg)
                except Exception as e:
                    raise mc.CadcException(e)

    def _write_model(self):
        """Write an observation to disk from memory, represented in XML."""
        if self._observation is not None:
            self._logger.debug(f'Write model to {self._model_fqn}.')
            mc.write_obs_to_file(self._observation, self._model_fqn)

    def execute(self, context):
        self._logger.debug('Begin execute')
        self._logger.debug('the steps:')
        self.storage_name = context.get('storage_name')

    @staticmethod
    def _specify_logging_level_param(logging_level):
        """Make a configured logging level into command-line parameters."""
        lookup = {
            logging.DEBUG: ('--debug', logging.debug),
            logging.INFO: ('--verbose', logging.info),
            logging.WARNING: ('', logging.warning),
            logging.ERROR: ('--quiet', logging.error),
        }
        return lookup.get(logging_level, ('', logging.info))


class MetaVisitDeleteCreate(CaomExecute):
    """Defines the pipeline step for Collection ingestion of metadata into CAOM.
    This requires access to only header information.

    This pipeline step will execute a caom2-repo delete followed by
    a create, because an update will not support a Simple->Derived
    or Derived->Simple type change for the Observation
    structure."""

    def __init__(
        self,
        config,
        meta_visitors,
        observable,
        metadata_reader,
        clients,
    ):
        super().__init__(
            config,
            meta_visitors,
            observable,
            metadata_reader,
            clients=clients,
        )

    def execute(self, context):
        super().execute(context)

        self._logger.debug('retrieve the observation if it exists')
        self._caom2_read()

        self._logger.debug('write the observation to disk for next step')
        self._write_model()

        self._logger.debug('the metadata visitors')
        self._visit_meta()

        self._logger.debug('write the observation to disk for debugging')
        self._write_model()

        self._logger.debug('the observation exists, delete it, then store it')
        self._caom2_delete_create()

        self._logger.debug('End execute')


class MetaVisit(CaomExecute):
    """
    Defines the pipeline step for Collection creation or augmentation by
    a visitor of metadata into CAOM.
    """

    def __init__(
        self,
        config,
        meta_visitors,
        observable,
        metadata_reader,
        clients,
    ):
        super().__init__(
            config,
            meta_visitors=meta_visitors,
            observable=observable,
            metadata_reader=metadata_reader,
            clients=clients,
        )

    def execute(self, context):
        super().execute(context)

        self._logger.debug('retrieve the observation if it exists')
        self._caom2_read()

        self._logger.debug('the metadata visitors')
        self._visit_meta()

        self._logger.debug('write the updated xml to disk for debugging')
        self._write_model()

        self._logger.debug('store the xml')
        self._caom2_store()

        self._logger.debug('End execute')


class DataVisit(CaomExecute):
    """Defines the pipeline step for all the operations that
    require access to the file on disk. The data must be retrieved
    from a separate source.

    :param transferrer: instance of transfer_composable.Transfer -
        how to get data from any DataSource for execution.
    """

    def __init__(
        self,
        config,
        data_visitors,
        observable,
        transferrer,
        clients,
        metadata_reader,
    ):
        super().__init__(
            config,
            meta_visitors=None,
            observable=observable,
            metadata_reader=metadata_reader,
            clients=clients,
        )
        self._data_visitors = data_visitors
        self._log_file_directory = config.log_file_directory
        self._transferrer = transferrer

    def execute(self, context):
        super().execute(context)

        self._logger.debug('get the input files')
        for entry in self._storage_name.destination_uris:
            local_fqn = os.path.join(
                self._working_dir, os.path.basename(entry)
            )
            self._transferrer.get(entry, local_fqn)

        self._logger.debug('get the observation for the existing model')
        self._caom2_read()

        self._logger.debug('execute the data visitors')
        self._visit_data()

        self._logger.debug('write the observation to disk for debugging')
        self._write_model()

        self._logger.debug('store the updated xml')
        self._caom2_store()

        self._logger.debug('End execute.')

    def _visit_data(self):
        """Execute the visitors that require access to the full data content
        of a file."""
        kwargs = {
            'working_directory': self._working_dir,
            'storage_name': self._storage_name,
            'log_file_directory': self._log_file_directory,
            'clients': self._clients,
            'stream': self.stream,
            'observable': self.observable,
            'metadata_reader': self._metadata_reader,
        }
        for visitor in self._data_visitors:
            try:
                self._logger.debug(f'Visit for {visitor.__class__.__name__}')
                self._observation = visitor.visit(self._observation, **kwargs)
            except Exception as e:
                raise mc.CadcException(e)


class LocalDataVisit(DataVisit):
    """Defines the pipeline step for all the operations that
    require access to the file on disk. This class assumes it has access to
    the files on disk - i.e. there is not need to retrieve the files from
    the CADC storage system, but there is a need to update CAOM
    entries with the service.
    """

    def __init__(
        self,
        config,
        data_visitors,
        observable,
        clients,
        metadata_reader,
    ):
        super().__init__(
            config,
            clients=clients,
            data_visitors=data_visitors,
            observable=observable,
            transferrer=tc.Transfer(),
            metadata_reader=metadata_reader,
        )

    def execute(self, context):
        self._logger.debug('Begin execute')
        self._logger.debug('the steps:')
        self.storage_name = context.get('storage_name')

        self._logger.debug('get the observation for the existing model')
        self._caom2_read()

        self._logger.debug('execute the data visitors')
        self._visit_data()

        self._logger.debug('write the updated xml to disk for debugging')
        self._write_model()

        self._logger.debug('store the updated xml')
        self._caom2_store()

        self._logger.debug(f'End execute')


class DataScrape(DataVisit):
    """Defines the pipeline step for Collection generation and ingestion of
    operations that require access to the file on disk, with no update to the
    service at the end. This class assumes it has access to the files on disk.
    The organization of this class assumes the 'Scrape' task has been done
    previously, so the model instance exists on disk.

    This executor requires manage_composable.Config.log_to_file to be True.
    """

    def __init__(self, config, data_visitors, observable, metadata_reader):
        super().__init__(
            config,
            clients=None,
            data_visitors=data_visitors,
            observable=observable,
            transferrer=tc.Transfer(),
            metadata_reader=metadata_reader,
        )

    def execute(self, context):
        self._logger.debug('Begin execute')
        self._logger.debug('the steps:')
        self.storage_name = context.get('storage_name')

        self._logger.debug('get observation for the existing model from disk')
        self._read_model()

        self._logger.debug('execute the data visitors')
        self._visit_data()

        self._logger.debug('output the updated xml')
        self._write_model()

        self._logger.debug('End execute')


class Store(CaomExecute):
    """Defines the pipeline step for Collection storage of a file. This
    requires access to the file on disk.

    Need the metadata_reader instance in case decompression occurs, resulting
    in a change to the FileInfo.
    """

    def __init__(
        self,
        config,
        observable,
        transferrer,
        clients,
        metadata_reader,
    ):
        super().__init__(
            config,
            meta_visitors=None,
            observable=observable,
            metadata_reader=metadata_reader,
            clients=clients,
        )
        self._transferrer = transferrer

    def execute(self, context):
        super().execute(context)

        self._logger.debug(
            f'Store {len(self._storage_name.source_names)} files to CADC.'
        )
        for index, entry in enumerate(self._storage_name.source_names):
            temp = urlparse(entry)
            local_fqn = os.path.join(
                self._working_dir, temp.path.split('/')[-1]
            )
            self._logger.debug(f'Retrieve {entry} to {local_fqn}')
            self._transferrer.get(entry, local_fqn)

            self._logger.debug(
                f'store the input file {local_fqn} to '
                f'{self._storage_name.destination_uris[index]}'
            )
            self._cadc_put(
                local_fqn, self._storage_name.destination_uris[index]
            )
            self._transferrer.post_store_check(
                entry, self._storage_name.destination_uris[index]
            )

        self._logger.debug('End execute')


class LocalStore(Store):
    """Defines the pipeline step for Collection storage of a file. This
    requires access to the file on disk. The file originates from local
    disk.

    Need the metadata_reader instance in case decompression occurs, resulting
    in a change to the FileInfo.
    """

    def __init__(
        self,
        config,
        observable,
        clients,
        metadata_reader,
    ):
        super().__init__(
            config,
            observable,
            transferrer=None,
            clients=clients,
            metadata_reader=metadata_reader,
        )

    def execute(self, context):
        self._logger.debug('Begin execute')
        self._logger.debug('the steps:')
        self.storage_name = context.get('storage_name')

        self._logger.debug(
            f'Store {len(self._storage_name.source_names)} files to CADC.'
        )
        for index, entry in enumerate(self._storage_name.source_names):
            self._logger.debug(f'store the input file {entry}')
            self._cadc_put(entry, self._storage_name.destination_uris[index])

        self._logger.debug('End execute')


class Scrape(CaomExecute):
    """Defines the pipeline step for Collection creation of a CAOM model
    observation. The file containing the metadata is located on disk.
    No record is written to a web service."""

    def __init__(
        self,
        config,
        observable,
        meta_visitors,
        metadata_reader,
    ):
        super().__init__(
            config,
            meta_visitors=meta_visitors,
            observable=observable,
            metadata_reader=metadata_reader,
            clients=None,
        )

    def execute(self, context):
        super().execute(context)

        self._logger.debug('get observation for the existing model from disk')
        self._read_model()

        self._logger.debug('the metadata visitors')
        self._visit_meta()

        self._logger.debug('write the updated xml to disk for debugging')
        self._write_model()

        self._logger.debug(f'End execute')


class OrganizeChooser:
    """Extend this class to provide a way to make collection-specific
    complex conditions available within the OrganizeExecute class."""

    def __init__(self):
        pass

    def needs_delete(self):
        return False

    def use_compressed(self, f=None):
        return False


class OrganizeExecutes:
    """How to turn on/off various task types in a CaomExecute pipeline."""

    def __init__(
        self,
        config,
        meta_visitors,
        data_visitors,
        chooser=None,
        store_transfer=None,
        modify_transfer=None,
        metadata_reader=None,
        clients=None,
    ):
        """
        Why there is support for two transfer instances:
        - the store_transfer instance may do an http, ftp, or vo transfer
            from an external source, for the purposes of storage
        - the modify_transfer instance probably does a CADC retrieval,
            so that metadata production that relies on the data content
            (e.g. preview generation) can occur

        :param config:
        :param meta_visitors List of metadata visit methods.
        :param data_visitors List of data visit methods.
        :param chooser:
        :param store_transfer Transfer implementation for retrieving files
        :param modify_transfer Transfer implementation for retrieving files
        :param clients ClientCollection instance
        :param metadata_reader client instance for reading headers,
            passed on to to_caom2_client.
        """
        self.config = config
        self.chooser = chooser
        self.task_types = config.task_types
        self.todo_fqn = None
        self.success_fqn = None
        self.failure_fqn = None
        self.retry_fqn = None
        self.rejected_fqn = None
        self.set_log_location()
        self._success_count = 0
        self._rejected_count = 0
        self._complete_record_count = 0
        self._timeout = 0
        self.observable = mc.Observable(
            mc.Rejected(self.rejected_fqn), mc.Metrics(config)
        )
        self._meta_visitors = meta_visitors
        self._data_visitors = data_visitors
        self._modify_transfer = modify_transfer
        self._store_transfer = store_transfer
        # use the same Observable everywhere
        if modify_transfer is not None:
            self._modify_transfer.observable = self.observable
        if store_transfer is not None:
            self._store_transfer.observable = self.observable
        if clients is not None:
            clients.metrics = self.observable.metrics
            self._cadc_client = clients.data_client
            self._caom_client = clients.metadata_client
        self._clients = clients
        self._metadata_reader = metadata_reader
        self._log_h = None
        self._executors = []
        self._logger = logging.getLogger(self.__class__.__name__)
        self._logger.setLevel(config.logging_level)

    def _clean_up_workspace(self, obs_id):
        """Remove a directory and all its contents. Only do this if there
        is not a 'SCRAPE' task type, since the point of scraping is to
        be able to look at the pipeline execution artefacts once the
        processing is done.
        """
        working_dir = os.path.join(self.config.working_directory, obs_id)
        if (
            os.path.exists(working_dir)
            and mc.TaskType.SCRAPE not in self.config.task_types
        ):
            for ii in os.listdir(working_dir):
                os.remove(os.path.join(working_dir, ii))
            os.rmdir(working_dir)
        self._logger.debug(
            f'Removed working directory {working_dir} and contents.'
        )

    def _create_workspace(self, obs_id):
        """Create the working area if it does not already exist."""
        working_dir = os.path.join(self.config.working_directory, obs_id)
        self._logger.debug(f'Create working directory {working_dir}')
        mc.create_dir(working_dir)

    def set_log_files(self, config):
        self.todo_fqn = config.work_fqn
        self.success_fqn = config.success_fqn
        self.failure_fqn = config.failure_fqn
        self.retry_fqn = config.retry_fqn
        self.rejected_fqn = config.rejected_fqn

    @property
    def rejected_count(self):
        """:return integer indicating how many inputs (files or observations,
        depending on the configuration) have been rejected for well-known
        reasons."""
        return self._rejected_count

    @property
    def success_count(self):
        """:return integer indicating how many inputs (files or observations,
        depending on the configuration) have been successfully processed."""
        return self._success_count

    @success_count.setter
    def success_count(self, value):
        self._success_count = value

    @property
    def complete_record_count(self):
        """:return integer indicating how many inputs (files or observations,
        depending on the configuration) have been processed."""
        return self._complete_record_count

    @complete_record_count.setter
    def complete_record_count(self, value):
        self._complete_record_count = value

    @property
    def timeouts(self):
        return self._timeout

    def capture_failure(self, storage_name, e, stack_trace):
        """Log an error message to the failure file.

        If the failure is of a known type, also capture it to the rejected
        list. The rejected list will be saved to disk when the execute method
        completes.

        :obs_id observation ID being processed
        :file_name file name being processed
        :e Exception to log - the entire stack trace, which, if logging
            level is not set to debug, will be lost for debugging purposes.
        """
        self._count_timeouts(stack_trace)
        with open(self.failure_fqn, 'a') as failure:
            if e.args is not None and len(e.args) > 1:
                min_error = e.args[0]
            else:
                min_error = str(e)
            failure.write(
                f'{datetime.now()} {storage_name.obs_id} '
                f'{storage_name.file_name} {min_error}\n'
            )

        # only retry entries that are not permanently marked as rejected
        reason = mc.Rejected.known_failure(stack_trace)
        if reason == mc.Rejected.NO_REASON:
            with open(self.retry_fqn, 'a') as retry:
                for entry in storage_name.source_names:
                    retry.write(f'{entry}\n')
        else:
            self.observable.rejected.record(reason, storage_name.obs_id)
            self._rejected_count += 1

    def capture_success(self, obs_id, file_name, start_time):
        """Capture, with a timestamp, the successful observations/file names
        that have been processed.
        :obs_id observation ID being processed
        :file_name file name being processed
        :start_time seconds since beginning of execution.
        """
        self.success_count += 1
        execution_s = datetime.utcnow().timestamp() - start_time
        success = open(self.success_fqn, 'a')
        try:
            success.write(
                f'{datetime.now()} {obs_id} {file_name} '
                f'{execution_s:.2f}\n'
            )
        finally:
            success.close()
        msg = (
            f'Progress - record {self.success_count} of '
            f'{self.complete_record_count} records processed in '
            f'{execution_s:.2f} s.'
        )
        self._logger.debug('*' * len(msg))
        self._logger.info(msg)
        self._logger.debug('*' * len(msg))

    def set_log_location(self):
        self.set_log_files(self.config)
        mc.create_dir(self.config.log_file_directory)
        now_s = datetime.utcnow().timestamp()
        for fqn in [self.success_fqn, self.failure_fqn, self.retry_fqn]:
            OrganizeExecutes.init_log_file(fqn, now_s)
        self._success_count = 0

    def is_rejected(self, storage_name):
        """Common code to use the appropriate identifier when checking for
        rejected entries."""
        result = self.observable.rejected.is_bad_metadata(
            storage_name.file_name,
        )
        if result:
            self._logger.info(
                f'Rejected observation {storage_name.file_name} because of '
                f'bad metadata'
            )
        return result

    @staticmethod
    def init_log_file(log_fqn, now_s):
        """Keep old versions of the progress files."""
        log_fid = log_fqn.replace('.txt', '')
        back_fqn = f'{log_fid}.{now_s}.txt'
        if os.path.exists(log_fqn) and os.path.getsize(log_fqn) != 0:
            move(log_fqn, back_fqn)
        f_handle = open(log_fqn, 'w')
        f_handle.close()

    def _count_timeouts(self, e):
        if e is not None and (
            'Read timed out' in e
            or 'reset by peer' in e
            or 'ConnectTimeoutError' in e
            or 'Broken pipe' in e
        ):
            self._timeout += 1

    def _set_up_file_logging(self, storage_name):
        """Configure logging to a separate file for each entry being
        processed.

        If log_to_file is set to False, don't create a separate log file for
        each entry, because the application should leave as small a logging
        trace as possible.

        """
        if self.config.log_to_file:
            log_fqn = os.path.join(
                self.config.working_directory, storage_name.log_file
            )
            if self.config.log_file_directory is not None:
                log_fqn = os.path.join(
                    self.config.log_file_directory, storage_name.log_file
                )
            self._log_h = logging.FileHandler(log_fqn)
            formatter = logging.Formatter(
                '%(asctime)s:%(levelname)s:%(name)-12s:%(lineno)d:%(message)s'
            )
            self._log_h.setLevel(self.config.logging_level)
            self._log_h.setFormatter(formatter)
            logging.getLogger().addHandler(self._log_h)

    def _unset_file_logging(self):
        """Turn off the logging to the separate file for each entry being
        processed."""
        if self.config.log_to_file:
            logging.getLogger().removeHandler(self._log_h)
            self._log_h.flush()
            self._log_h.close()

    def choose(self):
        """The logic that decides which descendants of CaomExecute to
        instantiate. This is based on the content of the config.yml file
        for an application.
        :destination_name StorageName extension that handles the naming rules
            for a file.
        """
        if mc.TaskType.SCRAPE not in self.task_types:
            for entry in [self._modify_transfer, self._store_transfer]:
                if entry is not None:
                    # set only for Transfer specializations that have a
                    # cadc_client attribute (HttpTransfer, FtpTransfer do not)
                    if hasattr(entry, '_cadc_client'):
                        entry.cadc_client = self._cadc_client
        for task_type in self.task_types:
            if task_type == mc.TaskType.SCRAPE:
                if self.config.use_local_files:
                    self._logger.debug(
                        f'Choosing executor Scrape for {task_type}.'
                    )
                    self._executors.append(
                        Scrape(
                            self.config,
                            self.observable,
                            self._meta_visitors,
                            self._metadata_reader,
                        )
                    )

                else:
                    raise mc.CadcException(
                        'use_local_files must be True with Task Type '
                        '"SCRAPE"'
                    )
            elif task_type == mc.TaskType.STORE:
                if self.config.use_local_files:
                    self._logger.debug(
                        f'Choosing executor LocalStore for {task_type}.'
                    )
                    self._executors.append(
                        LocalStore(
                            self.config,
                            self.observable,
                            self._clients,
                            self._metadata_reader,
                        )
                    )
                else:
                    self._logger.debug(
                        f'Choosing executor Store for {task_type}.'
                    )
                    self._executors.append(
                        Store(
                            self.config,
                            self.observable,
                            self._store_transfer,
                            self._clients,
                            self._metadata_reader,
                        )
                    )
            elif task_type == mc.TaskType.INGEST:
                if self.chooser is not None and self.chooser.needs_delete():
                    self._logger.debug(
                        f'Choosing executor MetaVisitDeleteCreate for '
                        f'{task_type}.'
                    )
                    self._executors.append(
                        MetaVisitDeleteCreate(
                            self.config,
                            self._meta_visitors,
                            self.observable,
                            self._metadata_reader,
                            self._clients,
                        )
                    )
                else:
                    self._logger.debug(
                        f'Choosing executor MetaVisit for {task_type}.'
                    )
                    self._executors.append(
                        MetaVisit(
                            self.config,
                            self._meta_visitors,
                            self.observable,
                            self._metadata_reader,
                            self._clients,
                        )
                    )
            elif task_type == mc.TaskType.MODIFY:
                if self.config.use_local_files:
                    if len(self._executors) > 0 and isinstance(self._executors[0], Scrape):
                        self._logger.debug(
                            f'Choosing executor DataScrape for '
                            f'{task_type}.'
                        )
                        self._executors.append(
                            DataScrape(
                                self.config,
                                self._data_visitors,
                                self.observable,
                                self._metadata_reader,
                            )
                        )
                    else:
                        self._logger.debug(
                            f'Choosing executor LocalDataVisit for '
                            f'{task_type}.'
                        )
                        self._executors.append(
                            LocalDataVisit(
                                self.config,
                                self._data_visitors,
                                self.observable,
                                self._clients,
                                self._metadata_reader,
                            )
                        )
                else:
                    self._logger.debug(
                        f'Choosing executor DataVisit for {task_type}.'
                    )
                    self._executors.append(
                        DataVisit(
                            self.config,
                            self._data_visitors,
                            self.observable,
                            self._modify_transfer,
                            self._clients,
                            self._metadata_reader,
                        )
                    )
            elif task_type == mc.TaskType.VISIT:
                self._logger.debug(
                    f'Choosing executor MetaVisit for {task_type}.'
                )
                self._executors.append(
                    MetaVisit(
                        self.config,
                        self._meta_visitors,
                        self.observable,
                        self._metadata_reader,
                        self._clients,
                    )
                )
            elif task_type == mc.TaskType.DEFAULT:
                pass
            else:
                raise mc.CadcException(
                    f'Do not understand task type {task_type}'
                )

    def do_one(self, storage_name):
        """Process one entry.
        :param storage_name instance of StorageName for the collection
        """
        self._logger.debug(f'Begin do_one {storage_name}')
        self._set_up_file_logging(storage_name)
        start_s = datetime.utcnow().timestamp()
        try:
            if self.is_rejected(storage_name):
                self.capture_failure(
                    storage_name,
                    BaseException('StorageName.is_rejected'),
                    'Rejected',
                )
                # successful rejection of the execution case
                result = 0
            else:
                self._create_workspace(storage_name.obs_id)
                context = {'storage_name': storage_name}
                for executor in self._executors:
                    self._metadata_reader.set(storage_name)
                    self._logger.info(
                        f'Task with {executor.__class__.__name__} for '
                        f'{storage_name.obs_id}'
                    )
                    executor.execute(context)
                if len(self._executors) > 0:
                    self.capture_success(
                        storage_name.obs_id, storage_name.file_name, start_s
                    )
                    result = 0
                else:
                    self._logger.info(f'No executors for {storage_name}')
                    result = -1  # cover case where file name validation fails
        except Exception as e:
            self.capture_failure(storage_name, e, traceback.format_exc())
            self._logger.warning(
                f'Execution failed for {storage_name.obs_id} with {e}'
            )
            self._logger.debug(traceback.format_exc())
            result = -1
        finally:
            self._clean_up_workspace(storage_name.obs_id)
            self._unset_file_logging()
        return result


<<<<<<< HEAD
def decompressor_factory(collection, working_directory, log_level_as):
    if collection == 'CFHT':
        return FitsForCADCCompressor(working_directory, log_level_as)
    else:
        return FitsForCADCDecompressor(working_directory, log_level_as)


class FitsForCADCDecompressor:
=======
def decompressor_factory(
    config, working_directory, log_level_as, storage_name
):
    if config.features.supports_decompression:
        if config.collection == 'CFHT':
            return FitsForCADCCompressor(
                working_directory, log_level_as, storage_name
            )
        else:
            return FitsForCADCDecompressor(working_directory, log_level_as)
    else:
        return DecompressorNoop()


class DecompressorNoop:
    def __init__(self):
        pass

    def fix_compression(self, fqn):
        return fqn


class FitsForCADCDecompressor(DecompressorNoop):
>>>>>>> 636699ae
    """
    This class ensures that files stored at CADC are uncompressed if arriving
    with .gz or .bz2 compression.

    CADC storage is object-based. CADC offers cut-out services for FITS files.
    For this implementation choice and service offering to co-exist, any FITS
    file stored at CADC can only be compressed using something like fpack.

    JJK - 18-02-22
    Uncompress all the non-.fz compressed FITS files at CADC.
    SGw - 15-03-22
    Re-compress from gz=>fz only CFHT FITS files, because fpack/imcopy adds
    HDUs.
    """

    def __init__(self, working_directory, log_level_as):
        self._working_directory = working_directory
        self._log_level_as = log_level_as
        self._logger = logging.getLogger(self.__class__.__name__)

    def fix_compression(self, fqn):
<<<<<<< HEAD
=======
        self._logger.debug(f'Begin fix_compression with {fqn}')
>>>>>>> 636699ae
        returned_fqn = fqn
        if '.fits' in fqn:
            # if the decompressed file is put in the working directory for
            # the *Execute work, it should be cleaned up just like any other
            # temporary files, and it should also not interfere with a
            # "cleanup_files_when_storing" config
            if fqn.endswith('.gz'):
                returned_fqn = os.path.join(
                    self._working_directory,
<<<<<<< HEAD
                    os.path.basename(fqn).replace('.gz', '')
=======
                    os.path.basename(fqn).replace('.gz', ''),
>>>>>>> 636699ae
                )
                self._logger.info(
                    f'Decompressing {fqn} with gunzip to {returned_fqn}'
                )
<<<<<<< HEAD
                with gzip.open(fqn, 'rb') as f_in, \
                     open(returned_fqn, 'wb') as f_out:
=======
                with gzip.open(fqn, 'rb') as f_in, open(
                    returned_fqn, 'wb'
                ) as f_out:
>>>>>>> 636699ae
                    # use shutil to control memory consumption
                    copyfileobj(f_in, f_out)
            elif fqn.endswith('.bz2'):
                returned_fqn = os.path.join(
                    self._working_directory,
                    os.path.basename(fqn).replace('.bz2', ''),
                )
                self._logger.info(
                    f'Decompressing {fqn} with bz2 to {returned_fqn}'
                )
<<<<<<< HEAD
                with open(returned_fqn, 'wb') as f_out, \
                     bz2.BZ2File(fqn, 'rb') as f_in:
                    # use shutil to control memory consumption
                    copyfileobj(f_in, f_out)
=======
                with open(returned_fqn, 'wb') as f_out, bz2.BZ2File(
                    fqn, 'rb'
                ) as f_in:
                    # use shutil to control memory consumption
                    copyfileobj(f_in, f_out)
        self._logger.debug(f'End fix_compression with {returned_fqn}')
>>>>>>> 636699ae
        return returned_fqn


class FitsForCADCCompressor(FitsForCADCDecompressor):
    """
<<<<<<< HEAD
    The class the implements the recompression.
    """

    def __init__(self, working_directory, log_level_as):
        super().__init__(working_directory, log_level_as)

    def fix_compression(self, fqn):
        returned_fqn = fqn
        if '.fits' in fqn:
            returned_fqn = super().fix_compression(fqn)
            fz_fqn = f'{returned_fqn}.fz'
            if fz_fqn != fqn:
                compress_cmd = (
                    f"imcopy {returned_fqn} '{fz_fqn}[compress]'"
                )
=======
    This class implements conditional recompression.

    SF - 20-05-22
    it looks like compression will be:
    if bitpix==(-32|-64):
         gunzip file.fits.gz
    else:
         imcopy file.fits.gz file.fits.fz[compress]
    """

    def __init__(self, working_directory, log_level_as, storage_name):
        super().__init__(working_directory, log_level_as)
        self._storage_name = storage_name

    def fix_compression(self, fqn):
        self._logger.debug(f'Begin fix_compression with {fqn}')
        returned_fqn = fqn
        if '.fits' in fqn and fqn.endswith('.gz'):
            if self._storage_name.file_uri.endswith('.fz'):
                fz_fqn = os.path.join(
                    self._working_directory,
                    os.path.basename(fqn).replace('.gz', '.fz'),
                )
                compress_cmd = f"imcopy {fqn} '{fz_fqn}[compress]'"
>>>>>>> 636699ae
                self._logger.debug(f'Executing {compress_cmd}')
                mc.exec_cmd_array(
                    ['/bin/bash', '-c', compress_cmd], self._log_level_as
                )
                self._logger.info(
                    f'Changed compressed file from {fqn} to {fz_fqn}'
                )
<<<<<<< HEAD
=======
                returned_fqn = fz_fqn
                self._logger.debug(f'End fix_compression with {returned_fqn}')
            else:
                returned_fqn = super().fix_compression(fqn)
                # log message in the super
>>>>>>> 636699ae
        return returned_fqn<|MERGE_RESOLUTION|>--- conflicted
+++ resolved
@@ -196,14 +196,8 @@
         return (
             f'\n'
             f'        obs_id: {self._storage_name.obs_id}\n'
-<<<<<<< HEAD
-            f'  source_names: {self._storage_name.source_names}\n'
-            f'     model_fqn: {self.model_fqn}\n'
-            f'   working_dir: {self.working_dir}\n'
-=======
             f'     model_fqn: {self._model_fqn}\n'
             f'   working_dir: {self._working_dir}\n'
->>>>>>> 636699ae
         )
 
     @property
@@ -276,15 +270,12 @@
     def _cadc_put(self, source_fqn, uri):
         interim_fqn = self._decompressor.fix_compression(source_fqn)
         self.cadc_client.put(os.path.dirname(interim_fqn), uri, self.stream)
-<<<<<<< HEAD
-=======
         # fix FileInfo that becomes out-dated by decompression during a STORE
         # task, in this common location, affecting all collections
         if source_fqn != interim_fqn:
             self._logger.debug(f'Recalculate FileInfo for {interim_fqn}')
             interim_file_info = get_local_file_info(interim_fqn)
             self._metadata_reader.file_info[uri] = interim_file_info
->>>>>>> 636699ae
 
     def _read_model(self):
         """Read an observation into memory from an XML file on disk."""
@@ -1191,16 +1182,6 @@
         return result
 
 
-<<<<<<< HEAD
-def decompressor_factory(collection, working_directory, log_level_as):
-    if collection == 'CFHT':
-        return FitsForCADCCompressor(working_directory, log_level_as)
-    else:
-        return FitsForCADCDecompressor(working_directory, log_level_as)
-
-
-class FitsForCADCDecompressor:
-=======
 def decompressor_factory(
     config, working_directory, log_level_as, storage_name
 ):
@@ -1224,7 +1205,6 @@
 
 
 class FitsForCADCDecompressor(DecompressorNoop):
->>>>>>> 636699ae
     """
     This class ensures that files stored at CADC are uncompressed if arriving
     with .gz or .bz2 compression.
@@ -1246,10 +1226,7 @@
         self._logger = logging.getLogger(self.__class__.__name__)
 
     def fix_compression(self, fqn):
-<<<<<<< HEAD
-=======
         self._logger.debug(f'Begin fix_compression with {fqn}')
->>>>>>> 636699ae
         returned_fqn = fqn
         if '.fits' in fqn:
             # if the decompressed file is put in the working directory for
@@ -1259,23 +1236,14 @@
             if fqn.endswith('.gz'):
                 returned_fqn = os.path.join(
                     self._working_directory,
-<<<<<<< HEAD
-                    os.path.basename(fqn).replace('.gz', '')
-=======
                     os.path.basename(fqn).replace('.gz', ''),
->>>>>>> 636699ae
                 )
                 self._logger.info(
                     f'Decompressing {fqn} with gunzip to {returned_fqn}'
                 )
-<<<<<<< HEAD
-                with gzip.open(fqn, 'rb') as f_in, \
-                     open(returned_fqn, 'wb') as f_out:
-=======
                 with gzip.open(fqn, 'rb') as f_in, open(
                     returned_fqn, 'wb'
                 ) as f_out:
->>>>>>> 636699ae
                     # use shutil to control memory consumption
                     copyfileobj(f_in, f_out)
             elif fqn.endswith('.bz2'):
@@ -1286,41 +1254,17 @@
                 self._logger.info(
                     f'Decompressing {fqn} with bz2 to {returned_fqn}'
                 )
-<<<<<<< HEAD
-                with open(returned_fqn, 'wb') as f_out, \
-                     bz2.BZ2File(fqn, 'rb') as f_in:
-                    # use shutil to control memory consumption
-                    copyfileobj(f_in, f_out)
-=======
                 with open(returned_fqn, 'wb') as f_out, bz2.BZ2File(
                     fqn, 'rb'
                 ) as f_in:
                     # use shutil to control memory consumption
                     copyfileobj(f_in, f_out)
         self._logger.debug(f'End fix_compression with {returned_fqn}')
->>>>>>> 636699ae
         return returned_fqn
 
 
 class FitsForCADCCompressor(FitsForCADCDecompressor):
     """
-<<<<<<< HEAD
-    The class the implements the recompression.
-    """
-
-    def __init__(self, working_directory, log_level_as):
-        super().__init__(working_directory, log_level_as)
-
-    def fix_compression(self, fqn):
-        returned_fqn = fqn
-        if '.fits' in fqn:
-            returned_fqn = super().fix_compression(fqn)
-            fz_fqn = f'{returned_fqn}.fz'
-            if fz_fqn != fqn:
-                compress_cmd = (
-                    f"imcopy {returned_fqn} '{fz_fqn}[compress]'"
-                )
-=======
     This class implements conditional recompression.
 
     SF - 20-05-22
@@ -1345,7 +1289,6 @@
                     os.path.basename(fqn).replace('.gz', '.fz'),
                 )
                 compress_cmd = f"imcopy {fqn} '{fz_fqn}[compress]'"
->>>>>>> 636699ae
                 self._logger.debug(f'Executing {compress_cmd}')
                 mc.exec_cmd_array(
                     ['/bin/bash', '-c', compress_cmd], self._log_level_as
@@ -1353,12 +1296,9 @@
                 self._logger.info(
                     f'Changed compressed file from {fqn} to {fz_fqn}'
                 )
-<<<<<<< HEAD
-=======
                 returned_fqn = fz_fqn
                 self._logger.debug(f'End fix_compression with {returned_fqn}')
             else:
                 returned_fqn = super().fix_compression(fqn)
                 # log message in the super
->>>>>>> 636699ae
         return returned_fqn